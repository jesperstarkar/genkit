lockfileVersion: '9.0'

settings:
  autoInstallPeers: true
  excludeLinksFromLockfile: false

overrides:
  cross-spawn: ^7.0.5

importers:

  .:
    devDependencies:
      npm-run-all:
        specifier: ^4.1.5
        version: 4.1.5
      only-allow:
        specifier: ^1.2.1
        version: 1.2.1
      tsx:
        specifier: ^4.19.2
        version: 4.19.2
      typedoc:
        specifier: ^0.26.11
        version: 0.26.11(typescript@4.9.5)
      typedoc-material-theme:
        specifier: ^1.1.0
        version: 1.1.0(typedoc@0.26.11(typescript@4.9.5))
      typedoc-plugin-markdown:
        specifier: ^4.2.10
        version: 4.2.10(typedoc@0.26.11(typescript@4.9.5))
      typedoc-plugin-zod:
        specifier: ^1.2.1
        version: 1.2.1(typedoc@0.26.11(typescript@4.9.5))
      typescript:
        specifier: ^4.9.0
        version: 4.9.5

  ai:
    dependencies:
      '@genkit-ai/core':
        specifier: workspace:*
        version: link:../core
      '@opentelemetry/api':
        specifier: ^1.9.0
        version: 1.9.0
      '@types/node':
        specifier: ^20.11.19
        version: 20.16.9
      colorette:
        specifier: ^2.0.20
        version: 2.0.20
      json5:
        specifier: ^2.2.3
        version: 2.2.3
      node-fetch:
        specifier: ^3.3.2
        version: 3.3.2
      partial-json:
        specifier: ^0.1.7
        version: 0.1.7
      uuid:
        specifier: ^10.0.0
        version: 10.0.0
    devDependencies:
      npm-run-all:
        specifier: ^4.1.5
        version: 4.1.5
      rimraf:
        specifier: ^6.0.1
        version: 6.0.1
      tsup:
        specifier: ^8.3.5
        version: 8.3.5(postcss@8.4.47)(tsx@4.19.2)(typescript@4.9.5)(yaml@2.6.1)
      tsx:
        specifier: ^4.19.2
        version: 4.19.2
      typescript:
        specifier: ^4.9.0
        version: 4.9.5

  core:
    dependencies:
      '@opentelemetry/api':
        specifier: ^1.9.0
        version: 1.9.0
      '@opentelemetry/context-async-hooks':
        specifier: ^1.25.0
        version: 1.25.1(@opentelemetry/api@1.9.0)
      '@opentelemetry/core':
        specifier: ^1.25.0
        version: 1.25.1(@opentelemetry/api@1.9.0)
      '@opentelemetry/sdk-metrics':
        specifier: ^1.25.0
        version: 1.25.1(@opentelemetry/api@1.9.0)
      '@opentelemetry/sdk-node':
        specifier: ^0.52.0
        version: 0.52.1(@opentelemetry/api@1.9.0)
      '@opentelemetry/sdk-trace-base':
        specifier: ^1.25.0
        version: 1.25.1(@opentelemetry/api@1.9.0)
      ajv:
        specifier: ^8.12.0
        version: 8.12.0
      ajv-formats:
        specifier: ^3.0.1
        version: 3.0.1(ajv@8.12.0)
      async-mutex:
        specifier: ^0.5.0
        version: 0.5.0
      body-parser:
        specifier: ^1.20.3
        version: 1.20.3
      cors:
        specifier: ^2.8.5
        version: 2.8.5
      express:
        specifier: ^4.21.0
        version: 4.21.0
      get-port:
        specifier: ^5.1.0
        version: 5.1.0
      json-schema:
        specifier: ^0.4.0
        version: 0.4.0
      zod:
        specifier: ^3.23.8
        version: 3.23.8
      zod-to-json-schema:
        specifier: ^3.22.4
        version: 3.22.5(zod@3.23.8)
    devDependencies:
      '@types/express':
        specifier: ^4.17.21
        version: 4.17.21
      '@types/node':
        specifier: ^20.11.30
        version: 20.11.30
      genversion:
        specifier: ^3.2.0
        version: 3.2.0
      npm-run-all:
        specifier: ^4.1.5
        version: 4.1.5
      rimraf:
        specifier: ^6.0.1
        version: 6.0.1
      tsup:
        specifier: ^8.3.5
        version: 8.3.5(postcss@8.4.47)(tsx@4.19.2)(typescript@4.9.5)(yaml@2.6.1)
      tsx:
        specifier: ^4.19.2
        version: 4.19.2
      typescript:
        specifier: ^4.9.0
        version: 4.9.5

  doc-snippets:
    dependencies:
      '@genkit-ai/firebase':
        specifier: workspace:*
        version: link:../plugins/firebase
      '@genkit-ai/googleai':
        specifier: workspace:*
        version: link:../plugins/googleai
      '@genkit-ai/vertexai':
        specifier: workspace:*
        version: link:../plugins/vertexai
      data-urls:
        specifier: ^5.0.0
        version: 5.0.0
      genkit:
        specifier: workspace:*
        version: link:../genkit
    devDependencies:
      '@types/data-urls':
        specifier: ^3.0.4
        version: 3.0.4
      npm-run-all:
        specifier: ^4.1.5
        version: 4.1.5
      rimraf:
        specifier: ^6.0.1
        version: 6.0.1
      typescript:
        specifier: ^5.6.3
        version: 5.6.3

  genkit:
    dependencies:
      '@genkit-ai/ai':
        specifier: workspace:*
        version: link:../ai
      '@genkit-ai/core':
        specifier: workspace:*
        version: link:../core
      '@genkit-ai/dotprompt':
        specifier: workspace:*
        version: link:../plugins/dotprompt
      uuid:
        specifier: ^10.0.0
        version: 10.0.0
    devDependencies:
      '@types/body-parser':
        specifier: ^1.19.5
        version: 1.19.5
      '@types/express':
        specifier: ^4.17.21
        version: 4.17.21
      '@types/uuid':
        specifier: ^9.0.6
        version: 9.0.8
      npm-run-all:
        specifier: ^4.1.5
        version: 4.1.5
      rimraf:
        specifier: ^6.0.1
        version: 6.0.1
      tsup:
        specifier: ^8.3.5
        version: 8.3.5(postcss@8.4.47)(tsx@4.19.2)(typescript@4.9.5)(yaml@2.6.1)
      tsx:
        specifier: ^4.19.2
        version: 4.19.2
      typescript:
        specifier: ^4.9.0
        version: 4.9.5

  plugins/checks:
    dependencies:
      genkit:
        specifier: workspace:*
        version: link:../../genkit
      google-auth-library:
        specifier: ^9.6.3
        version: 9.14.2(encoding@0.1.13)
    devDependencies:
      '@types/node':
        specifier: ^20.11.16
        version: 20.16.9
      npm-run-all:
        specifier: ^4.1.5
        version: 4.1.5
      rimraf:
        specifier: ^6.0.1
        version: 6.0.1
      tsup:
        specifier: ^8.0.2
        version: 8.3.5(postcss@8.4.47)(tsx@4.19.2)(typescript@4.9.5)(yaml@2.6.1)
      tsx:
        specifier: ^4.7.0
        version: 4.19.2
      typescript:
        specifier: ^4.9.0
        version: 4.9.5

  plugins/chroma:
    dependencies:
      chromadb:
        specifier: 1.8.1
        version: 1.8.1(encoding@0.1.13)(openai@4.53.0(encoding@0.1.13))
      genkit:
        specifier: workspace:*
        version: link:../../genkit
      ts-md5:
        specifier: ^1.3.1
        version: 1.3.1
    devDependencies:
      '@types/node':
        specifier: ^20.11.16
        version: 20.11.30
      npm-run-all:
        specifier: ^4.1.5
        version: 4.1.5
      rimraf:
        specifier: ^6.0.1
        version: 6.0.1
      tsup:
        specifier: ^8.3.5
        version: 8.3.5(postcss@8.4.47)(tsx@4.19.2)(typescript@4.9.5)(yaml@2.6.1)
      tsx:
        specifier: ^4.19.2
        version: 4.19.2
      typescript:
        specifier: ^4.9.0
        version: 4.9.5

  plugins/dev-local-vectorstore:
    dependencies:
      compute-cosine-similarity:
        specifier: ^1.1.0
        version: 1.1.0
      genkit:
        specifier: workspace:*
        version: link:../../genkit
      ts-md5:
        specifier: ^1.3.1
        version: 1.3.1
    devDependencies:
      '@types/node':
        specifier: ^20.11.16
        version: 20.11.30
      npm-run-all:
        specifier: ^4.1.5
        version: 4.1.5
      rimraf:
        specifier: ^6.0.1
        version: 6.0.1
      tsup:
        specifier: ^8.3.5
        version: 8.3.5(postcss@8.4.47)(tsx@4.19.2)(typescript@4.9.5)(yaml@2.6.1)
      tsx:
        specifier: ^4.19.2
        version: 4.19.2
      typescript:
        specifier: ^4.9.0
        version: 4.9.5

  plugins/dotprompt:
    dependencies:
      '@genkit-ai/ai':
        specifier: workspace:*
        version: link:../../ai
      '@genkit-ai/core':
        specifier: workspace:*
        version: link:../../core
      front-matter:
        specifier: ^4.0.2
        version: 4.0.2
      handlebars:
        specifier: ^4.7.8
        version: 4.7.8
      node-fetch:
        specifier: ^3.3.2
        version: 3.3.2
    devDependencies:
      '@types/node':
        specifier: ^20.11.16
        version: 20.11.30
      npm-run-all:
        specifier: ^4.1.5
        version: 4.1.5
      rimraf:
        specifier: ^6.0.1
        version: 6.0.1
      tsup:
        specifier: ^8.3.5
        version: 8.3.5(postcss@8.4.47)(tsx@4.19.2)(typescript@4.9.5)(yaml@2.4.1)
      tsx:
        specifier: ^4.19.2
        version: 4.19.2
      typescript:
        specifier: ^4.9.0
        version: 4.9.5
      yaml:
        specifier: ^2.4.1
        version: 2.4.1

  plugins/evaluators:
    dependencies:
      '@genkit-ai/dotprompt':
        specifier: workspace:*
        version: link:../dotprompt
      compute-cosine-similarity:
        specifier: ^1.1.0
        version: 1.1.0
      genkit:
        specifier: workspace:*
        version: link:../../genkit
      node-fetch:
        specifier: ^3.3.2
        version: 3.3.2
      path:
        specifier: ^0.12.7
        version: 0.12.7
    devDependencies:
      '@types/node':
        specifier: ^20.11.16
        version: 20.11.30
      npm-run-all:
        specifier: ^4.1.5
        version: 4.1.5
      rimraf:
        specifier: ^6.0.1
        version: 6.0.1
      tsup:
        specifier: ^8.3.5
        version: 8.3.5(postcss@8.4.47)(tsx@4.19.2)(typescript@4.9.5)(yaml@2.6.1)
      tsx:
        specifier: ^4.19.2
        version: 4.19.2
      typescript:
        specifier: ^4.9.0
        version: 4.9.5

  plugins/firebase:
    dependencies:
      '@genkit-ai/firebase':
        specifier: workspace:*
        version: 'link:'
      '@genkit-ai/google-cloud':
        specifier: workspace:*
        version: link:../google-cloud
      '@google-cloud/firestore':
        specifier: ^7.6.0
        version: 7.6.0(encoding@0.1.13)
      express:
        specifier: ^4.21.0
        version: 4.21.0
      genkit:
        specifier: workspace:*
        version: link:../../genkit
      google-auth-library:
        specifier: ^9.6.3
        version: 9.7.0(encoding@0.1.13)
    devDependencies:
      '@jest/globals':
        specifier: ^29.7.0
        version: 29.7.0
      '@types/jest':
        specifier: ^29.5.12
        version: 29.5.13
      '@types/node':
        specifier: ^20.11.16
        version: 20.11.30
      axios:
        specifier: ^1.3.2
        version: 1.7.8
      firebase:
        specifier: ^11.0.2
        version: 11.0.2
      firebase-admin:
        specifier: ^13.0.1
        version: 13.0.1(encoding@0.1.13)
      firebase-functions:
        specifier: '>=4.8'
        version: 6.1.1(firebase-admin@13.0.1(encoding@0.1.13))
      firebase-functions-test:
        specifier: ^3.1.0
        version: 3.3.0(firebase-admin@13.0.1(encoding@0.1.13))(firebase-functions@6.1.1(firebase-admin@13.0.1(encoding@0.1.13)))(jest@29.7.0(@types/node@20.11.30))
      jest:
        specifier: ^29.7.0
        version: 29.7.0(@types/node@20.11.30)
      npm-run-all:
        specifier: ^4.1.5
        version: 4.1.5
      rimraf:
        specifier: ^6.0.1
        version: 6.0.1
      ts-jest:
        specifier: ^29.1.2
        version: 29.2.5(@babel/core@7.25.7)(@jest/transform@29.7.0)(@jest/types@29.6.3)(babel-jest@29.7.0(@babel/core@7.25.7))(jest@29.7.0(@types/node@20.11.30))(typescript@4.9.5)
      tsup:
        specifier: ^8.3.5
        version: 8.3.5(postcss@8.4.47)(tsx@4.19.2)(typescript@4.9.5)(yaml@2.6.1)
      tsx:
        specifier: ^4.19.2
        version: 4.19.2
      typescript:
        specifier: ^4.9.0
        version: 4.9.5

  plugins/google-cloud:
    dependencies:
      '@google-cloud/logging-winston':
        specifier: ^6.0.0
        version: 6.0.0(encoding@0.1.13)(winston@3.13.0)
      '@google-cloud/opentelemetry-cloud-monitoring-exporter':
        specifier: ^0.19.0
        version: 0.19.0(@opentelemetry/api@1.9.0)(@opentelemetry/core@1.25.1(@opentelemetry/api@1.9.0))(@opentelemetry/resources@1.25.1(@opentelemetry/api@1.9.0))(@opentelemetry/sdk-metrics@1.25.1(@opentelemetry/api@1.9.0))(encoding@0.1.13)
      '@google-cloud/opentelemetry-cloud-trace-exporter':
        specifier: ^2.4.1
        version: 2.4.1(@opentelemetry/api@1.9.0)(@opentelemetry/core@1.25.1(@opentelemetry/api@1.9.0))(@opentelemetry/resources@1.25.1(@opentelemetry/api@1.9.0))(@opentelemetry/sdk-trace-base@1.25.1(@opentelemetry/api@1.9.0))(encoding@0.1.13)
      '@google-cloud/opentelemetry-resource-util':
        specifier: ^2.4.0
        version: 2.4.0(@opentelemetry/resources@1.25.1(@opentelemetry/api@1.9.0))(encoding@0.1.13)
      '@opentelemetry/api':
        specifier: ^1.9.0
        version: 1.9.0
      '@opentelemetry/auto-instrumentations-node':
        specifier: ^0.49.1
        version: 0.49.1(@opentelemetry/api@1.9.0)(encoding@0.1.13)
      '@opentelemetry/core':
        specifier: ^1.25.0
        version: 1.25.1(@opentelemetry/api@1.9.0)
      '@opentelemetry/instrumentation':
        specifier: ^0.52.0
        version: 0.52.1(@opentelemetry/api@1.9.0)
      '@opentelemetry/instrumentation-pino':
        specifier: ^0.41.0
        version: 0.41.0(@opentelemetry/api@1.9.0)
      '@opentelemetry/instrumentation-winston':
        specifier: ^0.39.0
        version: 0.39.0(@opentelemetry/api@1.9.0)
      '@opentelemetry/resources':
        specifier: ^1.25.0
        version: 1.25.1(@opentelemetry/api@1.9.0)
      '@opentelemetry/sdk-metrics':
        specifier: ^1.25.0
        version: 1.25.1(@opentelemetry/api@1.9.0)
      '@opentelemetry/sdk-node':
        specifier: ^0.52.0
        version: 0.52.1(@opentelemetry/api@1.9.0)
      '@opentelemetry/sdk-trace-base':
        specifier: ^1.25.0
        version: 1.25.1(@opentelemetry/api@1.9.0)
      genkit:
        specifier: workspace:*
        version: link:../../genkit
      google-auth-library:
        specifier: ^9.6.3
        version: 9.7.0(encoding@0.1.13)
      node-fetch:
        specifier: ^3.3.2
        version: 3.3.2
      winston:
        specifier: ^3.12.0
        version: 3.13.0
    devDependencies:
      '@jest/globals':
        specifier: ^29.7.0
        version: 29.7.0
      '@types/node':
        specifier: ^20.11.16
        version: 20.11.30
      jest:
        specifier: ^29.7.0
        version: 29.7.0(@types/node@20.11.30)
      npm-run-all:
        specifier: ^4.1.5
        version: 4.1.5
      rimraf:
        specifier: ^6.0.1
        version: 6.0.1
      ts-jest:
        specifier: ^29.1.2
        version: 29.2.5(@babel/core@7.25.7)(@jest/transform@29.7.0)(@jest/types@29.6.3)(babel-jest@29.7.0(@babel/core@7.25.7))(jest@29.7.0(@types/node@20.11.30))(typescript@4.9.5)
      tsup:
        specifier: ^8.3.5
        version: 8.3.5(postcss@8.4.47)(tsx@4.19.2)(typescript@4.9.5)(yaml@2.6.1)
      tsx:
        specifier: ^4.19.2
        version: 4.19.2
      typescript:
        specifier: ^4.9.0
        version: 4.9.5

  plugins/googleai:
    dependencies:
      '@google/generative-ai':
        specifier: ^0.21.0
        version: 0.21.0
      genkit:
        specifier: workspace:*
        version: link:../../genkit
      google-auth-library:
        specifier: ^9.6.3
        version: 9.7.0(encoding@0.1.13)
      node-fetch:
        specifier: ^3.3.2
        version: 3.3.2
    devDependencies:
      '@types/node':
        specifier: ^20.11.16
        version: 20.11.30
      npm-run-all:
        specifier: ^4.1.5
        version: 4.1.5
      rimraf:
        specifier: ^6.0.1
        version: 6.0.1
      tsup:
        specifier: ^8.3.5
        version: 8.3.5(postcss@8.4.47)(tsx@4.19.2)(typescript@4.9.5)(yaml@2.6.1)
      tsx:
        specifier: ^4.19.2
        version: 4.19.2
      typescript:
        specifier: ^4.9.0
        version: 4.9.5

  plugins/langchain:
    dependencies:
      '@langchain/community':
        specifier: ^0.0.53
        version: 0.0.53(@pinecone-database/pinecone@2.2.0)(chromadb@1.9.2(encoding@0.1.13)(openai@4.53.0(encoding@0.1.13)))(encoding@0.1.13)(firebase-admin@12.3.1(encoding@0.1.13))(google-auth-library@8.9.0(encoding@0.1.13))(jsonwebtoken@9.0.2)(lodash@4.17.21)
      '@langchain/core':
        specifier: ^0.1.61
        version: 0.1.61
      '@opentelemetry/api':
        specifier: ^1.9.0
        version: 1.9.0
      genkit:
        specifier: workspace:*
        version: link:../../genkit
      langchain:
        specifier: ^0.1.36
        version: 0.1.36(@google-cloud/storage@7.14.0(encoding@0.1.13))(@pinecone-database/pinecone@2.2.0)(axios@1.7.8)(chromadb@1.9.2(encoding@0.1.13)(openai@4.53.0(encoding@0.1.13)))(encoding@0.1.13)(fast-xml-parser@4.5.0)(firebase-admin@12.3.1(encoding@0.1.13))(google-auth-library@8.9.0(encoding@0.1.13))(handlebars@4.7.8)(ignore@5.3.1)(jsonwebtoken@9.0.2)(lodash@4.17.21)(pdf-parse@1.1.1)
    devDependencies:
      '@types/node':
        specifier: ^20.11.16
        version: 20.11.30
      npm-run-all:
        specifier: ^4.1.5
        version: 4.1.5
      rimraf:
        specifier: ^6.0.1
        version: 6.0.1
      tsup:
        specifier: ^8.3.5
        version: 8.3.5(postcss@8.4.47)(tsx@4.19.2)(typescript@4.9.5)(yaml@2.6.1)
      tsx:
        specifier: ^4.19.2
        version: 4.19.2
      typescript:
        specifier: ^4.9.0
        version: 4.9.5

  plugins/mcp:
    dependencies:
      '@genkit-ai/core':
        specifier: workspace:*
        version: link:../../core
      '@modelcontextprotocol/sdk':
        specifier: 1.0.0
        version: 1.0.0
      genkit:
        specifier: workspace:*
        version: link:../../genkit
    devDependencies:
      '@jest/globals':
        specifier: ^29.7.0
        version: 29.7.0
      '@types/node':
        specifier: ^20.11.16
        version: 20.16.9
      jest:
        specifier: ^29.7.0
        version: 29.7.0(@types/node@20.16.9)
      npm-run-all:
        specifier: ^4.1.5
        version: 4.1.5
      rimraf:
        specifier: ^6.0.1
        version: 6.0.1
      ts-jest:
        specifier: ^29.1.2
        version: 29.2.5(@babel/core@7.25.7)(@jest/transform@29.7.0)(@jest/types@29.6.3)(babel-jest@29.7.0(@babel/core@7.25.7))(jest@29.7.0(@types/node@20.16.9))(typescript@5.6.3)
      tsup:
        specifier: ^8.3.5
        version: 8.3.5(postcss@8.4.47)(tsx@4.19.2)(typescript@5.6.3)(yaml@2.6.1)
      tsx:
        specifier: ^4.19.2
        version: 4.19.2
      typescript:
        specifier: ^5.3.0
        version: 5.6.3

  plugins/ollama:
    dependencies:
      genkit:
        specifier: workspace:*
        version: link:../../genkit
    devDependencies:
      '@types/node':
        specifier: ^20.11.16
        version: 20.11.30
      npm-run-all:
        specifier: ^4.1.5
        version: 4.1.5
      ollama:
        specifier: ^0.5.9
        version: 0.5.9
      rimraf:
        specifier: ^6.0.1
        version: 6.0.1
      tsup:
        specifier: ^8.3.5
        version: 8.3.5(postcss@8.4.47)(tsx@4.19.2)(typescript@4.9.5)(yaml@2.6.1)
      tsx:
        specifier: ^4.19.2
        version: 4.19.2
      typescript:
        specifier: ^4.9.0
        version: 4.9.5

  plugins/pinecone:
    dependencies:
      '@pinecone-database/pinecone':
        specifier: ^2.0.1
        version: 2.2.0
      genkit:
        specifier: workspace:*
        version: link:../../genkit
      ts-md5:
        specifier: ^1.3.1
        version: 1.3.1
    devDependencies:
      '@types/node':
        specifier: ^20.11.16
        version: 20.11.30
      npm-run-all:
        specifier: ^4.1.5
        version: 4.1.5
      rimraf:
        specifier: ^6.0.1
        version: 6.0.1
      tsup:
        specifier: ^8.3.5
        version: 8.3.5(postcss@8.4.47)(tsx@4.19.2)(typescript@4.9.5)(yaml@2.6.1)
      tsx:
        specifier: ^4.19.2
        version: 4.19.2
      typescript:
        specifier: ^4.9.0
        version: 4.9.5

  plugins/vertexai:
    dependencies:
      '@anthropic-ai/sdk':
        specifier: ^0.24.3
        version: 0.24.3(encoding@0.1.13)
      '@anthropic-ai/vertex-sdk':
        specifier: ^0.4.0
        version: 0.4.0(encoding@0.1.13)
      '@google-cloud/aiplatform':
        specifier: ^3.23.0
        version: 3.25.0(encoding@0.1.13)
      '@google-cloud/vertexai':
        specifier: ^1.9.0
        version: 1.9.0(encoding@0.1.13)
      '@mistralai/mistralai-gcp':
        specifier: ^1.3.5
        version: 1.3.5(encoding@0.1.13)(react-dom@18.3.1(react@18.3.1))(react@18.3.1)(zod@3.23.8)
      genkit:
        specifier: workspace:*
        version: link:../../genkit
      google-auth-library:
        specifier: ^9.14.2
        version: 9.14.2(encoding@0.1.13)
      googleapis:
        specifier: ^140.0.1
        version: 140.0.1(encoding@0.1.13)
      node-fetch:
        specifier: ^3.3.2
        version: 3.3.2
      openai:
        specifier: ^4.52.7
        version: 4.53.0(encoding@0.1.13)
    optionalDependencies:
      '@google-cloud/bigquery':
        specifier: ^7.8.0
        version: 7.8.0(encoding@0.1.13)
      firebase-admin:
        specifier: '>=12.2'
        version: 12.3.1(encoding@0.1.13)
    devDependencies:
      '@types/node':
        specifier: ^20.11.16
        version: 20.11.30
      npm-run-all:
        specifier: ^4.1.5
        version: 4.1.5
      rimraf:
        specifier: ^6.0.1
        version: 6.0.1
      tsup:
        specifier: ^8.3.5
        version: 8.3.5(postcss@8.4.47)(tsx@4.19.2)(typescript@4.9.5)(yaml@2.6.1)
      tsx:
        specifier: ^4.19.2
        version: 4.19.2
      typescript:
        specifier: ^4.9.0
        version: 4.9.5

  testapps/basic-gemini:
    dependencies:
      '@genkit-ai/firebase':
        specifier: workspace:*
        version: link:../../plugins/firebase
      '@genkit-ai/google-cloud':
        specifier: workspace:*
        version: link:../../plugins/google-cloud
      '@genkit-ai/googleai':
        specifier: workspace:*
        version: link:../../plugins/googleai
      '@genkit-ai/vertexai':
        specifier: workspace:*
        version: link:../../plugins/vertexai
      express:
        specifier: ^4.20.0
        version: 4.21.0
      genkit:
        specifier: workspace:*
        version: link:../../genkit
    devDependencies:
      typescript:
        specifier: ^5.6.2
        version: 5.6.2

  testapps/custom-evaluators:
    dependencies:
      '@genkit-ai/googleai':
        specifier: workspace:*
        version: link:../../plugins/googleai
      genkit:
        specifier: workspace:*
        version: link:../../genkit
      path:
        specifier: ^0.12.7
        version: 0.12.7
    devDependencies:
      cross-env:
        specifier: ^7.0.3
        version: 7.0.3
      rimraf:
        specifier: ^6.0.1
        version: 6.0.1
      tsx:
        specifier: ^4.19.2
        version: 4.19.2
      typescript:
        specifier: ^5.3.3
        version: 5.6.3

  testapps/dev-ui-gallery:
    dependencies:
      '@genkit-ai/dev-local-vectorstore':
        specifier: workspace:*
        version: link:../../plugins/dev-local-vectorstore
      '@genkit-ai/evaluator':
        specifier: workspace:*
        version: link:../../plugins/evaluators
      '@genkit-ai/firebase':
        specifier: workspace:*
        version: link:../../plugins/firebase
      '@genkit-ai/google-cloud':
        specifier: workspace:*
        version: link:../../plugins/google-cloud
      '@genkit-ai/googleai':
        specifier: workspace:*
        version: link:../../plugins/googleai
      '@genkit-ai/vertexai':
        specifier: workspace:*
        version: link:../../plugins/vertexai
      firebase-admin:
        specifier: '>=12.2'
        version: 12.3.1(encoding@0.1.13)
      genkit:
        specifier: workspace:*
        version: link:../../genkit
      genkitx-chromadb:
        specifier: workspace:*
        version: link:../../plugins/chroma
      genkitx-ollama:
        specifier: workspace:*
        version: link:../../plugins/ollama
      genkitx-pinecone:
        specifier: workspace:*
        version: link:../../plugins/pinecone
    devDependencies:
      cross-env:
        specifier: ^7.0.3
        version: 7.0.3
      rimraf:
        specifier: ^6.0.1
        version: 6.0.1
      tsx:
        specifier: ^4.19.2
        version: 4.19.2
      typescript:
        specifier: ^5.3.3
        version: 5.4.5

  testapps/docs-menu-basic:
    dependencies:
      '@genkit-ai/firebase':
        specifier: workspace:*
        version: link:../../plugins/firebase
      '@genkit-ai/googleai':
        specifier: workspace:*
        version: link:../../plugins/googleai
      express:
        specifier: ^4.21.0
        version: 4.21.0
      genkit:
        specifier: workspace:*
        version: link:../../genkit
    devDependencies:
      rimraf:
        specifier: ^6.0.1
        version: 6.0.1
      typescript:
        specifier: ^5.3.3
        version: 5.4.5

  testapps/docs-menu-rag:
    dependencies:
      '@genkit-ai/dev-local-vectorstore':
        specifier: workspace:*
        version: link:../../plugins/dev-local-vectorstore
      '@genkit-ai/firebase':
        specifier: workspace:*
        version: link:../../plugins/firebase
      '@genkit-ai/vertexai':
        specifier: workspace:*
        version: link:../../plugins/vertexai
      genkit:
        specifier: workspace:*
        version: link:../../genkit
      llm-chunk:
        specifier: ^0.0.1
        version: 0.0.1
      pdf-parse:
        specifier: ^1.1.1
        version: 1.1.1
    devDependencies:
      '@types/pdf-parse':
        specifier: ^1.1.4
        version: 1.1.4
      rimraf:
        specifier: ^6.0.1
        version: 6.0.1
      typescript:
        specifier: ^5.3.3
        version: 5.4.5

  testapps/esm:
    dependencies:
      '@genkit-ai/checks':
        specifier: workspace:*
        version: link:../../plugins/checks
      '@genkit-ai/dev-local-vectorstore':
        specifier: workspace:*
        version: link:../../plugins/dev-local-vectorstore
      '@genkit-ai/evaluator':
        specifier: workspace:*
        version: link:../../plugins/evaluators
      '@genkit-ai/firebase':
        specifier: workspace:*
        version: link:../../plugins/firebase
      '@genkit-ai/google-cloud':
        specifier: workspace:*
        version: link:../../plugins/google-cloud
      '@genkit-ai/googleai':
        specifier: workspace:*
        version: link:../../plugins/googleai
      '@genkit-ai/vertexai':
        specifier: workspace:*
        version: link:../../plugins/vertexai
      firebase-admin:
        specifier: '>=12.2'
        version: 12.3.1(encoding@0.1.13)
      genkit:
        specifier: workspace:*
        version: link:../../genkit
      genkitx-chromadb:
        specifier: workspace:*
        version: link:../../plugins/chroma
      genkitx-ollama:
        specifier: workspace:*
        version: link:../../plugins/ollama
      genkitx-pinecone:
        specifier: workspace:*
        version: link:../../plugins/pinecone
      google-auth-library:
        specifier: ^9.6.3
        version: 9.14.2(encoding@0.1.13)
    devDependencies:
      '@types/pdf-parse':
        specifier: ^1.1.4
        version: 1.1.4
      cross-env:
        specifier: ^7.0.3
        version: 7.0.3
      rimraf:
        specifier: ^6.0.1
        version: 6.0.1
      tsx:
        specifier: ^4.19.1
        version: 4.19.2
      typescript:
        specifier: ^5.3.3
        version: 5.6.3

  testapps/evals:
    dependencies:
      '@genkit-ai/dev-local-vectorstore':
        specifier: workspace:*
        version: link:../../plugins/dev-local-vectorstore
      '@genkit-ai/evaluator':
        specifier: workspace:*
        version: link:../../plugins/evaluators
      '@genkit-ai/googleai':
        specifier: workspace:*
        version: link:../../plugins/googleai
      '@genkit-ai/vertexai':
        specifier: workspace:*
        version: link:../../plugins/vertexai
      genkit:
        specifier: workspace:*
        version: link:../../genkit
      genkitx-langchain:
        specifier: workspace:*
        version: link:../../plugins/langchain
      llm-chunk:
        specifier: ^0.0.1
        version: 0.0.1
      pdf-parse:
        specifier: ^1.1.1
        version: 1.1.1
      pdfjs-dist:
        specifier: ^4.0.379
        version: 4.8.69
      pdfjs-dist-legacy:
        specifier: ^1.0.1
        version: 1.0.1
    devDependencies:
      cross-env:
        specifier: ^7.0.3
        version: 7.0.3
      rimraf:
        specifier: ^6.0.1
        version: 6.0.1
      tsx:
        specifier: ^4.19.2
        version: 4.19.2
      typescript:
        specifier: ^5.3.3
        version: 5.6.3

  testapps/express:
    dependencies:
      '@genkit-ai/firebase':
        specifier: workspace:*
        version: link:../../plugins/firebase
      '@genkit-ai/googleai':
        specifier: workspace:*
        version: link:../../plugins/googleai
      '@genkit-ai/vertexai':
        specifier: workspace:*
        version: link:../../plugins/vertexai
      express:
        specifier: ^4.21.0
        version: 4.21.0
      genkit:
        specifier: workspace:*
        version: link:../../genkit
      genkitx-ollama:
        specifier: workspace:*
        version: link:../../plugins/ollama
    devDependencies:
      '@types/express':
        specifier: ^4.17.21
        version: 4.17.21
      rimraf:
        specifier: ^6.0.1
        version: 6.0.1
      typescript:
        specifier: ^5.3.3
        version: 5.4.5

  testapps/flow-sample1:
    dependencies:
      '@genkit-ai/firebase':
        specifier: workspace:^
        version: link:../../plugins/firebase
      genkit:
        specifier: workspace:^
        version: link:../../genkit
    devDependencies:
      rimraf:
        specifier: ^6.0.1
        version: 6.0.1
      typescript:
        specifier: ^5.3.3
        version: 5.4.5

  testapps/flow-simple-ai:
    dependencies:
      '@genkit-ai/firebase':
        specifier: workspace:*
        version: link:../../plugins/firebase
      '@genkit-ai/google-cloud':
        specifier: workspace:*
        version: link:../../plugins/google-cloud
      '@genkit-ai/googleai':
        specifier: workspace:*
        version: link:../../plugins/googleai
      '@genkit-ai/vertexai':
        specifier: workspace:*
        version: link:../../plugins/vertexai
      '@google/generative-ai':
        specifier: ^0.15.0
        version: 0.15.0
      '@opentelemetry/sdk-trace-base':
        specifier: ^1.25.0
        version: 1.25.1(@opentelemetry/api@1.9.0)
      firebase-admin:
        specifier: '>=12.2'
        version: 12.3.1(encoding@0.1.13)
      genkit:
        specifier: workspace:*
        version: link:../../genkit
      partial-json:
        specifier: ^0.1.7
        version: 0.1.7
    devDependencies:
      rimraf:
        specifier: ^6.0.1
        version: 6.0.1
      typescript:
        specifier: ^5.3.3
        version: 5.4.5

  testapps/format-tester:
    dependencies:
      '@genkit-ai/googleai':
        specifier: workspace:*
        version: link:../../plugins/googleai
      '@genkit-ai/vertexai':
        specifier: workspace:*
        version: link:../../plugins/vertexai
      '@opentelemetry/sdk-trace-base':
        specifier: ^1.25.0
        version: 1.26.0(@opentelemetry/api@1.9.0)
      genkit:
        specifier: workspace:*
        version: link:../../genkit
    devDependencies:
      rimraf:
        specifier: ^6.0.1
        version: 6.0.1
      tsx:
        specifier: ^4.19.2
        version: 4.19.2
      typescript:
        specifier: ^5.3.3
        version: 5.6.2

  testapps/google-ai-code-execution:
    dependencies:
      '@genkit-ai/google-cloud':
        specifier: workspace:*
        version: link:../../plugins/google-cloud
      '@genkit-ai/googleai':
        specifier: workspace:*
        version: link:../../plugins/googleai
      dotenv:
        specifier: ^16.4.5
        version: 16.4.5
      express:
        specifier: ^4.21.0
        version: 4.21.0
      genkit:
        specifier: workspace:*
        version: link:../../genkit
    devDependencies:
      typescript:
        specifier: ^5.5.3
        version: 5.5.3

  testapps/langchain:
    dependencies:
      '@genkit-ai/firebase':
        specifier: workspace:*
        version: link:../../plugins/firebase
      '@genkit-ai/googleai':
        specifier: workspace:*
        version: link:../../plugins/googleai
      '@genkit-ai/vertexai':
        specifier: workspace:*
        version: link:../../plugins/vertexai
      '@langchain/community':
        specifier: ^0.0.53
        version: 0.0.53(@pinecone-database/pinecone@2.2.0)(chromadb@1.9.2(encoding@0.1.13)(openai@4.53.0(encoding@0.1.13)))(encoding@0.1.13)(firebase-admin@12.3.1(encoding@0.1.13))(google-auth-library@8.9.0(encoding@0.1.13))(jsonwebtoken@9.0.2)(lodash@4.17.21)
      '@langchain/core':
        specifier: ^0.1.61
        version: 0.1.61
      '@opentelemetry/api':
        specifier: ^1.9.0
        version: 1.9.0
      express:
        specifier: ^4.21.0
        version: 4.21.0
      genkit:
        specifier: workspace:*
        version: link:../../genkit
      genkitx-langchain:
        specifier: workspace:*
        version: link:../../plugins/langchain
      genkitx-ollama:
        specifier: workspace:*
        version: link:../../plugins/ollama
      langchain:
        specifier: ^0.1.36
        version: 0.1.36(@google-cloud/storage@7.14.0(encoding@0.1.13))(@pinecone-database/pinecone@2.2.0)(axios@1.7.8)(chromadb@1.9.2(encoding@0.1.13)(openai@4.53.0(encoding@0.1.13)))(encoding@0.1.13)(fast-xml-parser@4.5.0)(firebase-admin@12.3.1(encoding@0.1.13))(google-auth-library@8.9.0(encoding@0.1.13))(handlebars@4.7.8)(ignore@5.3.1)(jsonwebtoken@9.0.2)(lodash@4.17.21)(pdf-parse@1.1.1)
      pdf-parse:
        specifier: ^1.1.1
        version: 1.1.1
    devDependencies:
      '@types/express':
        specifier: ^4.17.21
        version: 4.17.21
      rimraf:
        specifier: ^6.0.1
        version: 6.0.1
      typescript:
        specifier: ^5.3.3
        version: 5.4.5

  testapps/menu:
    dependencies:
      '@genkit-ai/dev-local-vectorstore':
        specifier: workspace:*
        version: link:../../plugins/dev-local-vectorstore
      '@genkit-ai/dotprompt':
        specifier: workspace:*
        version: link:../../plugins/dotprompt
      '@genkit-ai/evaluator':
        specifier: workspace:*
        version: link:../../plugins/evaluators
      '@genkit-ai/firebase':
        specifier: workspace:*
        version: link:../../plugins/firebase
      '@genkit-ai/vertexai':
        specifier: workspace:*
        version: link:../../plugins/vertexai
      genkit:
        specifier: workspace:*
        version: link:../../genkit
    devDependencies:
      rimraf:
        specifier: ^6.0.1
        version: 6.0.1
      typescript:
        specifier: ^5.3.3
        version: 5.4.5

  testapps/mistral-models:
    dependencies:
      '@genkit-ai/firebase':
        specifier: workspace:*
        version: link:../../plugins/firebase
      '@genkit-ai/vertexai':
        specifier: workspace:*
        version: link:../../plugins/vertexai
      '@mistralai/mistralai-gcp':
        specifier: ^1.3.4
        version: 1.3.4(zod@3.22.4)
      express:
        specifier: ^4.21.0
        version: 4.21.0
      genkit:
        specifier: workspace:*
        version: link:../../genkit
      zod:
        specifier: 3.22.4
        version: 3.22.4
    devDependencies:
      typescript:
        specifier: ^5.5.3
        version: 5.6.3

  testapps/model-tester:
    dependencies:
      '@genkit-ai/googleai':
        specifier: workspace:*
        version: link:../../plugins/googleai
      '@genkit-ai/vertexai':
        specifier: workspace:*
        version: link:../../plugins/vertexai
      '@google/generative-ai':
        specifier: ^0.15.0
        version: 0.15.0
      colorette:
        specifier: ^2.0.20
        version: 2.0.20
      genkit:
        specifier: workspace:*
        version: link:../../genkit
      genkitx-ollama:
        specifier: workspace:*
        version: link:../../plugins/ollama
      genkitx-openai:
        specifier: ^0.10.1
        version: 0.10.1(@genkit-ai/ai@0.9.6)(@genkit-ai/core@0.9.6)
    devDependencies:
      rimraf:
        specifier: ^6.0.1
        version: 6.0.1
      typescript:
        specifier: ^5.3.3
        version: 5.5.3

  testapps/ollama:
    dependencies:
      genkit:
        specifier: workspace:*
        version: link:../../genkit
      genkitx-ollama:
        specifier: workspace:*
        version: link:../../plugins/ollama
    devDependencies:
      cross-env:
        specifier: ^7.0.3
        version: 7.0.3
      typescript:
        specifier: ^5.6.2
        version: 5.6.3

  testapps/prompt-file:
    dependencies:
      '@genkit-ai/googleai':
        specifier: workspace:*
        version: link:../../plugins/googleai
      genkit:
        specifier: workspace:*
        version: link:../../genkit
    devDependencies:
      typescript:
        specifier: ^5.3.3
        version: 5.4.5

  testapps/rag:
    dependencies:
      '@genkit-ai/dev-local-vectorstore':
        specifier: workspace:*
        version: link:../../plugins/dev-local-vectorstore
      '@genkit-ai/evaluator':
        specifier: workspace:*
        version: link:../../plugins/evaluators
      '@genkit-ai/firebase':
        specifier: workspace:*
        version: link:../../plugins/firebase
      '@genkit-ai/googleai':
        specifier: workspace:*
        version: link:../../plugins/googleai
      '@genkit-ai/vertexai':
        specifier: workspace:*
        version: link:../../plugins/vertexai
      firebase-admin:
        specifier: '>=12.2'
        version: 12.3.1(encoding@0.1.13)
      genkit:
        specifier: workspace:*
        version: link:../../genkit
      genkitx-chromadb:
        specifier: workspace:*
        version: link:../../plugins/chroma
      genkitx-pinecone:
        specifier: workspace:*
        version: link:../../plugins/pinecone
      google-auth-library:
        specifier: ^9.6.3
        version: 9.7.0(encoding@0.1.13)
      llm-chunk:
        specifier: ^0.0.1
        version: 0.0.1
      pdf-parse:
        specifier: ^1.1.1
        version: 1.1.1
    devDependencies:
      '@types/pdf-parse':
        specifier: ^1.1.4
        version: 1.1.4
      cross-env:
        specifier: ^7.0.3
        version: 7.0.3
      rimraf:
        specifier: ^6.0.1
        version: 6.0.1
      tsx:
        specifier: ^4.19.1
        version: 4.19.1
      typescript:
        specifier: ^5.3.3
        version: 5.4.5

  testapps/tools-config-test1:
    devDependencies:
      typescript:
        specifier: ^5.3.3
        version: 5.4.5

  testapps/vertexai-modelgarden:
    dependencies:
      '@genkit-ai/firebase':
        specifier: workspace:*
        version: link:../../plugins/firebase
      '@genkit-ai/vertexai':
        specifier: workspace:*
        version: link:../../plugins/vertexai
      '@mistralai/mistralai-gcp':
        specifier: ^1.3.4
        version: 1.3.4(zod@3.22.4)
      express:
        specifier: ^4.21.0
        version: 4.21.0
      genkit:
        specifier: workspace:*
        version: link:../../genkit
      zod:
        specifier: 3.22.4
        version: 3.22.4
    devDependencies:
      typescript:
        specifier: ^5.5.3
        version: 5.6.3

  testapps/vertexai-reranker:
    dependencies:
      '@genkit-ai/dev-local-vectorstore':
        specifier: workspace:*
        version: link:../../plugins/dev-local-vectorstore
      '@genkit-ai/evaluator':
        specifier: workspace:*
        version: link:../../plugins/evaluators
      '@genkit-ai/firebase':
        specifier: workspace:*
        version: link:../../plugins/firebase
      '@genkit-ai/vertexai':
        specifier: workspace:*
        version: link:../../plugins/vertexai
      dotenv:
        specifier: ^16.4.5
        version: 16.4.5
      express:
        specifier: ^4.21.0
        version: 4.21.0
      genkit:
        specifier: workspace:*
        version: link:../../genkit
      google-auth-library:
        specifier: ^9.11.0
        version: 9.11.0(encoding@0.1.13)
    devDependencies:
      rimraf:
        specifier: ^6.0.1
        version: 6.0.1
      typescript:
        specifier: ^5.5.2
        version: 5.5.3

  testapps/vertexai-vector-search-bigquery:
    dependencies:
      '@genkit-ai/dev-local-vectorstore':
        specifier: workspace:*
        version: link:../../plugins/dev-local-vectorstore
      '@genkit-ai/evaluator':
        specifier: workspace:*
        version: link:../../plugins/evaluators
      '@genkit-ai/firebase':
        specifier: workspace:*
        version: link:../../plugins/firebase
      '@genkit-ai/googleai':
        specifier: workspace:*
        version: link:../../plugins/googleai
      '@genkit-ai/vertexai':
        specifier: workspace:*
        version: link:../../plugins/vertexai
      '@google-cloud/bigquery':
        specifier: ^7.8.0
        version: 7.8.0(encoding@0.1.13)
      dotenv:
        specifier: ^16.4.5
        version: 16.4.5
      express:
        specifier: ^4.21.0
        version: 4.21.0
      genkit:
        specifier: workspace:*
        version: link:../../genkit
      genkitx-chromadb:
        specifier: workspace:*
        version: link:../../plugins/chroma
      genkitx-langchain:
        specifier: workspace:*
        version: link:../../plugins/langchain
      genkitx-pinecone:
        specifier: workspace:*
        version: link:../../plugins/pinecone
      google-auth-library:
        specifier: ^9.11.0
        version: 9.11.0(encoding@0.1.13)
    devDependencies:
      rimraf:
        specifier: ^6.0.1
        version: 6.0.1
      typescript:
        specifier: ^5.5.2
        version: 5.5.3

  testapps/vertexai-vector-search-custom:
    dependencies:
      '@genkit-ai/dev-local-vectorstore':
        specifier: workspace:*
        version: link:../../plugins/dev-local-vectorstore
      '@genkit-ai/evaluator':
        specifier: workspace:*
        version: link:../../plugins/evaluators
      '@genkit-ai/firebase':
        specifier: workspace:*
        version: link:../../plugins/firebase
      '@genkit-ai/googleai':
        specifier: workspace:*
        version: link:../../plugins/googleai
      '@genkit-ai/vertexai':
        specifier: workspace:*
        version: link:../../plugins/vertexai
      '@google-cloud/bigquery':
        specifier: ^7.8.0
        version: 7.8.0(encoding@0.1.13)
      dotenv:
        specifier: ^16.4.5
        version: 16.4.5
      express:
        specifier: ^4.21.0
        version: 4.21.0
      genkit:
        specifier: workspace:*
        version: link:../../genkit
      genkitx-chromadb:
        specifier: workspace:*
        version: link:../../plugins/chroma
      genkitx-langchain:
        specifier: workspace:*
        version: link:../../plugins/langchain
      genkitx-pinecone:
        specifier: workspace:*
        version: link:../../plugins/pinecone
      google-auth-library:
        specifier: ^9.11.0
        version: 9.11.0(encoding@0.1.13)
    devDependencies:
      rimraf:
        specifier: ^6.0.1
        version: 6.0.1
      typescript:
        specifier: ^5.5.2
        version: 5.5.3

  testapps/vertexai-vector-search-firestore:
    dependencies:
      '@genkit-ai/dev-local-vectorstore':
        specifier: workspace:*
        version: link:../../plugins/dev-local-vectorstore
      '@genkit-ai/evaluator':
        specifier: workspace:*
        version: link:../../plugins/evaluators
      '@genkit-ai/firebase':
        specifier: workspace:*
        version: link:../../plugins/firebase
      '@genkit-ai/googleai':
        specifier: workspace:*
        version: link:../../plugins/googleai
      '@genkit-ai/vertexai':
        specifier: workspace:*
        version: link:../../plugins/vertexai
      dotenv:
        specifier: ^16.4.5
        version: 16.4.5
      express:
        specifier: ^4.21.0
        version: 4.21.0
      firebase-admin:
        specifier: '>=12.2'
        version: 12.3.1(encoding@0.1.13)
      genkit:
        specifier: workspace:*
        version: link:../../genkit
      genkitx-chromadb:
        specifier: workspace:*
        version: link:../../plugins/chroma
      genkitx-langchain:
        specifier: workspace:*
        version: link:../../plugins/langchain
      genkitx-pinecone:
        specifier: workspace:*
        version: link:../../plugins/pinecone
      google-auth-library:
        specifier: ^9.11.0
        version: 9.11.0(encoding@0.1.13)
    devDependencies:
      rimraf:
        specifier: ^6.0.1
        version: 6.0.1
      typescript:
        specifier: ^5.5.2
        version: 5.5.3

packages:

  '@ampproject/remapping@2.3.0':
    resolution: {integrity: sha512-30iZtAPgz+LTIYoeivqYo853f02jBYSd5uGnGpkFV0M3xOt9aN73erkgYAmZU43x4VfqcnLxW9Kpg3R5LC4YYw==}
    engines: {node: '>=6.0.0'}

  '@anthropic-ai/sdk@0.24.3':
    resolution: {integrity: sha512-916wJXO6T6k8R6BAAcLhLPv/pnLGy7YSEBZXZ1XTFbLcTZE8oTy3oDW9WJf9KKZwMvVcePIfoTSvzXHRcGxkQQ==}

  '@anthropic-ai/sdk@0.9.1':
    resolution: {integrity: sha512-wa1meQ2WSfoY8Uor3EdrJq0jTiZJoKoSii2ZVWRY1oN4Tlr5s59pADg9T79FTbPe1/se5c3pBeZgJL63wmuoBA==}

  '@anthropic-ai/vertex-sdk@0.4.0':
    resolution: {integrity: sha512-E/FL/P1+wDNrhuVg7DYmbiLdW6+xU9d2Vn/dmpJbKF7Vt81SnGxUFYn9zjDk2QOptvQFSOcUb5OCtpEvej+daQ==}

  '@babel/code-frame@7.25.7':
    resolution: {integrity: sha512-0xZJFNE5XMpENsgfHYTw8FbX4kv53mFLn2i3XPoq69LyhYSCBJtitaHx9QnsVTrsogI4Z3+HtEfZ2/GFPOtf5g==}
    engines: {node: '>=6.9.0'}

  '@babel/compat-data@7.25.7':
    resolution: {integrity: sha512-9ickoLz+hcXCeh7jrcin+/SLWm+GkxE2kTvoYyp38p4WkdFXfQJxDFGWp/YHjiKLPx06z2A7W8XKuqbReXDzsw==}
    engines: {node: '>=6.9.0'}

  '@babel/core@7.25.7':
    resolution: {integrity: sha512-yJ474Zv3cwiSOO9nXJuqzvwEeM+chDuQ8GJirw+pZ91sCGCyOZ3dJkVE09fTV0VEVzXyLWhh3G/AolYTPX7Mow==}
    engines: {node: '>=6.9.0'}

  '@babel/generator@7.25.7':
    resolution: {integrity: sha512-5Dqpl5fyV9pIAD62yK9P7fcA768uVPUyrQmqpqstHWgMma4feF1x/oFysBCVZLY5wJ2GkMUCdsNDnGZrPoR6rA==}
    engines: {node: '>=6.9.0'}

  '@babel/helper-compilation-targets@7.25.7':
    resolution: {integrity: sha512-DniTEax0sv6isaw6qSQSfV4gVRNtw2rte8HHM45t9ZR0xILaufBRNkpMifCRiAPyvL4ACD6v0gfCwCmtOQaV4A==}
    engines: {node: '>=6.9.0'}

  '@babel/helper-module-imports@7.25.7':
    resolution: {integrity: sha512-o0xCgpNmRohmnoWKQ0Ij8IdddjyBFE4T2kagL/x6M3+4zUgc+4qTOUBoNe4XxDskt1HPKO007ZPiMgLDq2s7Kw==}
    engines: {node: '>=6.9.0'}

  '@babel/helper-module-transforms@7.25.7':
    resolution: {integrity: sha512-k/6f8dKG3yDz/qCwSM+RKovjMix563SLxQFo0UhRNo239SP6n9u5/eLtKD6EAjwta2JHJ49CsD8pms2HdNiMMQ==}
    engines: {node: '>=6.9.0'}
    peerDependencies:
      '@babel/core': ^7.0.0

  '@babel/helper-plugin-utils@7.25.7':
    resolution: {integrity: sha512-eaPZai0PiqCi09pPs3pAFfl/zYgGaE6IdXtYvmf0qlcDTd3WCtO7JWCcRd64e0EQrcYgiHibEZnOGsSY4QSgaw==}
    engines: {node: '>=6.9.0'}

  '@babel/helper-simple-access@7.25.7':
    resolution: {integrity: sha512-FPGAkJmyoChQeM+ruBGIDyrT2tKfZJO8NcxdC+CWNJi7N8/rZpSxK7yvBJ5O/nF1gfu5KzN7VKG3YVSLFfRSxQ==}
    engines: {node: '>=6.9.0'}

  '@babel/helper-string-parser@7.25.7':
    resolution: {integrity: sha512-CbkjYdsJNHFk8uqpEkpCvRs3YRp9tY6FmFY7wLMSYuGYkrdUi7r2lc4/wqsvlHoMznX3WJ9IP8giGPq68T/Y6g==}
    engines: {node: '>=6.9.0'}

  '@babel/helper-validator-identifier@7.25.7':
    resolution: {integrity: sha512-AM6TzwYqGChO45oiuPqwL2t20/HdMC1rTPAesnBCgPCSF1x3oN9MVUwQV2iyz4xqWrctwK5RNC8LV22kaQCNYg==}
    engines: {node: '>=6.9.0'}

  '@babel/helper-validator-option@7.25.7':
    resolution: {integrity: sha512-ytbPLsm+GjArDYXJ8Ydr1c/KJuutjF2besPNbIZnZ6MKUxi/uTA22t2ymmA4WFjZFpjiAMO0xuuJPqK2nvDVfQ==}
    engines: {node: '>=6.9.0'}

  '@babel/helpers@7.25.7':
    resolution: {integrity: sha512-Sv6pASx7Esm38KQpF/U/OXLwPPrdGHNKoeblRxgZRLXnAtnkEe4ptJPDtAZM7fBLadbc1Q07kQpSiGQ0Jg6tRA==}
    engines: {node: '>=6.9.0'}

  '@babel/highlight@7.25.7':
    resolution: {integrity: sha512-iYyACpW3iW8Fw+ZybQK+drQre+ns/tKpXbNESfrhNnPLIklLbXr7MYJ6gPEd0iETGLOK+SxMjVvKb/ffmk+FEw==}
    engines: {node: '>=6.9.0'}

  '@babel/parser@7.25.7':
    resolution: {integrity: sha512-aZn7ETtQsjjGG5HruveUK06cU3Hljuhd9Iojm4M8WWv3wLE6OkE5PWbDUkItmMgegmccaITudyuW5RPYrYlgWw==}
    engines: {node: '>=6.0.0'}
    hasBin: true

  '@babel/plugin-syntax-async-generators@7.8.4':
    resolution: {integrity: sha512-tycmZxkGfZaxhMRbXlPXuVFpdWlXpir2W4AMhSJgRKzk/eDlIXOhb2LHWoLpDF7TEHylV5zNhykX6KAgHJmTNw==}
    peerDependencies:
      '@babel/core': ^7.0.0-0

  '@babel/plugin-syntax-bigint@7.8.3':
    resolution: {integrity: sha512-wnTnFlG+YxQm3vDxpGE57Pj0srRU4sHE/mDkt1qv2YJJSeUAec2ma4WLUnUPeKjyrfntVwe/N6dCXpU+zL3Npg==}
    peerDependencies:
      '@babel/core': ^7.0.0-0

  '@babel/plugin-syntax-class-properties@7.12.13':
    resolution: {integrity: sha512-fm4idjKla0YahUNgFNLCB0qySdsoPiZP3iQE3rky0mBUtMZ23yDJ9SJdg6dXTSDnulOVqiF3Hgr9nbXvXTQZYA==}
    peerDependencies:
      '@babel/core': ^7.0.0-0

  '@babel/plugin-syntax-class-static-block@7.14.5':
    resolution: {integrity: sha512-b+YyPmr6ldyNnM6sqYeMWE+bgJcJpO6yS4QD7ymxgH34GBPNDM/THBh8iunyvKIZztiwLH4CJZ0RxTk9emgpjw==}
    engines: {node: '>=6.9.0'}
    peerDependencies:
      '@babel/core': ^7.0.0-0

  '@babel/plugin-syntax-import-attributes@7.25.7':
    resolution: {integrity: sha512-AqVo+dguCgmpi/3mYBdu9lkngOBlQ2w2vnNpa6gfiCxQZLzV4ZbhsXitJ2Yblkoe1VQwtHSaNmIaGll/26YWRw==}
    engines: {node: '>=6.9.0'}
    peerDependencies:
      '@babel/core': ^7.0.0-0

  '@babel/plugin-syntax-import-meta@7.10.4':
    resolution: {integrity: sha512-Yqfm+XDx0+Prh3VSeEQCPU81yC+JWZ2pDPFSS4ZdpfZhp4MkFMaDC1UqseovEKwSUpnIL7+vK+Clp7bfh0iD7g==}
    peerDependencies:
      '@babel/core': ^7.0.0-0

  '@babel/plugin-syntax-json-strings@7.8.3':
    resolution: {integrity: sha512-lY6kdGpWHvjoe2vk4WrAapEuBR69EMxZl+RoGRhrFGNYVK8mOPAW8VfbT/ZgrFbXlDNiiaxQnAtgVCZ6jv30EA==}
    peerDependencies:
      '@babel/core': ^7.0.0-0

  '@babel/plugin-syntax-jsx@7.25.7':
    resolution: {integrity: sha512-ruZOnKO+ajVL/MVx+PwNBPOkrnXTXoWMtte1MBpegfCArhqOe3Bj52avVj1huLLxNKYKXYaSxZ2F+woK1ekXfw==}
    engines: {node: '>=6.9.0'}
    peerDependencies:
      '@babel/core': ^7.0.0-0

  '@babel/plugin-syntax-logical-assignment-operators@7.10.4':
    resolution: {integrity: sha512-d8waShlpFDinQ5MtvGU9xDAOzKH47+FFoney2baFIoMr952hKOLp1HR7VszoZvOsV/4+RRszNY7D17ba0te0ig==}
    peerDependencies:
      '@babel/core': ^7.0.0-0

  '@babel/plugin-syntax-nullish-coalescing-operator@7.8.3':
    resolution: {integrity: sha512-aSff4zPII1u2QD7y+F8oDsz19ew4IGEJg9SVW+bqwpwtfFleiQDMdzA/R+UlWDzfnHFCxxleFT0PMIrR36XLNQ==}
    peerDependencies:
      '@babel/core': ^7.0.0-0

  '@babel/plugin-syntax-numeric-separator@7.10.4':
    resolution: {integrity: sha512-9H6YdfkcK/uOnY/K7/aA2xpzaAgkQn37yzWUMRK7OaPOqOpGS1+n0H5hxT9AUw9EsSjPW8SVyMJwYRtWs3X3ug==}
    peerDependencies:
      '@babel/core': ^7.0.0-0

  '@babel/plugin-syntax-object-rest-spread@7.8.3':
    resolution: {integrity: sha512-XoqMijGZb9y3y2XskN+P1wUGiVwWZ5JmoDRwx5+3GmEplNyVM2s2Dg8ILFQm8rWM48orGy5YpI5Bl8U1y7ydlA==}
    peerDependencies:
      '@babel/core': ^7.0.0-0

  '@babel/plugin-syntax-optional-catch-binding@7.8.3':
    resolution: {integrity: sha512-6VPD0Pc1lpTqw0aKoeRTMiB+kWhAoT24PA+ksWSBrFtl5SIRVpZlwN3NNPQjehA2E/91FV3RjLWoVTglWcSV3Q==}
    peerDependencies:
      '@babel/core': ^7.0.0-0

  '@babel/plugin-syntax-optional-chaining@7.8.3':
    resolution: {integrity: sha512-KoK9ErH1MBlCPxV0VANkXW2/dw4vlbGDrFgz8bmUsBGYkFRcbRwMh6cIJubdPrkxRwuGdtCk0v/wPTKbQgBjkg==}
    peerDependencies:
      '@babel/core': ^7.0.0-0

  '@babel/plugin-syntax-private-property-in-object@7.14.5':
    resolution: {integrity: sha512-0wVnp9dxJ72ZUJDV27ZfbSj6iHLoytYZmh3rFcxNnvsJF3ktkzLDZPy/mA17HGsaQT3/DQsWYX1f1QGWkCoVUg==}
    engines: {node: '>=6.9.0'}
    peerDependencies:
      '@babel/core': ^7.0.0-0

  '@babel/plugin-syntax-top-level-await@7.14.5':
    resolution: {integrity: sha512-hx++upLv5U1rgYfwe1xBQUhRmU41NEvpUvrp8jkrSCdvGSnM5/qdRMtylJ6PG5OFkBaHkbTAKTnd3/YyESRHFw==}
    engines: {node: '>=6.9.0'}
    peerDependencies:
      '@babel/core': ^7.0.0-0

  '@babel/plugin-syntax-typescript@7.25.7':
    resolution: {integrity: sha512-rR+5FDjpCHqqZN2bzZm18bVYGaejGq5ZkpVCJLXor/+zlSrSoc4KWcHI0URVWjl/68Dyr1uwZUz/1njycEAv9g==}
    engines: {node: '>=6.9.0'}
    peerDependencies:
      '@babel/core': ^7.0.0-0

  '@babel/template@7.25.7':
    resolution: {integrity: sha512-wRwtAgI3bAS+JGU2upWNL9lSlDcRCqD05BZ1n3X2ONLH1WilFP6O1otQjeMK/1g0pvYcXC7b/qVUB1keofjtZA==}
    engines: {node: '>=6.9.0'}

  '@babel/traverse@7.25.7':
    resolution: {integrity: sha512-jatJPT1Zjqvh/1FyJs6qAHL+Dzb7sTb+xr7Q+gM1b+1oBsMsQQ4FkVKb6dFlJvLlVssqkRzV05Jzervt9yhnzg==}
    engines: {node: '>=6.9.0'}

  '@babel/types@7.25.7':
    resolution: {integrity: sha512-vwIVdXG+j+FOpkwqHRcBgHLYNL7XMkufrlaFvL9o6Ai9sJn9+PdyIL5qa0XzTZw084c+u9LOls53eoZWP/W5WQ==}
    engines: {node: '>=6.9.0'}

  '@bcoe/v8-coverage@0.2.3':
    resolution: {integrity: sha512-0hYQ8SB4Db5zvZB4axdMHGwEaQjkZzFjQiN9LVYvIFB2nSUHW9tYpxWriPrWDASIxiaXax83REcLxuSdnGPZtw==}

  '@colors/colors@1.6.0':
    resolution: {integrity: sha512-Ir+AOibqzrIsL6ajt3Rz3LskB7OiMVHqltZmspbW/TJuTVuyOMirVqAkjfY6JISiLHgyNqicAC8AyHHGzNd/dA==}
    engines: {node: '>=0.1.90'}

  '@dabh/diagnostics@2.0.3':
    resolution: {integrity: sha512-hrlQOIi7hAfzsMqlGSFyVucrx38O+j6wiGOf//H2ecvIEqYN4ADBSS2iLMh5UFyDunCNniUIPk/q3riFv45xRA==}

  '@esbuild/aix-ppc64@0.23.1':
    resolution: {integrity: sha512-6VhYk1diRqrhBAqpJEdjASR/+WVRtfjpqKuNw11cLiaWpAT/Uu+nokB+UJnevzy/P9C/ty6AOe0dwueMrGh/iQ==}
    engines: {node: '>=18'}
    cpu: [ppc64]
    os: [aix]

  '@esbuild/aix-ppc64@0.24.0':
    resolution: {integrity: sha512-WtKdFM7ls47zkKHFVzMz8opM7LkcsIp9amDUBIAWirg70RM71WRSjdILPsY5Uv1D42ZpUfaPILDlfactHgsRkw==}
    engines: {node: '>=18'}
    cpu: [ppc64]
    os: [aix]

  '@esbuild/android-arm64@0.23.1':
    resolution: {integrity: sha512-xw50ipykXcLstLeWH7WRdQuysJqejuAGPd30vd1i5zSyKK3WE+ijzHmLKxdiCMtH1pHz78rOg0BKSYOSB/2Khw==}
    engines: {node: '>=18'}
    cpu: [arm64]
    os: [android]

  '@esbuild/android-arm64@0.24.0':
    resolution: {integrity: sha512-Vsm497xFM7tTIPYK9bNTYJyF/lsP590Qc1WxJdlB6ljCbdZKU9SY8i7+Iin4kyhV/KV5J2rOKsBQbB77Ab7L/w==}
    engines: {node: '>=18'}
    cpu: [arm64]
    os: [android]

  '@esbuild/android-arm@0.23.1':
    resolution: {integrity: sha512-uz6/tEy2IFm9RYOyvKl88zdzZfwEfKZmnX9Cj1BHjeSGNuGLuMD1kR8y5bteYmwqKm1tj8m4cb/aKEorr6fHWQ==}
    engines: {node: '>=18'}
    cpu: [arm]
    os: [android]

  '@esbuild/android-arm@0.24.0':
    resolution: {integrity: sha512-arAtTPo76fJ/ICkXWetLCc9EwEHKaeya4vMrReVlEIUCAUncH7M4bhMQ+M9Vf+FFOZJdTNMXNBrWwW+OXWpSew==}
    engines: {node: '>=18'}
    cpu: [arm]
    os: [android]

  '@esbuild/android-x64@0.23.1':
    resolution: {integrity: sha512-nlN9B69St9BwUoB+jkyU090bru8L0NA3yFvAd7k8dNsVH8bi9a8cUAUSEcEEgTp2z3dbEDGJGfP6VUnkQnlReg==}
    engines: {node: '>=18'}
    cpu: [x64]
    os: [android]

  '@esbuild/android-x64@0.24.0':
    resolution: {integrity: sha512-t8GrvnFkiIY7pa7mMgJd7p8p8qqYIz1NYiAoKc75Zyv73L3DZW++oYMSHPRarcotTKuSs6m3hTOa5CKHaS02TQ==}
    engines: {node: '>=18'}
    cpu: [x64]
    os: [android]

  '@esbuild/darwin-arm64@0.23.1':
    resolution: {integrity: sha512-YsS2e3Wtgnw7Wq53XXBLcV6JhRsEq8hkfg91ESVadIrzr9wO6jJDMZnCQbHm1Guc5t/CdDiFSSfWP58FNuvT3Q==}
    engines: {node: '>=18'}
    cpu: [arm64]
    os: [darwin]

  '@esbuild/darwin-arm64@0.24.0':
    resolution: {integrity: sha512-CKyDpRbK1hXwv79soeTJNHb5EiG6ct3efd/FTPdzOWdbZZfGhpbcqIpiD0+vwmpu0wTIL97ZRPZu8vUt46nBSw==}
    engines: {node: '>=18'}
    cpu: [arm64]
    os: [darwin]

  '@esbuild/darwin-x64@0.23.1':
    resolution: {integrity: sha512-aClqdgTDVPSEGgoCS8QDG37Gu8yc9lTHNAQlsztQ6ENetKEO//b8y31MMu2ZaPbn4kVsIABzVLXYLhCGekGDqw==}
    engines: {node: '>=18'}
    cpu: [x64]
    os: [darwin]

  '@esbuild/darwin-x64@0.24.0':
    resolution: {integrity: sha512-rgtz6flkVkh58od4PwTRqxbKH9cOjaXCMZgWD905JOzjFKW+7EiUObfd/Kav+A6Gyud6WZk9w+xu6QLytdi2OA==}
    engines: {node: '>=18'}
    cpu: [x64]
    os: [darwin]

  '@esbuild/freebsd-arm64@0.23.1':
    resolution: {integrity: sha512-h1k6yS8/pN/NHlMl5+v4XPfikhJulk4G+tKGFIOwURBSFzE8bixw1ebjluLOjfwtLqY0kewfjLSrO6tN2MgIhA==}
    engines: {node: '>=18'}
    cpu: [arm64]
    os: [freebsd]

  '@esbuild/freebsd-arm64@0.24.0':
    resolution: {integrity: sha512-6Mtdq5nHggwfDNLAHkPlyLBpE5L6hwsuXZX8XNmHno9JuL2+bg2BX5tRkwjyfn6sKbxZTq68suOjgWqCicvPXA==}
    engines: {node: '>=18'}
    cpu: [arm64]
    os: [freebsd]

  '@esbuild/freebsd-x64@0.23.1':
    resolution: {integrity: sha512-lK1eJeyk1ZX8UklqFd/3A60UuZ/6UVfGT2LuGo3Wp4/z7eRTRYY+0xOu2kpClP+vMTi9wKOfXi2vjUpO1Ro76g==}
    engines: {node: '>=18'}
    cpu: [x64]
    os: [freebsd]

  '@esbuild/freebsd-x64@0.24.0':
    resolution: {integrity: sha512-D3H+xh3/zphoX8ck4S2RxKR6gHlHDXXzOf6f/9dbFt/NRBDIE33+cVa49Kil4WUjxMGW0ZIYBYtaGCa2+OsQwQ==}
    engines: {node: '>=18'}
    cpu: [x64]
    os: [freebsd]

  '@esbuild/linux-arm64@0.23.1':
    resolution: {integrity: sha512-/93bf2yxencYDnItMYV/v116zff6UyTjo4EtEQjUBeGiVpMmffDNUyD9UN2zV+V3LRV3/on4xdZ26NKzn6754g==}
    engines: {node: '>=18'}
    cpu: [arm64]
    os: [linux]

  '@esbuild/linux-arm64@0.24.0':
    resolution: {integrity: sha512-TDijPXTOeE3eaMkRYpcy3LarIg13dS9wWHRdwYRnzlwlA370rNdZqbcp0WTyyV/k2zSxfko52+C7jU5F9Tfj1g==}
    engines: {node: '>=18'}
    cpu: [arm64]
    os: [linux]

  '@esbuild/linux-arm@0.23.1':
    resolution: {integrity: sha512-CXXkzgn+dXAPs3WBwE+Kvnrf4WECwBdfjfeYHpMeVxWE0EceB6vhWGShs6wi0IYEqMSIzdOF1XjQ/Mkm5d7ZdQ==}
    engines: {node: '>=18'}
    cpu: [arm]
    os: [linux]

  '@esbuild/linux-arm@0.24.0':
    resolution: {integrity: sha512-gJKIi2IjRo5G6Glxb8d3DzYXlxdEj2NlkixPsqePSZMhLudqPhtZ4BUrpIuTjJYXxvF9njql+vRjB2oaC9XpBw==}
    engines: {node: '>=18'}
    cpu: [arm]
    os: [linux]

  '@esbuild/linux-ia32@0.23.1':
    resolution: {integrity: sha512-VTN4EuOHwXEkXzX5nTvVY4s7E/Krz7COC8xkftbbKRYAl96vPiUssGkeMELQMOnLOJ8k3BY1+ZY52tttZnHcXQ==}
    engines: {node: '>=18'}
    cpu: [ia32]
    os: [linux]

  '@esbuild/linux-ia32@0.24.0':
    resolution: {integrity: sha512-K40ip1LAcA0byL05TbCQ4yJ4swvnbzHscRmUilrmP9Am7//0UjPreh4lpYzvThT2Quw66MhjG//20mrufm40mA==}
    engines: {node: '>=18'}
    cpu: [ia32]
    os: [linux]

  '@esbuild/linux-loong64@0.23.1':
    resolution: {integrity: sha512-Vx09LzEoBa5zDnieH8LSMRToj7ir/Jeq0Gu6qJ/1GcBq9GkfoEAoXvLiW1U9J1qE/Y/Oyaq33w5p2ZWrNNHNEw==}
    engines: {node: '>=18'}
    cpu: [loong64]
    os: [linux]

  '@esbuild/linux-loong64@0.24.0':
    resolution: {integrity: sha512-0mswrYP/9ai+CU0BzBfPMZ8RVm3RGAN/lmOMgW4aFUSOQBjA31UP8Mr6DDhWSuMwj7jaWOT0p0WoZ6jeHhrD7g==}
    engines: {node: '>=18'}
    cpu: [loong64]
    os: [linux]

  '@esbuild/linux-mips64el@0.23.1':
    resolution: {integrity: sha512-nrFzzMQ7W4WRLNUOU5dlWAqa6yVeI0P78WKGUo7lg2HShq/yx+UYkeNSE0SSfSure0SqgnsxPvmAUu/vu0E+3Q==}
    engines: {node: '>=18'}
    cpu: [mips64el]
    os: [linux]

  '@esbuild/linux-mips64el@0.24.0':
    resolution: {integrity: sha512-hIKvXm0/3w/5+RDtCJeXqMZGkI2s4oMUGj3/jM0QzhgIASWrGO5/RlzAzm5nNh/awHE0A19h/CvHQe6FaBNrRA==}
    engines: {node: '>=18'}
    cpu: [mips64el]
    os: [linux]

  '@esbuild/linux-ppc64@0.23.1':
    resolution: {integrity: sha512-dKN8fgVqd0vUIjxuJI6P/9SSSe/mB9rvA98CSH2sJnlZ/OCZWO1DJvxj8jvKTfYUdGfcq2dDxoKaC6bHuTlgcw==}
    engines: {node: '>=18'}
    cpu: [ppc64]
    os: [linux]

  '@esbuild/linux-ppc64@0.24.0':
    resolution: {integrity: sha512-HcZh5BNq0aC52UoocJxaKORfFODWXZxtBaaZNuN3PUX3MoDsChsZqopzi5UupRhPHSEHotoiptqikjN/B77mYQ==}
    engines: {node: '>=18'}
    cpu: [ppc64]
    os: [linux]

  '@esbuild/linux-riscv64@0.23.1':
    resolution: {integrity: sha512-5AV4Pzp80fhHL83JM6LoA6pTQVWgB1HovMBsLQ9OZWLDqVY8MVobBXNSmAJi//Csh6tcY7e7Lny2Hg1tElMjIA==}
    engines: {node: '>=18'}
    cpu: [riscv64]
    os: [linux]

  '@esbuild/linux-riscv64@0.24.0':
    resolution: {integrity: sha512-bEh7dMn/h3QxeR2KTy1DUszQjUrIHPZKyO6aN1X4BCnhfYhuQqedHaa5MxSQA/06j3GpiIlFGSsy1c7Gf9padw==}
    engines: {node: '>=18'}
    cpu: [riscv64]
    os: [linux]

  '@esbuild/linux-s390x@0.23.1':
    resolution: {integrity: sha512-9ygs73tuFCe6f6m/Tb+9LtYxWR4c9yg7zjt2cYkjDbDpV/xVn+68cQxMXCjUpYwEkze2RcU/rMnfIXNRFmSoDw==}
    engines: {node: '>=18'}
    cpu: [s390x]
    os: [linux]

  '@esbuild/linux-s390x@0.24.0':
    resolution: {integrity: sha512-ZcQ6+qRkw1UcZGPyrCiHHkmBaj9SiCD8Oqd556HldP+QlpUIe2Wgn3ehQGVoPOvZvtHm8HPx+bH20c9pvbkX3g==}
    engines: {node: '>=18'}
    cpu: [s390x]
    os: [linux]

  '@esbuild/linux-x64@0.23.1':
    resolution: {integrity: sha512-EV6+ovTsEXCPAp58g2dD68LxoP/wK5pRvgy0J/HxPGB009omFPv3Yet0HiaqvrIrgPTBuC6wCH1LTOY91EO5hQ==}
    engines: {node: '>=18'}
    cpu: [x64]
    os: [linux]

  '@esbuild/linux-x64@0.24.0':
    resolution: {integrity: sha512-vbutsFqQ+foy3wSSbmjBXXIJ6PL3scghJoM8zCL142cGaZKAdCZHyf+Bpu/MmX9zT9Q0zFBVKb36Ma5Fzfa8xA==}
    engines: {node: '>=18'}
    cpu: [x64]
    os: [linux]

  '@esbuild/netbsd-x64@0.23.1':
    resolution: {integrity: sha512-aevEkCNu7KlPRpYLjwmdcuNz6bDFiE7Z8XC4CPqExjTvrHugh28QzUXVOZtiYghciKUacNktqxdpymplil1beA==}
    engines: {node: '>=18'}
    cpu: [x64]
    os: [netbsd]

  '@esbuild/netbsd-x64@0.24.0':
    resolution: {integrity: sha512-hjQ0R/ulkO8fCYFsG0FZoH+pWgTTDreqpqY7UnQntnaKv95uP5iW3+dChxnx7C3trQQU40S+OgWhUVwCjVFLvg==}
    engines: {node: '>=18'}
    cpu: [x64]
    os: [netbsd]

  '@esbuild/openbsd-arm64@0.23.1':
    resolution: {integrity: sha512-3x37szhLexNA4bXhLrCC/LImN/YtWis6WXr1VESlfVtVeoFJBRINPJ3f0a/6LV8zpikqoUg4hyXw0sFBt5Cr+Q==}
    engines: {node: '>=18'}
    cpu: [arm64]
    os: [openbsd]

  '@esbuild/openbsd-arm64@0.24.0':
    resolution: {integrity: sha512-MD9uzzkPQbYehwcN583yx3Tu5M8EIoTD+tUgKF982WYL9Pf5rKy9ltgD0eUgs8pvKnmizxjXZyLt0z6DC3rRXg==}
    engines: {node: '>=18'}
    cpu: [arm64]
    os: [openbsd]

  '@esbuild/openbsd-x64@0.23.1':
    resolution: {integrity: sha512-aY2gMmKmPhxfU+0EdnN+XNtGbjfQgwZj43k8G3fyrDM/UdZww6xrWxmDkuz2eCZchqVeABjV5BpildOrUbBTqA==}
    engines: {node: '>=18'}
    cpu: [x64]
    os: [openbsd]

  '@esbuild/openbsd-x64@0.24.0':
    resolution: {integrity: sha512-4ir0aY1NGUhIC1hdoCzr1+5b43mw99uNwVzhIq1OY3QcEwPDO3B7WNXBzaKY5Nsf1+N11i1eOfFcq+D/gOS15Q==}
    engines: {node: '>=18'}
    cpu: [x64]
    os: [openbsd]

  '@esbuild/sunos-x64@0.23.1':
    resolution: {integrity: sha512-RBRT2gqEl0IKQABT4XTj78tpk9v7ehp+mazn2HbUeZl1YMdaGAQqhapjGTCe7uw7y0frDi4gS0uHzhvpFuI1sA==}
    engines: {node: '>=18'}
    cpu: [x64]
    os: [sunos]

  '@esbuild/sunos-x64@0.24.0':
    resolution: {integrity: sha512-jVzdzsbM5xrotH+W5f1s+JtUy1UWgjU0Cf4wMvffTB8m6wP5/kx0KiaLHlbJO+dMgtxKV8RQ/JvtlFcdZ1zCPA==}
    engines: {node: '>=18'}
    cpu: [x64]
    os: [sunos]

  '@esbuild/win32-arm64@0.23.1':
    resolution: {integrity: sha512-4O+gPR5rEBe2FpKOVyiJ7wNDPA8nGzDuJ6gN4okSA1gEOYZ67N8JPk58tkWtdtPeLz7lBnY6I5L3jdsr3S+A6A==}
    engines: {node: '>=18'}
    cpu: [arm64]
    os: [win32]

  '@esbuild/win32-arm64@0.24.0':
    resolution: {integrity: sha512-iKc8GAslzRpBytO2/aN3d2yb2z8XTVfNV0PjGlCxKo5SgWmNXx82I/Q3aG1tFfS+A2igVCY97TJ8tnYwpUWLCA==}
    engines: {node: '>=18'}
    cpu: [arm64]
    os: [win32]

  '@esbuild/win32-ia32@0.23.1':
    resolution: {integrity: sha512-BcaL0Vn6QwCwre3Y717nVHZbAa4UBEigzFm6VdsVdT/MbZ38xoj1X9HPkZhbmaBGUD1W8vxAfffbDe8bA6AKnQ==}
    engines: {node: '>=18'}
    cpu: [ia32]
    os: [win32]

  '@esbuild/win32-ia32@0.24.0':
    resolution: {integrity: sha512-vQW36KZolfIudCcTnaTpmLQ24Ha1RjygBo39/aLkM2kmjkWmZGEJ5Gn9l5/7tzXA42QGIoWbICfg6KLLkIw6yw==}
    engines: {node: '>=18'}
    cpu: [ia32]
    os: [win32]

  '@esbuild/win32-x64@0.23.1':
    resolution: {integrity: sha512-BHpFFeslkWrXWyUPnbKm+xYYVYruCinGcftSBaa8zoF9hZO4BcSCFUvHVTtzpIY6YzUnYtuEhZ+C9iEXjxnasg==}
    engines: {node: '>=18'}
    cpu: [x64]
    os: [win32]

  '@esbuild/win32-x64@0.24.0':
    resolution: {integrity: sha512-7IAFPrjSQIJrGsK6flwg7NFmwBoSTyF3rl7If0hNUFQU4ilTsEPL6GuMuU9BfIWVVGuRnuIidkSMC+c0Otu8IA==}
    engines: {node: '>=18'}
    cpu: [x64]
    os: [win32]

  '@fastify/busboy@3.0.0':
    resolution: {integrity: sha512-83rnH2nCvclWaPQQKvkJ2pdOjG4TZyEVuFDnlOF6KP08lDaaceVyw/W63mDuafQT+MKHCvXIPpE5uYWeM0rT4w==}

  '@firebase/analytics-compat@0.2.16':
    resolution: {integrity: sha512-Q/s+u/TEMSb2EDJFQMGsOzpSosybBl8HuoSEMyGZ99+0Pu7SIR9MPDGUjc8PKiCFQWDJ3QXxgqh1d/rujyAMbA==}
    peerDependencies:
      '@firebase/app-compat': 0.x

  '@firebase/analytics-types@0.8.3':
    resolution: {integrity: sha512-VrIp/d8iq2g501qO46uGz3hjbDb8xzYMrbu8Tp0ovzIzrvJZ2fvmj649gTjge/b7cCCcjT0H37g1gVtlNhnkbg==}

  '@firebase/analytics@0.10.10':
    resolution: {integrity: sha512-Psdo7c9g2SLAYh6u1XRA+RZ7ab2JfBVuAt/kLzXkhKZL/gS2cQUCMsOW5p0RIlDPRKqpdNSmvujd2TeRWLKOkQ==}
    peerDependencies:
      '@firebase/app': 0.x

  '@firebase/app-check-compat@0.3.17':
    resolution: {integrity: sha512-a/eadrGsY0MVCBPhrNbKUhoYpms4UKTYLKO7nswwSFVsm3Rw6NslQQCNLfvljcDqP4E7alQDRGJXjkxd/5gJ+Q==}
    engines: {node: '>=18.0.0'}
    peerDependencies:
      '@firebase/app-compat': 0.x

  '@firebase/app-check-interop-types@0.3.1':
    resolution: {integrity: sha512-NILZbe6RH3X1pZmJnfOfY2gLIrlKmrkUMMrrK6VSXHcSE0eQv28xFEcw16D198i9JYZpy5Kwq394My62qCMaIw==}

  '@firebase/app-check-interop-types@0.3.3':
    resolution: {integrity: sha512-gAlxfPLT2j8bTI/qfe3ahl2I2YcBQ8cFIBdhAQA4I2f3TndcO+22YizyGYuttLHPQEpWkhmpFW60VCFEPg4g5A==}

  '@firebase/app-check-types@0.5.3':
    resolution: {integrity: sha512-hyl5rKSj0QmwPdsAxrI5x1otDlByQ7bvNvVt8G/XPO2CSwE++rmSVf3VEhaeOR4J8ZFaF0Z0NDSmLejPweZ3ng==}

  '@firebase/app-check@0.8.10':
    resolution: {integrity: sha512-DWFfxxif/t+Ow4MmRUevDX+A3hVxm1rUf6y5ZP4sIomfnVCO1NNahqtsv9rb1/tKGkTeoVT40weiTS/WjQG1mA==}
    engines: {node: '>=18.0.0'}
    peerDependencies:
      '@firebase/app': 0.x

  '@firebase/app-compat@0.2.46':
    resolution: {integrity: sha512-9hSHWE5LMqtKIm13CnH5OZeMPbkVV3y5vgNZ5EMFHcG2ceRrncyNjG9No5XfWQw8JponZdGs4HlE4aMD/jxcFA==}
    engines: {node: '>=18.0.0'}

  '@firebase/app-types@0.9.1':
    resolution: {integrity: sha512-nFGqTYsnDFn1oXf1tCwPAc+hQPxyvBT/QB7qDjwK+IDYThOn63nGhzdUTXxVD9Ca8gUY/e5PQMngeo0ZW/E3uQ==}

  '@firebase/app-types@0.9.3':
    resolution: {integrity: sha512-kRVpIl4vVGJ4baogMDINbyrIOtOxqhkZQg4jTq3l8Lw6WSk0xfpEYzezFu+Kl4ve4fbPl79dvwRtaFqAC/ucCw==}

  '@firebase/app@0.10.16':
    resolution: {integrity: sha512-SUati2qH48gvVGnSsqMkZr1Iq7No52a3tJQ4itboSTM89Erezmw3v1RsfVymrDze9+KiOLmBpvLNKSvheITFjg==}
    engines: {node: '>=18.0.0'}

  '@firebase/auth-compat@0.5.16':
    resolution: {integrity: sha512-YlYwJMBqAyv0ESy3jDUyshMhZlbUiwAm6B6+uUmigNDHU+uq7j4SFiDJEZlFFIz397yBzKn06SUdqutdQzGnCA==}
    engines: {node: '>=18.0.0'}
    peerDependencies:
      '@firebase/app-compat': 0.x

  '@firebase/auth-interop-types@0.2.2':
    resolution: {integrity: sha512-k3NA28Jfoo0+o391bFjoV9X5QLnUL1WbLhZZRbTQhZdmdGYJfX8ixtNNlHsYQ94bwG0QRbsmvkzDnzuhHrV11w==}

  '@firebase/auth-interop-types@0.2.4':
    resolution: {integrity: sha512-JPgcXKCuO+CWqGDnigBtvo09HeBs5u/Ktc2GaFj2m01hLarbxthLNm7Fk8iOP1aqAtXV+fnnGj7U28xmk7IwVA==}

  '@firebase/auth-types@0.12.3':
    resolution: {integrity: sha512-Zq9zI0o5hqXDtKg6yDkSnvMCMuLU6qAVS51PANQx+ZZX5xnzyNLEBO3GZgBUPsV5qIMFhjhqmLDxUqCbnAYy2A==}
    peerDependencies:
      '@firebase/app-types': 0.x
      '@firebase/util': 1.x

  '@firebase/auth@1.8.1':
    resolution: {integrity: sha512-LX9N/Cf5Z35r5yqm2+5M3+2bRRe/+RFaa/+u4HDni7TA27C/Xm4XHLKcWcLg1BzjrS4zngSaBEOSODvp6RFOqQ==}
    engines: {node: '>=18.0.0'}
    peerDependencies:
      '@firebase/app': 0.x
      '@react-native-async-storage/async-storage': ^1.18.1
    peerDependenciesMeta:
      '@react-native-async-storage/async-storage':
        optional: true

  '@firebase/component@0.6.11':
    resolution: {integrity: sha512-eQbeCgPukLgsKD0Kw5wQgsMDX5LeoI1MIrziNDjmc6XDq5ZQnuUymANQgAb2wp1tSF9zDSXyxJmIUXaKgN58Ug==}
    engines: {node: '>=18.0.0'}

  '@firebase/component@0.6.6':
    resolution: {integrity: sha512-pp7sWqHmAAlA3os6ERgoM3k5Cxff510M9RLXZ9Mc8KFKMBc2ct3RkZTWUF7ixJNvMiK/iNgRLPDrLR2gtRJ9iQ==}

  '@firebase/data-connect@0.1.2':
    resolution: {integrity: sha512-Bcf29mntFCt5V7aceMe36wnkHrG7cwbMlUVbDHOlh2foQKx9VtSXEONw9r6FtL1sFobHVYOM5L6umX35f59m5g==}
    peerDependencies:
      '@firebase/app': 0.x

  '@firebase/database-compat@1.0.4':
    resolution: {integrity: sha512-GEEDAvsSMAkqy0BIFSVtFzoOIIcKHFfDM4aXHtWL/JCaNn4OOjH7td73jDfN3ALvpIN4hQki0FcxQ89XjqaTjQ==}

  '@firebase/database-compat@2.0.1':
    resolution: {integrity: sha512-IsFivOjdE1GrjTeKoBU/ZMenESKDXidFDzZzHBPQ/4P20ptGdrl3oLlWrV/QJqJ9lND4IidE3z4Xr5JyfUW1vg==}
    engines: {node: '>=18.0.0'}

  '@firebase/database-types@1.0.2':
    resolution: {integrity: sha512-JRigr5JNLEHqOkI99tAGHDZF47469/cJz1tRAgGs8Feh+3ZmQy/vVChSqwMp2DuVUGp9PlmGsNSlpINJ/hDuIA==}

  '@firebase/database-types@1.0.7':
    resolution: {integrity: sha512-I7zcLfJXrM0WM+ksFmFdAMdlq/DFmpeMNa+/GNsLyFo5u/lX5zzkPzGe3srVWqaBQBY5KprylDGxOsP6ETfL0A==}

  '@firebase/database@1.0.10':
    resolution: {integrity: sha512-sWp2g92u7xT4BojGbTXZ80iaSIaL6GAL0pwvM0CO/hb0nHSnABAqsH7AhnWGsGvXuEvbPr7blZylPaR9J+GSuQ==}
    engines: {node: '>=18.0.0'}

  '@firebase/database@1.0.4':
    resolution: {integrity: sha512-k84cXh+dtpzvY6yOhfyr1B+I1vjvSMtmlqotE0lTNVylc8m5nmOohjzpTLEQDrBWvwACX/VP5fEyajAdmnOKqA==}

  '@firebase/firestore-compat@0.3.40':
    resolution: {integrity: sha512-18HopMN811KYBc9Ptpr1Rewwio0XF09FF3jc5wtV6rGyAs815SlFFw5vW7ZeLd43zv9tlEc2FzM0H+5Vr9ZRxw==}
    engines: {node: '>=18.0.0'}
    peerDependencies:
      '@firebase/app-compat': 0.x

  '@firebase/firestore-types@3.0.3':
    resolution: {integrity: sha512-hD2jGdiWRxB/eZWF89xcK9gF8wvENDJkzpVFb4aGkzfEaKxVRD1kjz1t1Wj8VZEp2LCB53Yx1zD8mrhQu87R6Q==}
    peerDependencies:
      '@firebase/app-types': 0.x
      '@firebase/util': 1.x

  '@firebase/firestore@4.7.5':
    resolution: {integrity: sha512-OO3rHvjC07jL2ITN255xH/UzCVSvh6xG8oTzQdFScQvFbcm1fjCL1hgAdpDZcx3vVcKMV+6ktr8wbllkB8r+FQ==}
    engines: {node: '>=18.0.0'}
    peerDependencies:
      '@firebase/app': 0.x

  '@firebase/functions-compat@0.3.16':
    resolution: {integrity: sha512-FL7EXehiiBisNIR7mlb0i+moyWKLVfcEJgh/Wq6ZV6BdrCObpCTz7w5EvuRIEFX5e9cNL2oWInKg8S5X4HtINg==}
    engines: {node: '>=18.0.0'}
    peerDependencies:
      '@firebase/app-compat': 0.x

  '@firebase/functions-types@0.6.3':
    resolution: {integrity: sha512-EZoDKQLUHFKNx6VLipQwrSMh01A1SaL3Wg6Hpi//x6/fJ6Ee4hrAeswK99I5Ht8roiniKHw4iO0B1Oxj5I4plg==}

  '@firebase/functions@0.11.10':
    resolution: {integrity: sha512-TP+Dzebazhw6+GduBdWn1kOJRFH84G2z+BW3pNVfkpFRkc//+uT1Uw2+dLpMGSSBRG7FrcDG91vcPnOFCzr15w==}
    engines: {node: '>=18.0.0'}
    peerDependencies:
      '@firebase/app': 0.x

  '@firebase/installations-compat@0.2.11':
    resolution: {integrity: sha512-SHRgw5LTa6v8LubmJZxcOCwEd1MfWQPUtKdiuCx2VMWnapX54skZd1PkQg0K4l3k+4ujbI2cn7FE6Li9hbChBw==}
    peerDependencies:
      '@firebase/app-compat': 0.x

  '@firebase/installations-types@0.5.3':
    resolution: {integrity: sha512-2FJI7gkLqIE0iYsNQ1P751lO3hER+Umykel+TkLwHj6plzWVxqvfclPUZhcKFVQObqloEBTmpi2Ozn7EkCABAA==}
    peerDependencies:
      '@firebase/app-types': 0.x

  '@firebase/installations@0.6.11':
    resolution: {integrity: sha512-w8fY8mw6fxJzsZM2ufmTtomopXl1+bn/syYon+Gpn+0p0nO1cIUEVEFrFazTLaaL9q1CaVhc3HmseRTsI3igAA==}
    peerDependencies:
      '@firebase/app': 0.x

  '@firebase/logger@0.4.1':
    resolution: {integrity: sha512-tTIixB5UJbG9ZHSGZSZdX7THr3KWOLrejZ9B7jYsm6fpwgRNngKznQKA2wgYVyvBc1ta7dGFh9NtJ8n7qfiYIw==}

  '@firebase/logger@0.4.4':
    resolution: {integrity: sha512-mH0PEh1zoXGnaR8gD1DeGeNZtWFKbnz9hDO91dIml3iou1gpOnLqXQ2dJfB71dj6dpmUjcQ6phY3ZZJbjErr9g==}
    engines: {node: '>=18.0.0'}

  '@firebase/messaging-compat@0.2.14':
    resolution: {integrity: sha512-r9weK8jTEA2aGiwy0IbMQPnzuJ0DHkOQaMxGJOlU2QZ1a7fh6RHpNtaoM+LKnn6u1NQgmAOWYNr9vezVQEm9zw==}
    peerDependencies:
      '@firebase/app-compat': 0.x

  '@firebase/messaging-interop-types@0.2.3':
    resolution: {integrity: sha512-xfzFaJpzcmtDjycpDeCUj0Ge10ATFi/VHVIvEEjDNc3hodVBQADZ7BWQU7CuFpjSHE+eLuBI13z5F/9xOoGX8Q==}

  '@firebase/messaging@0.12.14':
    resolution: {integrity: sha512-cSGP34jJswFvME8tdMDkvJvW6T1jEekyMSyq84AMBZ0KEpJbDWuC9n4wKT2lxUm1jaL651iZnn6g51yCl77ICg==}
    peerDependencies:
      '@firebase/app': 0.x

  '@firebase/performance-compat@0.2.11':
    resolution: {integrity: sha512-DqeNBy51W2xzlklyC7Ht9JQ94HhTA08PCcM4MDeyG/ol3fqum/+YgtHWQ2IQuduqH9afETthZqLwCZiSgY7hiA==}
    peerDependencies:
      '@firebase/app-compat': 0.x

  '@firebase/performance-types@0.2.3':
    resolution: {integrity: sha512-IgkyTz6QZVPAq8GSkLYJvwSLr3LS9+V6vNPQr0x4YozZJiLF5jYixj0amDtATf1X0EtYHqoPO48a9ija8GocxQ==}

  '@firebase/performance@0.6.11':
    resolution: {integrity: sha512-FlkJFeqLlIeh5T4Am3uE38HVzggliDIEFy/fErEc1faINOUFCb6vQBEoNZGaXvRnTR8lh3X/hP7tv37C7BsK9g==}
    peerDependencies:
      '@firebase/app': 0.x

  '@firebase/remote-config-compat@0.2.11':
    resolution: {integrity: sha512-zfIjpwPrGuIOZDmduukN086qjhZ1LnbJi/iYzgua+2qeTlO0XdlE1v66gJPwygGB3TOhT0yb9EiUZ3nBNttMqg==}
    peerDependencies:
      '@firebase/app-compat': 0.x

  '@firebase/remote-config-types@0.3.3':
    resolution: {integrity: sha512-YlRI9CHxrk3lpQuFup9N1eohpwdWayKZUNZ/YeQ0PZoncJ66P32UsKUKqVXOaieTjJIOh7yH8JEzRdht5s+d6g==}

  '@firebase/remote-config@0.4.11':
    resolution: {integrity: sha512-9z0rgKuws2nj+7cdiqF+NY1QR4na6KnuOvP+jQvgilDOhGtKOcCMq5XHiu66i73A9kFhyU6QQ2pHXxcmaq1pBw==}
    peerDependencies:
      '@firebase/app': 0.x

  '@firebase/storage-compat@0.3.14':
    resolution: {integrity: sha512-Ok5FmXJiapaNAOQ8W8qppnfwgP8540jw2B8M0c4TFZqF4BD+CoKBxW0dRtOuLNGadLhzqqkDZZZtkexxrveQqA==}
    engines: {node: '>=18.0.0'}
    peerDependencies:
      '@firebase/app-compat': 0.x

  '@firebase/storage-types@0.8.3':
    resolution: {integrity: sha512-+Muk7g9uwngTpd8xn9OdF/D48uiQ7I1Fae7ULsWPuKoCH3HU7bfFPhxtJYzyhjdniowhuDpQcfPmuNRAqZEfvg==}
    peerDependencies:
      '@firebase/app-types': 0.x
      '@firebase/util': 1.x

  '@firebase/storage@0.13.4':
    resolution: {integrity: sha512-b1KaTTRiMupFurIhpGIbReaWev0k5O3ouTHkAPcEssT+FvU3q/1JwzvkX4+ZdB60Fc43Mbp8qQ1gWfT0Z2FP9Q==}
    engines: {node: '>=18.0.0'}
    peerDependencies:
      '@firebase/app': 0.x

  '@firebase/util@1.10.2':
    resolution: {integrity: sha512-qnSHIoE9FK+HYnNhTI8q14evyqbc/vHRivfB4TgCIUOl4tosmKSQlp7ltymOlMP4xVIJTg5wrkfcZ60X4nUf7Q==}
    engines: {node: '>=18.0.0'}

  '@firebase/util@1.9.5':
    resolution: {integrity: sha512-PP4pAFISDxsf70l3pEy34Mf3GkkUcVQ3MdKp6aSVb7tcpfUQxnsdV7twDd8EkfB6zZylH6wpUAoangQDmCUMqw==}

<<<<<<< HEAD
  '@firebase/vertexai@1.0.1':
    resolution: {integrity: sha512-f48MGSofhaS05ebpN7zMIv4tBqYf19pXr5/4njKtNZVLbjxUswDma0SuFDoO+IwgbdkhFxgtNctM+C1zfI/O1Q==}
    engines: {node: '>=18.0.0'}
    peerDependencies:
      '@firebase/app': 0.x
      '@firebase/app-types': 0.x

  '@firebase/webchannel-wrapper@1.0.3':
    resolution: {integrity: sha512-2xCRM9q9FlzGZCdgDMJwc0gyUkWFtkosy7Xxr6sFgQwn+wMNIWd7xIvYNauU1r64B5L5rsGKy/n9TKJ0aAFeqQ==}

=======
>>>>>>> 0dbc518a
  '@genkit-ai/ai@0.9.6':
    resolution: {integrity: sha512-GiNK8LmCIs/sU6TgVG6GxRpYcIerJdXE649RJsjJQb5pTajOGUYTaVB14nWT4CBKsW2UseSembe0oG64gmxCDg==}

  '@genkit-ai/core@0.9.6':
    resolution: {integrity: sha512-VzcNkVNFSTYNI39bQPAN11QbtZNHuCVxUPcAR0pGAcY6SpqjRSa21WxdLn3dDNjP6sv+pOZdJX3VFln2q5krvg==}

  '@google-cloud/aiplatform@3.25.0':
    resolution: {integrity: sha512-qKnJgbyCENjed8e1G5zZGFTxxNKhhaKQN414W2KIVHrLxMFmlMuG+3QkXPOWwXBnT5zZ7aMxypt5og0jCirpHg==}
    engines: {node: '>=14.0.0'}

  '@google-cloud/bigquery@7.8.0':
    resolution: {integrity: sha512-SVWjoNkLixBGi6ZZSuQYDviSJJwUHd3LDCWoy3IDDXP10MxZWjfClc2FLILgsYz2BL4y4L/tdy3DEqSSt+92EA==}
    engines: {node: '>=14.0.0'}

  '@google-cloud/common@5.0.1':
    resolution: {integrity: sha512-7NBC5vD0au75nkctVs2vEGpdUPFs1BaHTMpeI+RVEgQSMe5/wEU6dx9p0fmZA0bj4HgdpobMKeegOcLUiEoxng==}
    engines: {node: '>=14.0.0'}

  '@google-cloud/firestore@7.10.0':
    resolution: {integrity: sha512-VFNhdHvfnmqcHHs6YhmSNHHxQqaaD64GwiL0c+e1qz85S8SWZPC2XFRf8p9yHRTF40Kow424s1KBU9f0fdQa+Q==}
    engines: {node: '>=14.0.0'}

  '@google-cloud/firestore@7.6.0':
    resolution: {integrity: sha512-WUDbaLY8UnPxgwsyIaxj6uxCtSDAaUyvzWJykNH5rZ9i92/SZCsPNNMN0ajrVpAR81hPIL4amXTaMJ40y5L+Yg==}
    engines: {node: '>=14.0.0'}

  '@google-cloud/firestore@7.9.0':
    resolution: {integrity: sha512-c4ALHT3G08rV7Zwv8Z2KG63gZh66iKdhCBeDfCpIkLrjX6EAjTD/szMdj14M+FnQuClZLFfW5bAgoOjfNmLtJg==}
    engines: {node: '>=14.0.0'}

  '@google-cloud/logging-winston@6.0.0':
    resolution: {integrity: sha512-/lVp7CyT3nFOr+AjQlZnJhTIOf+kcNGB4JTziL0fkX6Ov/2qNKtRGS/NqE6cD+VSPiv5jLOty3LgkRsXMpYxQQ==}
    engines: {node: '>=14.0.0'}
    peerDependencies:
      winston: '>=3.2.1'

  '@google-cloud/logging@11.0.0':
    resolution: {integrity: sha512-uQeReiVICoV5yt9J/cczNxHxqzTkLLG7yGHXCMAk/wQNVZGevT4Bi7CBWpt0aXxm044a76Aj6V08cCAlBj7UZw==}
    engines: {node: '>=14.0.0'}

  '@google-cloud/opentelemetry-cloud-monitoring-exporter@0.19.0':
    resolution: {integrity: sha512-5SOPXwC6RET4ZvXxw5D97dp8fWpqWEunHrzrUUGXhG4UAeedQe1KvYV8CK+fnaAbN2l2ha6QDYspT6z40TVY0g==}
    engines: {node: '>=14'}
    peerDependencies:
      '@opentelemetry/api': ^1.0.0
      '@opentelemetry/core': ^1.0.0
      '@opentelemetry/resources': ^1.0.0
      '@opentelemetry/sdk-metrics': ^1.0.0

  '@google-cloud/opentelemetry-cloud-trace-exporter@2.4.1':
    resolution: {integrity: sha512-Dq2IyAyA9PCjbjLOn86i2byjkYPC59b5ic8k/L4q5bBWH0Jro8lzMs8C0G5pJfqh2druj8HF+oAIAlSdWQ+Z9Q==}
    engines: {node: '>=14'}
    peerDependencies:
      '@opentelemetry/api': ^1.0.0
      '@opentelemetry/core': ^1.0.0
      '@opentelemetry/resources': ^1.0.0
      '@opentelemetry/sdk-trace-base': ^1.0.0

  '@google-cloud/opentelemetry-resource-util@2.4.0':
    resolution: {integrity: sha512-/7ujlMoKtDtrbQlJihCjQnm31n2s2RTlvJqcSbt2jV3OkCzPAdo3u31Q13HNugqtIRUSk7bUoLx6AzhURkhW4w==}
    engines: {node: '>=14'}
    peerDependencies:
      '@opentelemetry/resources': ^1.0.0

  '@google-cloud/paginator@5.0.0':
    resolution: {integrity: sha512-87aeg6QQcEPxGCOthnpUjvw4xAZ57G7pL8FS0C4e/81fr3FjkpUpibf1s2v5XGyGhUVGF4Jfg7yEcxqn2iUw1w==}
    engines: {node: '>=14.0.0'}

  '@google-cloud/paginator@5.0.2':
    resolution: {integrity: sha512-DJS3s0OVH4zFDB1PzjxAsHqJT6sKVbRwwML0ZBP9PbU7Yebtu/7SWMRzvO2J3nUi9pRNITCfu4LJeooM2w4pjg==}
    engines: {node: '>=14.0.0'}

  '@google-cloud/precise-date@4.0.0':
    resolution: {integrity: sha512-1TUx3KdaU3cN7nfCdNf+UVqA/PSX29Cjcox3fZZBtINlRrXVTmUkQnCKv2MbBUbCopbK4olAT1IHl76uZyCiVA==}
    engines: {node: '>=14.0.0'}

  '@google-cloud/projectify@4.0.0':
    resolution: {integrity: sha512-MmaX6HeSvyPbWGwFq7mXdo0uQZLGBYCwziiLIGq5JVX+/bdI3SAq6bP98trV5eTWfLuvsMcIC1YJOF2vfteLFA==}
    engines: {node: '>=14.0.0'}

  '@google-cloud/promisify@4.0.0':
    resolution: {integrity: sha512-Orxzlfb9c67A15cq2JQEyVc7wEsmFBmHjZWZYQMUyJ1qivXyMwdyNOs9odi79hze+2zqdTtu1E19IM/FtqZ10g==}
    engines: {node: '>=14'}

  '@google-cloud/storage@7.10.1':
    resolution: {integrity: sha512-sZW14pfxEQZSIbBPs6doFYtcbK31Bs3E4jH5Ly3jJnBkYfkMPX8sXG3ZQXCJa88MKtUNPlgBdMN2OJUzmFe5/g==}
    engines: {node: '>=14'}

  '@google-cloud/storage@7.14.0':
    resolution: {integrity: sha512-H41bPL2cMfSi4EEnFzKvg7XSb7T67ocSXrmF7MPjfgFB0L6CKGzfIYJheAZi1iqXjz6XaCT1OBf6HCG5vDBTOQ==}
    engines: {node: '>=14'}

  '@google-cloud/vertexai@1.9.0':
    resolution: {integrity: sha512-8brlcJwFXI4fPuBtsDNQqCdWZmz8gV9jeEKOU0vc5H2SjehCQpXK/NwuSEr916zbhlBHtg/sU37qQQdgvh5BRA==}
    engines: {node: '>=18.0.0'}

  '@google/generative-ai@0.15.0':
    resolution: {integrity: sha512-zs37judcTYFJf1U7tnuqnh7gdzF6dcWj9pNRxjA5JTONRoiQ0htrRdbefRFiewOIfXwhun5t9hbd2ray7812eQ==}
    engines: {node: '>=18.0.0'}

  '@google/generative-ai@0.21.0':
    resolution: {integrity: sha512-7XhUbtnlkSEZK15kN3t+tzIMxsbKm/dSkKBFalj+20NvPKe1kBY7mR2P7vuijEn+f06z5+A8bVGKO0v39cr6Wg==}
    engines: {node: '>=18.0.0'}

  '@grpc/grpc-js@1.10.10':
    resolution: {integrity: sha512-HPa/K5NX6ahMoeBv15njAc/sfF4/jmiXLar9UlC2UfHFKZzsCVLc3wbe7+7qua7w9VPh2/L6EBxyAV7/E8Wftg==}
    engines: {node: '>=12.10.0'}

  '@grpc/grpc-js@1.10.4':
    resolution: {integrity: sha512-MqBisuxTkYvPFnEiu+dag3xG/NBUDzSbAFAWlzfkGnQkjVZ6by3h4atbBc+Ikqup1z5BfB4BN18gKWR1YyppNw==}
    engines: {node: '>=12.10.0'}

  '@grpc/grpc-js@1.9.15':
    resolution: {integrity: sha512-nqE7Hc0AzI+euzUwDAy0aY5hCp10r734gMGRdU+qOPX0XSceI2ULrcXB5U2xSc5VkWwalCj4M7GzCAygZl2KoQ==}
    engines: {node: ^8.13.0 || >=10.10.0}

  '@grpc/proto-loader@0.7.12':
    resolution: {integrity: sha512-DCVwMxqYzpUCiDMl7hQ384FqP4T3DbNpXU8pt681l3UWCip1WUiD5JrkImUwCB9a7f2cq4CUTmi5r/xIMRPY1Q==}
    engines: {node: '>=6'}
    hasBin: true

  '@grpc/proto-loader@0.7.13':
    resolution: {integrity: sha512-AiXO/bfe9bmxBjxxtYxFAXGZvMaN5s8kO+jBHAJCON8rJoB5YS/D6X7ZNc6XQkuHNmyl4CYaMI1fJ/Gn27RGGw==}
    engines: {node: '>=6'}
    hasBin: true

  '@isaacs/cliui@8.0.2':
    resolution: {integrity: sha512-O8jcjabXaleOG9DQ0+ARXWZBTfnP4WNAqzuiJK7ll44AmxGKv/J2M4TPjxjY3znBCfvBXFzucm1twdyFybFqEA==}
    engines: {node: '>=12'}

  '@istanbuljs/load-nyc-config@1.1.0':
    resolution: {integrity: sha512-VjeHSlIzpv/NyD3N0YuHfXOPDIixcA1q2ZV98wsMqcYlPmv2n3Yb2lYP9XMElnaFVXg5A7YLTeLu6V84uQDjmQ==}
    engines: {node: '>=8'}

  '@istanbuljs/schema@0.1.3':
    resolution: {integrity: sha512-ZXRY4jNvVgSVQ8DL3LTcakaAtXwTVUxE81hslsyD2AtoXW/wVob10HkOJ1X/pAlcI7D+2YoZKg5do8G/w6RYgA==}
    engines: {node: '>=8'}

  '@jest/console@29.7.0':
    resolution: {integrity: sha512-5Ni4CU7XHQi32IJ398EEP4RrB8eV09sXP2ROqD4bksHrnTree52PsxvX8tpL8LvTZ3pFzXyPbNQReSN41CAhOg==}
    engines: {node: ^14.15.0 || ^16.10.0 || >=18.0.0}

  '@jest/core@29.7.0':
    resolution: {integrity: sha512-n7aeXWKMnGtDA48y8TLWJPJmLmmZ642Ceo78cYWEpiD7FzDgmNDV/GCVRorPABdXLJZ/9wzzgZAlHjXjxDHGsg==}
    engines: {node: ^14.15.0 || ^16.10.0 || >=18.0.0}
    peerDependencies:
      node-notifier: ^8.0.1 || ^9.0.0 || ^10.0.0
    peerDependenciesMeta:
      node-notifier:
        optional: true

  '@jest/environment@29.7.0':
    resolution: {integrity: sha512-aQIfHDq33ExsN4jP1NWGXhxgQ/wixs60gDiKO+XVMd8Mn0NWPWgc34ZQDTb2jKaUWQ7MuwoitXAsN2XVXNMpAw==}
    engines: {node: ^14.15.0 || ^16.10.0 || >=18.0.0}

  '@jest/expect-utils@29.7.0':
    resolution: {integrity: sha512-GlsNBWiFQFCVi9QVSx7f5AgMeLxe9YCCs5PuP2O2LdjDAA8Jh9eX7lA1Jq/xdXw3Wb3hyvlFNfZIfcRetSzYcA==}
    engines: {node: ^14.15.0 || ^16.10.0 || >=18.0.0}

  '@jest/expect@29.7.0':
    resolution: {integrity: sha512-8uMeAMycttpva3P1lBHB8VciS9V0XAr3GymPpipdyQXbBcuhkLQOSe8E/p92RyAdToS6ZD1tFkX+CkhoECE0dQ==}
    engines: {node: ^14.15.0 || ^16.10.0 || >=18.0.0}

  '@jest/fake-timers@29.7.0':
    resolution: {integrity: sha512-q4DH1Ha4TTFPdxLsqDXK1d3+ioSL7yL5oCMJZgDYm6i+6CygW5E5xVr/D1HdsGxjt1ZWSfUAs9OxSB/BNelWrQ==}
    engines: {node: ^14.15.0 || ^16.10.0 || >=18.0.0}

  '@jest/globals@29.7.0':
    resolution: {integrity: sha512-mpiz3dutLbkW2MNFubUGUEVLkTGiqW6yLVTA+JbP6fI6J5iL9Y0Nlg8k95pcF8ctKwCS7WVxteBs29hhfAotzQ==}
    engines: {node: ^14.15.0 || ^16.10.0 || >=18.0.0}

  '@jest/reporters@29.7.0':
    resolution: {integrity: sha512-DApq0KJbJOEzAFYjHADNNxAE3KbhxQB1y5Kplb5Waqw6zVbuWatSnMjE5gs8FUgEPmNsnZA3NCWl9NG0ia04Pg==}
    engines: {node: ^14.15.0 || ^16.10.0 || >=18.0.0}
    peerDependencies:
      node-notifier: ^8.0.1 || ^9.0.0 || ^10.0.0
    peerDependenciesMeta:
      node-notifier:
        optional: true

  '@jest/schemas@29.6.3':
    resolution: {integrity: sha512-mo5j5X+jIZmJQveBKeS/clAueipV7KgiX1vMgCxam1RNYiqE1w62n0/tJJnHtjW8ZHcQco5gY85jA3mi0L+nSA==}
    engines: {node: ^14.15.0 || ^16.10.0 || >=18.0.0}

  '@jest/source-map@29.6.3':
    resolution: {integrity: sha512-MHjT95QuipcPrpLM+8JMSzFx6eHp5Bm+4XeFDJlwsvVBjmKNiIAvasGK2fxz2WbGRlnvqehFbh07MMa7n3YJnw==}
    engines: {node: ^14.15.0 || ^16.10.0 || >=18.0.0}

  '@jest/test-result@29.7.0':
    resolution: {integrity: sha512-Fdx+tv6x1zlkJPcWXmMDAG2HBnaR9XPSd5aDWQVsfrZmLVT3lU1cwyxLgRmXR9yrq4NBoEm9BMsfgFzTQAbJYA==}
    engines: {node: ^14.15.0 || ^16.10.0 || >=18.0.0}

  '@jest/test-sequencer@29.7.0':
    resolution: {integrity: sha512-GQwJ5WZVrKnOJuiYiAF52UNUJXgTZx1NHjFSEB0qEMmSZKAkdMoIzw/Cj6x6NF4AvV23AUqDpFzQkN/eYCYTxw==}
    engines: {node: ^14.15.0 || ^16.10.0 || >=18.0.0}

  '@jest/transform@29.7.0':
    resolution: {integrity: sha512-ok/BTPFzFKVMwO5eOHRrvnBVHdRy9IrsrW1GpMaQ9MCnilNLXQKmAX8s1YXDFaai9xJpac2ySzV0YeRRECr2Vw==}
    engines: {node: ^14.15.0 || ^16.10.0 || >=18.0.0}

  '@jest/types@29.6.3':
    resolution: {integrity: sha512-u3UPsIilWKOM3F9CXtrG8LEJmNxwoCQC/XVj4IKYXvvpx7QIi/Kg1LI5uDmDpKlac62NUtX7eLjRh+jVZcLOzw==}
    engines: {node: ^14.15.0 || ^16.10.0 || >=18.0.0}

  '@jridgewell/gen-mapping@0.3.5':
    resolution: {integrity: sha512-IzL8ZoEDIBRWEzlCcRhOaCupYyN5gdIK+Q6fbFdPDg6HqX6jpkItn7DFIpW9LQzXG6Df9sA7+OKnq0qlz/GaQg==}
    engines: {node: '>=6.0.0'}

  '@jridgewell/resolve-uri@3.1.2':
    resolution: {integrity: sha512-bRISgCIjP20/tbWSPWMEi54QVPRZExkuD9lJL+UIxUKtwVJA8wW1Trb1jMs1RFXo1CBTNZ/5hpC9QvmKWdopKw==}
    engines: {node: '>=6.0.0'}

  '@jridgewell/set-array@1.2.1':
    resolution: {integrity: sha512-R8gLRTZeyp03ymzP/6Lil/28tGeGEzhx1q2k703KGWRAI1VdvPIXdG70VJc2pAMw3NA6JKL5hhFu1sJX0Mnn/A==}
    engines: {node: '>=6.0.0'}

  '@jridgewell/sourcemap-codec@1.4.15':
    resolution: {integrity: sha512-eF2rxCRulEKXHTRiDrDy6erMYWqNw4LPdQ8UQA4huuxaQsVeRPFl2oM8oDGxMFhJUWZf9McpLtJasDDZb/Bpeg==}

  '@jridgewell/trace-mapping@0.3.25':
    resolution: {integrity: sha512-vNk6aEwybGtawWmy/PzwnGDOjCkLWSD2wqvjGGAgOAwCGWySYXfYoxt00IJkTF+8Lb57DwOb3Aa0o9CApepiYQ==}

  '@js-sdsl/ordered-map@4.4.2':
    resolution: {integrity: sha512-iUKgm52T8HOE/makSxjqoWhe95ZJA1/G1sYsGev2JDKUSS14KAgg1LHb+Ba+IPow0xflbnSkOsZcO08C7w1gYw==}

  '@langchain/community@0.0.53':
    resolution: {integrity: sha512-iFqZPt4MRssGYsQoKSXWJQaYTZCC7WNuilp2JCCs3wKmJK3l6mR0eV+PDrnT+TaDHUVxt/b0rwgM0sOiy0j2jA==}
    engines: {node: '>=18'}
    peerDependencies:
      '@aws-crypto/sha256-js': ^5.0.0
      '@aws-sdk/client-bedrock-agent-runtime': ^3.485.0
      '@aws-sdk/client-bedrock-runtime': ^3.422.0
      '@aws-sdk/client-dynamodb': ^3.310.0
      '@aws-sdk/client-kendra': ^3.352.0
      '@aws-sdk/client-lambda': ^3.310.0
      '@aws-sdk/client-sagemaker-runtime': ^3.310.0
      '@aws-sdk/client-sfn': ^3.310.0
      '@aws-sdk/credential-provider-node': ^3.388.0
      '@azure/search-documents': ^12.0.0
      '@clickhouse/client': ^0.2.5
      '@cloudflare/ai': '*'
      '@datastax/astra-db-ts': ^1.0.0
      '@elastic/elasticsearch': ^8.4.0
      '@getmetal/metal-sdk': '*'
      '@getzep/zep-js': ^0.9.0
      '@gomomento/sdk': ^1.51.1
      '@gomomento/sdk-core': ^1.51.1
      '@google-ai/generativelanguage': ^0.2.1
      '@gradientai/nodejs-sdk': ^1.2.0
      '@huggingface/inference': ^2.6.4
      '@mozilla/readability': '*'
      '@neondatabase/serverless': '*'
      '@opensearch-project/opensearch': '*'
      '@pinecone-database/pinecone': '*'
      '@planetscale/database': ^1.8.0
      '@premai/prem-sdk': ^0.3.25
      '@qdrant/js-client-rest': ^1.8.2
      '@raycast/api': ^1.55.2
      '@rockset/client': ^0.9.1
      '@smithy/eventstream-codec': ^2.0.5
      '@smithy/protocol-http': ^3.0.6
      '@smithy/signature-v4': ^2.0.10
      '@smithy/util-utf8': ^2.0.0
      '@supabase/postgrest-js': ^1.1.1
      '@supabase/supabase-js': ^2.10.0
      '@tensorflow-models/universal-sentence-encoder': '*'
      '@tensorflow/tfjs-converter': '*'
      '@tensorflow/tfjs-core': '*'
      '@upstash/redis': ^1.20.6
      '@upstash/vector': ^1.0.7
      '@vercel/kv': ^0.2.3
      '@vercel/postgres': ^0.5.0
      '@writerai/writer-sdk': ^0.40.2
      '@xata.io/client': ^0.28.0
      '@xenova/transformers': ^2.5.4
      '@zilliz/milvus2-sdk-node': '>=2.2.7'
      better-sqlite3: ^9.4.0
      cassandra-driver: ^4.7.2
      cborg: ^4.1.1
      chromadb: '*'
      closevector-common: 0.1.3
      closevector-node: 0.1.6
      closevector-web: 0.1.6
      cohere-ai: '*'
      convex: ^1.3.1
      couchbase: ^4.3.0
      discord.js: ^14.14.1
      dria: ^0.0.3
      duck-duck-scrape: ^2.2.5
      faiss-node: ^0.5.1
      firebase-admin: ^11.9.0 || ^12.0.0
      google-auth-library: ^8.9.0
      googleapis: ^126.0.1
      hnswlib-node: ^3.0.0
      html-to-text: ^9.0.5
      interface-datastore: ^8.2.11
      ioredis: ^5.3.2
      it-all: ^3.0.4
      jsdom: '*'
      jsonwebtoken: ^9.0.2
      llmonitor: ^0.5.9
      lodash: ^4.17.21
      lunary: ^0.6.11
      mongodb: '>=5.2.0'
      mysql2: ^3.3.3
      neo4j-driver: '*'
      node-llama-cpp: '*'
      pg: ^8.11.0
      pg-copy-streams: ^6.0.5
      pickleparser: ^0.2.1
      portkey-ai: ^0.1.11
      redis: '*'
      replicate: ^0.18.0
      typeorm: ^0.3.12
      typesense: ^1.5.3
      usearch: ^1.1.1
      vectordb: ^0.1.4
      voy-search: 0.6.2
      weaviate-ts-client: '*'
      web-auth-library: ^1.0.3
      ws: ^8.14.2
    peerDependenciesMeta:
      '@aws-crypto/sha256-js':
        optional: true
      '@aws-sdk/client-bedrock-agent-runtime':
        optional: true
      '@aws-sdk/client-bedrock-runtime':
        optional: true
      '@aws-sdk/client-dynamodb':
        optional: true
      '@aws-sdk/client-kendra':
        optional: true
      '@aws-sdk/client-lambda':
        optional: true
      '@aws-sdk/client-sagemaker-runtime':
        optional: true
      '@aws-sdk/client-sfn':
        optional: true
      '@aws-sdk/credential-provider-node':
        optional: true
      '@azure/search-documents':
        optional: true
      '@clickhouse/client':
        optional: true
      '@cloudflare/ai':
        optional: true
      '@datastax/astra-db-ts':
        optional: true
      '@elastic/elasticsearch':
        optional: true
      '@getmetal/metal-sdk':
        optional: true
      '@getzep/zep-js':
        optional: true
      '@gomomento/sdk':
        optional: true
      '@gomomento/sdk-core':
        optional: true
      '@google-ai/generativelanguage':
        optional: true
      '@gradientai/nodejs-sdk':
        optional: true
      '@huggingface/inference':
        optional: true
      '@mozilla/readability':
        optional: true
      '@neondatabase/serverless':
        optional: true
      '@opensearch-project/opensearch':
        optional: true
      '@pinecone-database/pinecone':
        optional: true
      '@planetscale/database':
        optional: true
      '@premai/prem-sdk':
        optional: true
      '@qdrant/js-client-rest':
        optional: true
      '@raycast/api':
        optional: true
      '@rockset/client':
        optional: true
      '@smithy/eventstream-codec':
        optional: true
      '@smithy/protocol-http':
        optional: true
      '@smithy/signature-v4':
        optional: true
      '@smithy/util-utf8':
        optional: true
      '@supabase/postgrest-js':
        optional: true
      '@supabase/supabase-js':
        optional: true
      '@tensorflow-models/universal-sentence-encoder':
        optional: true
      '@tensorflow/tfjs-converter':
        optional: true
      '@tensorflow/tfjs-core':
        optional: true
      '@upstash/redis':
        optional: true
      '@upstash/vector':
        optional: true
      '@vercel/kv':
        optional: true
      '@vercel/postgres':
        optional: true
      '@writerai/writer-sdk':
        optional: true
      '@xata.io/client':
        optional: true
      '@xenova/transformers':
        optional: true
      '@zilliz/milvus2-sdk-node':
        optional: true
      better-sqlite3:
        optional: true
      cassandra-driver:
        optional: true
      cborg:
        optional: true
      chromadb:
        optional: true
      closevector-common:
        optional: true
      closevector-node:
        optional: true
      closevector-web:
        optional: true
      cohere-ai:
        optional: true
      convex:
        optional: true
      couchbase:
        optional: true
      discord.js:
        optional: true
      dria:
        optional: true
      duck-duck-scrape:
        optional: true
      faiss-node:
        optional: true
      firebase-admin:
        optional: true
      google-auth-library:
        optional: true
      googleapis:
        optional: true
      hnswlib-node:
        optional: true
      html-to-text:
        optional: true
      interface-datastore:
        optional: true
      ioredis:
        optional: true
      it-all:
        optional: true
      jsdom:
        optional: true
      jsonwebtoken:
        optional: true
      llmonitor:
        optional: true
      lodash:
        optional: true
      lunary:
        optional: true
      mongodb:
        optional: true
      mysql2:
        optional: true
      neo4j-driver:
        optional: true
      node-llama-cpp:
        optional: true
      pg:
        optional: true
      pg-copy-streams:
        optional: true
      pickleparser:
        optional: true
      portkey-ai:
        optional: true
      redis:
        optional: true
      replicate:
        optional: true
      typeorm:
        optional: true
      typesense:
        optional: true
      usearch:
        optional: true
      vectordb:
        optional: true
      voy-search:
        optional: true
      weaviate-ts-client:
        optional: true
      web-auth-library:
        optional: true
      ws:
        optional: true

  '@langchain/core@0.1.61':
    resolution: {integrity: sha512-C8OkAly+ugvXsL8TACCmFv9WTTcT4gvQaG6NbrXCOzibBCywfxxcTqEMOyg3zIKpxHEmR0DHqh0OiJRHocnsCg==}
    engines: {node: '>=18'}

  '@langchain/openai@0.0.28':
    resolution: {integrity: sha512-2s1RA3/eAnz4ahdzsMPBna9hfAqpFNlWdHiPxVGZ5yrhXsbLWWoPcF+22LCk9t0HJKtazi2GCIWc0HVXH9Abig==}
    engines: {node: '>=18'}

  '@langchain/textsplitters@0.0.0':
    resolution: {integrity: sha512-3hPesWomnmVeYMppEGYbyv0v/sRUugUdlFBNn9m1ueJYHAIKbvCErkWxNUH3guyKKYgJVrkvZoQxcd9faucSaw==}
    engines: {node: '>=18'}

  '@material/material-color-utilities@0.2.7':
    resolution: {integrity: sha512-0FCeqG6WvK4/Cc06F/xXMd/pv4FeisI0c1tUpBbfhA2n9Y8eZEv4Karjbmf2ZqQCPUWMrGp8A571tCjizxoTiQ==}

  '@mistralai/mistralai-gcp@1.3.4':
    resolution: {integrity: sha512-tMWTA8r+MX+/hDn3n1mo8WY/NWN4AJdvwShdgsThrt+bwfwhSlorrz7bH04UFxob13GJ/XsRC3iUg7EAWH0BoQ==}
    peerDependencies:
      zod: '>= 3'

  '@mistralai/mistralai-gcp@1.3.5':
    resolution: {integrity: sha512-eykxLojLv0AcgGui2D+D/S98Toc18j9g0GCvjyah3E8YtQW0dMb6UyQjmB+2+qDXN3OZjp8+dOkoJ+r7DmwbOQ==}
    peerDependencies:
      react: ^18 || ^19
      react-dom: ^18 || ^19
      zod: '>= 3'

  '@modelcontextprotocol/sdk@1.0.0':
    resolution: {integrity: sha512-mbe0otw8vTtZoL5pVucXAmx6oEC7YjdXBgVeFkJXASu4OAnLkrIeNw9zwzU5CwEp19M54bjOUGcna90Dl/H5Bw==}

  '@opentelemetry/api-logs@0.52.1':
    resolution: {integrity: sha512-qnSqB2DQ9TPP96dl8cDubDvrUyWc0/sK81xHTK8eSUspzDM3bsewX903qclQFvVhgStjRWdC5bLb3kQqMkfV5A==}
    engines: {node: '>=14'}

  '@opentelemetry/api@1.9.0':
    resolution: {integrity: sha512-3giAOQvZiH5F9bMlMiv8+GSPMeqg0dbaeo58/0SlA9sxSqZhnUtxzX9/2FzyhS9sWQf5S0GJE0AKBrFqjpeYcg==}
    engines: {node: '>=8.0.0'}

  '@opentelemetry/auto-instrumentations-node@0.49.1':
    resolution: {integrity: sha512-oF8g0cOEL4u1xkoAgSFAhOwMVVwDyZod6g1hVL1TtmpHTGMeEP2FfM6pPHE1soAFyddxd4B3NahZX3xczEbLdA==}
    engines: {node: '>=14'}
    peerDependencies:
      '@opentelemetry/api': ^1.4.1

  '@opentelemetry/context-async-hooks@1.25.1':
    resolution: {integrity: sha512-UW/ge9zjvAEmRWVapOP0qyCvPulWU6cQxGxDbWEFfGOj1VBBZAuOqTo3X6yWmDTD3Xe15ysCZChHncr2xFMIfQ==}
    engines: {node: '>=14'}
    peerDependencies:
      '@opentelemetry/api': '>=1.0.0 <1.10.0'

  '@opentelemetry/core@1.25.1':
    resolution: {integrity: sha512-GeT/l6rBYWVQ4XArluLVB6WWQ8flHbdb6r2FCHC3smtdOAbrJBIv35tpV/yp9bmYUJf+xmZpu9DRTIeJVhFbEQ==}
    engines: {node: '>=14'}
    peerDependencies:
      '@opentelemetry/api': '>=1.0.0 <1.10.0'

  '@opentelemetry/core@1.26.0':
    resolution: {integrity: sha512-1iKxXXE8415Cdv0yjG3G6hQnB5eVEsJce3QaawX8SjDn0mAS0ZM8fAbZZJD4ajvhC15cePvosSCut404KrIIvQ==}
    engines: {node: '>=14'}
    peerDependencies:
      '@opentelemetry/api': '>=1.0.0 <1.10.0'

  '@opentelemetry/exporter-trace-otlp-grpc@0.52.1':
    resolution: {integrity: sha512-pVkSH20crBwMTqB3nIN4jpQKUEoB0Z94drIHpYyEqs7UBr+I0cpYyOR3bqjA/UasQUMROb3GX8ZX4/9cVRqGBQ==}
    engines: {node: '>=14'}
    peerDependencies:
      '@opentelemetry/api': ^1.0.0

  '@opentelemetry/exporter-trace-otlp-http@0.52.1':
    resolution: {integrity: sha512-05HcNizx0BxcFKKnS5rwOV+2GevLTVIRA0tRgWYyw4yCgR53Ic/xk83toYKts7kbzcI+dswInUg/4s8oyA+tqg==}
    engines: {node: '>=14'}
    peerDependencies:
      '@opentelemetry/api': ^1.0.0

  '@opentelemetry/exporter-trace-otlp-proto@0.52.1':
    resolution: {integrity: sha512-pt6uX0noTQReHXNeEslQv7x311/F1gJzMnp1HD2qgypLRPbXDeMzzeTngRTUaUbP6hqWNtPxuLr4DEoZG+TcEQ==}
    engines: {node: '>=14'}
    peerDependencies:
      '@opentelemetry/api': ^1.0.0

  '@opentelemetry/exporter-zipkin@1.25.1':
    resolution: {integrity: sha512-RmOwSvkimg7ETwJbUOPTMhJm9A9bG1U8s7Zo3ajDh4zM7eYcycQ0dM7FbLD6NXWbI2yj7UY4q8BKinKYBQksyw==}
    engines: {node: '>=14'}
    peerDependencies:
      '@opentelemetry/api': ^1.0.0

  '@opentelemetry/instrumentation-amqplib@0.41.0':
    resolution: {integrity: sha512-00Oi6N20BxJVcqETjgNzCmVKN+I5bJH/61IlHiIWd00snj1FdgiIKlpE4hYVacTB2sjIBB3nTbHskttdZEE2eg==}
    engines: {node: '>=14'}
    peerDependencies:
      '@opentelemetry/api': ^1.3.0

  '@opentelemetry/instrumentation-aws-lambda@0.43.0':
    resolution: {integrity: sha512-pSxcWlsE/pCWQRIw92sV2C+LmKXelYkjkA7C5s39iPUi4pZ2lA1nIiw+1R/y2pDEhUHcaKkNyljQr3cx9ZpVlQ==}
    engines: {node: '>=14'}
    peerDependencies:
      '@opentelemetry/api': ^1.3.0

  '@opentelemetry/instrumentation-aws-sdk@0.43.1':
    resolution: {integrity: sha512-qLT2cCniJ5W+6PFzKbksnoIQuq9pS83nmgaExfUwXVvlwi0ILc50dea0tWBHZMkdIDa/zZdcuFrJ7+fUcSnRow==}
    engines: {node: '>=14'}
    peerDependencies:
      '@opentelemetry/api': ^1.3.0

  '@opentelemetry/instrumentation-bunyan@0.40.0':
    resolution: {integrity: sha512-aZ4cXaGWwj79ZXSYrgFVsrDlE4mmf2wfvP9bViwRc0j75A6eN6GaHYHqufFGMTCqASQn5pIjjP+Bx+PWTGiofw==}
    engines: {node: '>=14'}
    peerDependencies:
      '@opentelemetry/api': ^1.3.0

  '@opentelemetry/instrumentation-cassandra-driver@0.40.0':
    resolution: {integrity: sha512-JxbM39JU7HxE9MTKKwi6y5Z3mokjZB2BjwfqYi4B3Y29YO3I42Z7eopG6qq06yWZc+nQli386UDQe0d9xKmw0A==}
    engines: {node: '>=14'}
    peerDependencies:
      '@opentelemetry/api': ^1.3.0

  '@opentelemetry/instrumentation-connect@0.38.0':
    resolution: {integrity: sha512-2/nRnx3pjYEmdPIaBwtgtSviTKHWnDZN3R+TkRUnhIVrvBKVcq+I5B2rtd6mr6Fe9cHlZ9Ojcuh7pkNh/xdWWg==}
    engines: {node: '>=14'}
    peerDependencies:
      '@opentelemetry/api': ^1.3.0

  '@opentelemetry/instrumentation-cucumber@0.8.0':
    resolution: {integrity: sha512-ieTm4RBIlZt2brPwtX5aEZYtYnkyqhAVXJI9RIohiBVMe5DxiwCwt+2Exep/nDVqGPX8zRBZUl4AEw423OxJig==}
    engines: {node: '>=14'}
    peerDependencies:
      '@opentelemetry/api': ^1.0.0

  '@opentelemetry/instrumentation-dataloader@0.11.0':
    resolution: {integrity: sha512-27urJmwkH4KDaMJtEv1uy2S7Apk4XbN4AgWMdfMJbi7DnOduJmeuA+DpJCwXB72tEWXo89z5T3hUVJIDiSNmNw==}
    engines: {node: '>=14'}
    peerDependencies:
      '@opentelemetry/api': ^1.3.0

  '@opentelemetry/instrumentation-dns@0.38.0':
    resolution: {integrity: sha512-Um07I0TQXDWa+ZbEAKDFUxFH40dLtejtExDOMLNJ1CL8VmOmA71qx93Qi/QG4tGkiI1XWqr7gF/oiMCJ4m8buQ==}
    engines: {node: '>=14'}
    peerDependencies:
      '@opentelemetry/api': ^1.3.0

  '@opentelemetry/instrumentation-express@0.41.1':
    resolution: {integrity: sha512-uRx0V3LPGzjn2bxAnV8eUsDT82vT7NTwI0ezEuPMBOTOsnPpGhWdhcdNdhH80sM4TrWrOfXm9HGEdfWE3TRIww==}
    engines: {node: '>=14'}
    peerDependencies:
      '@opentelemetry/api': ^1.3.0

  '@opentelemetry/instrumentation-fastify@0.38.0':
    resolution: {integrity: sha512-HBVLpTSYpkQZ87/Df3N0gAw7VzYZV3n28THIBrJWfuqw3Or7UqdhnjeuMIPQ04BKk3aZc0cWn2naSQObbh5vXw==}
    engines: {node: '>=14'}
    peerDependencies:
      '@opentelemetry/api': ^1.3.0

  '@opentelemetry/instrumentation-fs@0.14.0':
    resolution: {integrity: sha512-pVc8P5AgliC1DphyyBUgsxXlm2XaPH4BpYvt7rAZDMIqUpRk8gs19SioABtKqqxvFzg5jPtgJfJsdxq0Y+maLw==}
    engines: {node: '>=14'}
    peerDependencies:
      '@opentelemetry/api': ^1.3.0

  '@opentelemetry/instrumentation-generic-pool@0.38.0':
    resolution: {integrity: sha512-0/ULi6pIco1fEnDPmmAul8ZoudFL7St0hjgBbWZlZPBCSyslDll1J7DFeEbjiRSSyUd+0tu73ae0DOKVKNd7VA==}
    engines: {node: '>=14'}
    peerDependencies:
      '@opentelemetry/api': ^1.3.0

  '@opentelemetry/instrumentation-graphql@0.42.0':
    resolution: {integrity: sha512-N8SOwoKL9KQSX7z3gOaw5UaTeVQcfDO1c21csVHnmnmGUoqsXbArK2B8VuwPWcv6/BC/i3io+xTo7QGRZ/z28Q==}
    engines: {node: '>=14'}
    peerDependencies:
      '@opentelemetry/api': ^1.3.0

  '@opentelemetry/instrumentation-grpc@0.52.1':
    resolution: {integrity: sha512-EdSDiDSAO+XRXk/ZN128qQpBo1I51+Uay/LUPcPQhSRGf7fBPIEUBeOLQiItguGsug5MGOYjql2w/1wCQF3fdQ==}
    engines: {node: '>=14'}
    peerDependencies:
      '@opentelemetry/api': ^1.3.0

  '@opentelemetry/instrumentation-hapi@0.40.0':
    resolution: {integrity: sha512-8U/w7Ifumtd2bSN1OLaSwAAFhb9FyqWUki3lMMB0ds+1+HdSxYBe9aspEJEgvxAqOkrQnVniAPTEGf1pGM7SOw==}
    engines: {node: '>=14'}
    peerDependencies:
      '@opentelemetry/api': ^1.3.0

  '@opentelemetry/instrumentation-http@0.52.1':
    resolution: {integrity: sha512-dG/aevWhaP+7OLv4BQQSEKMJv8GyeOp3Wxl31NHqE8xo9/fYMfEljiZphUHIfyg4gnZ9swMyWjfOQs5GUQe54Q==}
    engines: {node: '>=14'}
    peerDependencies:
      '@opentelemetry/api': ^1.3.0

  '@opentelemetry/instrumentation-ioredis@0.42.0':
    resolution: {integrity: sha512-P11H168EKvBB9TUSasNDOGJCSkpT44XgoM6d3gRIWAa9ghLpYhl0uRkS8//MqPzcJVHr3h3RmfXIpiYLjyIZTw==}
    engines: {node: '>=14'}
    peerDependencies:
      '@opentelemetry/api': ^1.3.0

  '@opentelemetry/instrumentation-kafkajs@0.2.0':
    resolution: {integrity: sha512-uKKmhEFd0zR280tJovuiBG7cfnNZT4kvVTvqtHPxQP7nOmRbJstCYHFH13YzjVcKjkmoArmxiSulmZmF7SLIlg==}
    engines: {node: '>=14'}
    peerDependencies:
      '@opentelemetry/api': ^1.3.0

  '@opentelemetry/instrumentation-knex@0.39.0':
    resolution: {integrity: sha512-lRwTqIKQecPWDkH1KEcAUcFhCaNssbKSpxf4sxRTAROCwrCEnYkjOuqJHV+q1/CApjMTaKu0Er4LBv/6bDpoxA==}
    engines: {node: '>=14'}
    peerDependencies:
      '@opentelemetry/api': ^1.3.0

  '@opentelemetry/instrumentation-koa@0.42.0':
    resolution: {integrity: sha512-H1BEmnMhho8o8HuNRq5zEI4+SIHDIglNB7BPKohZyWG4fWNuR7yM4GTlR01Syq21vODAS7z5omblScJD/eZdKw==}
    engines: {node: '>=14'}
    peerDependencies:
      '@opentelemetry/api': ^1.3.0

  '@opentelemetry/instrumentation-lru-memoizer@0.39.0':
    resolution: {integrity: sha512-eU1Wx1RRTR/2wYXFzH9gcpB8EPmhYlNDIUHzUXjyUE0CAXEJhBLkYNlzdaVCoQDw2neDqS+Woshiia6+emWK9A==}
    engines: {node: '>=14'}
    peerDependencies:
      '@opentelemetry/api': ^1.3.0

  '@opentelemetry/instrumentation-memcached@0.38.0':
    resolution: {integrity: sha512-tPmyqQEZNyrvg6G+iItdlguQEcGzfE+bJkpQifmBXmWBnoS5oU3UxqtyYuXGL2zI9qQM5yMBHH4nRXWALzy7WA==}
    engines: {node: '>=14'}
    peerDependencies:
      '@opentelemetry/api': ^1.3.0

  '@opentelemetry/instrumentation-mongodb@0.46.0':
    resolution: {integrity: sha512-VF/MicZ5UOBiXrqBslzwxhN7TVqzu1/LN/QDpkskqM0Zm0aZ4CVRbUygL8d7lrjLn15x5kGIe8VsSphMfPJzlA==}
    engines: {node: '>=14'}
    peerDependencies:
      '@opentelemetry/api': ^1.3.0

  '@opentelemetry/instrumentation-mongoose@0.40.0':
    resolution: {integrity: sha512-niRi5ZUnkgzRhIGMOozTyoZIvJKNJyhijQI4nF4iFSb+FUx2v5fngfR+8XLmdQAO7xmsD8E5vEGdDVYVtKbZew==}
    engines: {node: '>=14'}
    peerDependencies:
      '@opentelemetry/api': ^1.3.0

  '@opentelemetry/instrumentation-mysql2@0.40.0':
    resolution: {integrity: sha512-0xfS1xcqUmY7WE1uWjlmI67Xg3QsSUlNT+AcXHeA4BDUPwZtWqF4ezIwLgpVZfHOnkAEheqGfNSWd1PIu3Wnfg==}
    engines: {node: '>=14'}
    peerDependencies:
      '@opentelemetry/api': ^1.3.0

  '@opentelemetry/instrumentation-mysql@0.40.0':
    resolution: {integrity: sha512-d7ja8yizsOCNMYIJt5PH/fKZXjb/mS48zLROO4BzZTtDfhNCl2UM/9VIomP2qkGIFVouSJrGr/T00EzY7bPtKA==}
    engines: {node: '>=14'}
    peerDependencies:
      '@opentelemetry/api': ^1.3.0

  '@opentelemetry/instrumentation-nestjs-core@0.39.0':
    resolution: {integrity: sha512-mewVhEXdikyvIZoMIUry8eb8l3HUjuQjSjVbmLVTt4NQi35tkpnHQrG9bTRBrl3403LoWZ2njMPJyg4l6HfKvA==}
    engines: {node: '>=14'}
    peerDependencies:
      '@opentelemetry/api': ^1.3.0

  '@opentelemetry/instrumentation-net@0.38.0':
    resolution: {integrity: sha512-stjow1PijcmUquSmRD/fSihm/H61DbjPlJuJhWUe7P22LFPjFhsrSeiB5vGj3vn+QGceNAs+kioUTzMGPbNxtg==}
    engines: {node: '>=14'}
    peerDependencies:
      '@opentelemetry/api': ^1.3.0

  '@opentelemetry/instrumentation-pg@0.43.0':
    resolution: {integrity: sha512-og23KLyoxdnAeFs1UWqzSonuCkePUzCX30keSYigIzJe/6WSYA8rnEI5lobcxPEzg+GcU06J7jzokuEHbjVJNw==}
    engines: {node: '>=14'}
    peerDependencies:
      '@opentelemetry/api': ^1.3.0

  '@opentelemetry/instrumentation-pino@0.41.0':
    resolution: {integrity: sha512-Kpv0fJRk/8iMzMk5Ue5BsUJfHkBJ2wQoIi/qduU1a1Wjx9GLj6J2G17PHjPK5mnZjPNzkFOXFADZMfgDioliQw==}
    engines: {node: '>=14'}
    peerDependencies:
      '@opentelemetry/api': ^1.3.0

  '@opentelemetry/instrumentation-redis-4@0.41.0':
    resolution: {integrity: sha512-H7IfGTqW2reLXqput4yzAe8YpDC0fmVNal95GHMLOrS89W+qWUKIqxolSh63hJyfmwPSFwXASzj7wpSk8Az+Dg==}
    engines: {node: '>=14'}
    peerDependencies:
      '@opentelemetry/api': ^1.3.0

  '@opentelemetry/instrumentation-redis@0.41.0':
    resolution: {integrity: sha512-RJ1pwI3btykp67ts+5qZbaFSAAzacucwBet5/5EsKYtWBpHbWwV/qbGN/kIBzXg5WEZBhXLrR/RUq0EpEUpL3A==}
    engines: {node: '>=14'}
    peerDependencies:
      '@opentelemetry/api': ^1.3.0

  '@opentelemetry/instrumentation-restify@0.40.0':
    resolution: {integrity: sha512-sm/rH/GysY/KOEvZqYBZSLYFeXlBkHCgqPDgWc07tz+bHCN6mPs9P3otGOSTe7o3KAIM8Nc6ncCO59vL+jb2cA==}
    engines: {node: '>=14'}
    peerDependencies:
      '@opentelemetry/api': ^1.3.0

  '@opentelemetry/instrumentation-router@0.39.0':
    resolution: {integrity: sha512-LaXnVmD69WPC4hNeLzKexCCS19hRLrUw3xicneAMkzJSzNJvPyk7G6I7lz7VjQh1cooObPBt9gNyd3hhTCUrag==}
    engines: {node: '>=14'}
    peerDependencies:
      '@opentelemetry/api': ^1.3.0

  '@opentelemetry/instrumentation-socket.io@0.41.0':
    resolution: {integrity: sha512-7fzDe9/FpO6NFizC/wnzXXX7bF9oRchsD//wFqy5g5hVEgXZCQ70IhxjrKdBvgjyIejR9T9zTvfQ6PfVKfkCAw==}
    engines: {node: '>=14'}
    peerDependencies:
      '@opentelemetry/api': ^1.3.0

  '@opentelemetry/instrumentation-tedious@0.12.0':
    resolution: {integrity: sha512-53xx7WQmpBPfxtVxOKRzzZxOjv9JzSdoy1aIvCtPM5/O407aYcdvj8wXxCQEiEfctFEovEHG4QgmdHz9BKidSQ==}
    engines: {node: '>=14'}
    peerDependencies:
      '@opentelemetry/api': ^1.3.0

  '@opentelemetry/instrumentation-undici@0.4.0':
    resolution: {integrity: sha512-UdMQBpz11SqtWlmDnk5SoqF5QDom4VmW8SVDt9Q2xuMWVh8lc0kVROfoo2pl7zU6H6gFR8eudb3eFXIdrFn0ew==}
    engines: {node: '>=14'}
    peerDependencies:
      '@opentelemetry/api': ^1.7.0

  '@opentelemetry/instrumentation-winston@0.39.0':
    resolution: {integrity: sha512-v/1xziLJ9CyB3YDjBSBzbB70Qd0JwWTo36EqWK5m3AR0CzsyMQQmf3ZIZM6sgx7hXMcRQ0pnEYhg6nhrUQPm9A==}
    engines: {node: '>=14'}
    peerDependencies:
      '@opentelemetry/api': ^1.3.0

  '@opentelemetry/instrumentation@0.52.1':
    resolution: {integrity: sha512-uXJbYU/5/MBHjMp1FqrILLRuiJCs3Ofk0MeRDk8g1S1gD47U8X3JnSwcMO1rtRo1x1a7zKaQHaoYu49p/4eSKw==}
    engines: {node: '>=14'}
    peerDependencies:
      '@opentelemetry/api': ^1.3.0

  '@opentelemetry/otlp-exporter-base@0.52.1':
    resolution: {integrity: sha512-z175NXOtX5ihdlshtYBe5RpGeBoTXVCKPPLiQlD6FHvpM4Ch+p2B0yWKYSrBfLH24H9zjJiBdTrtD+hLlfnXEQ==}
    engines: {node: '>=14'}
    peerDependencies:
      '@opentelemetry/api': ^1.0.0

  '@opentelemetry/otlp-grpc-exporter-base@0.52.1':
    resolution: {integrity: sha512-zo/YrSDmKMjG+vPeA9aBBrsQM9Q/f2zo6N04WMB3yNldJRsgpRBeLLwvAt/Ba7dpehDLOEFBd1i2JCoaFtpCoQ==}
    engines: {node: '>=14'}
    peerDependencies:
      '@opentelemetry/api': ^1.0.0

  '@opentelemetry/otlp-transformer@0.52.1':
    resolution: {integrity: sha512-I88uCZSZZtVa0XniRqQWKbjAUm73I8tpEy/uJYPPYw5d7BRdVk0RfTBQw8kSUl01oVWEuqxLDa802222MYyWHg==}
    engines: {node: '>=14'}
    peerDependencies:
      '@opentelemetry/api': '>=1.3.0 <1.10.0'

  '@opentelemetry/propagation-utils@0.30.10':
    resolution: {integrity: sha512-hhTW8pFp9PSyosYzzuUL9rdm7HF97w3OCyElufFHyUnYnKkCBbu8ne2LyF/KSdI/xZ81ubxWZs78hX4S7pLq5g==}
    engines: {node: '>=14'}
    peerDependencies:
      '@opentelemetry/api': ^1.0.0

  '@opentelemetry/propagator-aws-xray@1.3.1':
    resolution: {integrity: sha512-6fDMzFlt5r6VWv7MUd0eOpglXPFqykW8CnOuUxJ1VZyLy6mV1bzBlzpsqEmhx1bjvZYvH93vhGkQZqrm95mlrQ==}
    engines: {node: '>=14'}
    peerDependencies:
      '@opentelemetry/api': ^1.0.0

  '@opentelemetry/propagator-b3@1.25.1':
    resolution: {integrity: sha512-p6HFscpjrv7//kE+7L+3Vn00VEDUJB0n6ZrjkTYHrJ58QZ8B3ajSJhRbCcY6guQ3PDjTbxWklyvIN2ojVbIb1A==}
    engines: {node: '>=14'}
    peerDependencies:
      '@opentelemetry/api': '>=1.0.0 <1.10.0'

  '@opentelemetry/propagator-jaeger@1.25.1':
    resolution: {integrity: sha512-nBprRf0+jlgxks78G/xq72PipVK+4or9Ypntw0gVZYNTCSK8rg5SeaGV19tV920CMqBD/9UIOiFr23Li/Q8tiA==}
    engines: {node: '>=14'}
    peerDependencies:
      '@opentelemetry/api': '>=1.0.0 <1.10.0'

  '@opentelemetry/redis-common@0.36.2':
    resolution: {integrity: sha512-faYX1N0gpLhej/6nyp6bgRjzAKXn5GOEMYY7YhciSfCoITAktLUtQ36d24QEWNA1/WA1y6qQunCe0OhHRkVl9g==}
    engines: {node: '>=14'}

  '@opentelemetry/resource-detector-alibaba-cloud@0.29.0':
    resolution: {integrity: sha512-cYL1DfBwszTQcpzjiezzFkZp1bzevXjaVJ+VClrufHzH17S0RADcaLRQcLq4GqbWCGfvkJKUqBNz6f1SgfePgw==}
    engines: {node: '>=14'}
    peerDependencies:
      '@opentelemetry/api': ^1.0.0

  '@opentelemetry/resource-detector-aws@1.5.2':
    resolution: {integrity: sha512-LNwKy5vJM5fvCDcbXVKwg6Y1pKT4WgZUsddGMnWMEhxJcQVZm2Z9vUkyHdQU7xvJtGwCO2/TkMWHPjU1KQNDJQ==}
    engines: {node: '>=14'}
    peerDependencies:
      '@opentelemetry/api': ^1.0.0

  '@opentelemetry/resource-detector-azure@0.2.9':
    resolution: {integrity: sha512-16Z6kyrmszoa7J1uj1kbSAgZuk11K07yEDj6fa3I9XBf8Debi8y4K8ex94kpxbCfEraWagXji3bCWvaq3k4dRg==}
    engines: {node: '>=14'}
    peerDependencies:
      '@opentelemetry/api': ^1.0.0

  '@opentelemetry/resource-detector-container@0.3.11':
    resolution: {integrity: sha512-22ndMDakxX+nuhAYwqsciexV8/w26JozRUV0FN9kJiqSWtA1b5dCVtlp3J6JivG5t8kDN9UF5efatNnVbqRT9Q==}
    engines: {node: '>=14'}
    peerDependencies:
      '@opentelemetry/api': ^1.0.0

  '@opentelemetry/resource-detector-gcp@0.29.10':
    resolution: {integrity: sha512-rm2HKJ9lsdoVvrbmkr9dkOzg3Uk0FksXNxvNBgrCprM1XhMoJwThI5i0h/5sJypISUAJlEeJS6gn6nROj/NpkQ==}
    engines: {node: '>=14'}
    peerDependencies:
      '@opentelemetry/api': ^1.0.0

  '@opentelemetry/resources@1.25.1':
    resolution: {integrity: sha512-pkZT+iFYIZsVn6+GzM0kSX+u3MSLCY9md+lIJOoKl/P+gJFfxJte/60Usdp8Ce4rOs8GduUpSPNe1ddGyDT1sQ==}
    engines: {node: '>=14'}
    peerDependencies:
      '@opentelemetry/api': '>=1.0.0 <1.10.0'

  '@opentelemetry/resources@1.26.0':
    resolution: {integrity: sha512-CPNYchBE7MBecCSVy0HKpUISEeJOniWqcHaAHpmasZ3j9o6V3AyBzhRc90jdmemq0HOxDr6ylhUbDhBqqPpeNw==}
    engines: {node: '>=14'}
    peerDependencies:
      '@opentelemetry/api': '>=1.0.0 <1.10.0'

  '@opentelemetry/sdk-logs@0.52.1':
    resolution: {integrity: sha512-MBYh+WcPPsN8YpRHRmK1Hsca9pVlyyKd4BxOC4SsgHACnl/bPp4Cri9hWhVm5+2tiQ9Zf4qSc1Jshw9tOLGWQA==}
    engines: {node: '>=14'}
    peerDependencies:
      '@opentelemetry/api': '>=1.4.0 <1.10.0'

  '@opentelemetry/sdk-metrics@1.25.1':
    resolution: {integrity: sha512-9Mb7q5ioFL4E4dDrc4wC/A3NTHDat44v4I3p2pLPSxRvqUbDIQyMVr9uK+EU69+HWhlET1VaSrRzwdckWqY15Q==}
    engines: {node: '>=14'}
    peerDependencies:
      '@opentelemetry/api': '>=1.3.0 <1.10.0'

  '@opentelemetry/sdk-node@0.52.1':
    resolution: {integrity: sha512-uEG+gtEr6eKd8CVWeKMhH2olcCHM9dEK68pe0qE0be32BcCRsvYURhHaD1Srngh1SQcnQzZ4TP324euxqtBOJA==}
    engines: {node: '>=14'}
    peerDependencies:
      '@opentelemetry/api': '>=1.3.0 <1.10.0'

  '@opentelemetry/sdk-trace-base@1.25.1':
    resolution: {integrity: sha512-C8k4hnEbc5FamuZQ92nTOp8X/diCY56XUTnMiv9UTuJitCzaNNHAVsdm5+HLCdI8SLQsLWIrG38tddMxLVoftw==}
    engines: {node: '>=14'}
    peerDependencies:
      '@opentelemetry/api': '>=1.0.0 <1.10.0'

  '@opentelemetry/sdk-trace-base@1.26.0':
    resolution: {integrity: sha512-olWQldtvbK4v22ymrKLbIcBi9L2SpMO84sCPY54IVsJhP9fRsxJT194C/AVaAuJzLE30EdhhM1VmvVYR7az+cw==}
    engines: {node: '>=14'}
    peerDependencies:
      '@opentelemetry/api': '>=1.0.0 <1.10.0'

  '@opentelemetry/sdk-trace-node@1.25.1':
    resolution: {integrity: sha512-nMcjFIKxnFqoez4gUmihdBrbpsEnAX/Xj16sGvZm+guceYE0NE00vLhpDVK6f3q8Q4VFI5xG8JjlXKMB/SkTTQ==}
    engines: {node: '>=14'}
    peerDependencies:
      '@opentelemetry/api': '>=1.0.0 <1.10.0'

  '@opentelemetry/semantic-conventions@1.25.1':
    resolution: {integrity: sha512-ZDjMJJQRlyk8A1KZFCc+bCbsyrn1wTwdNt56F7twdfUfnHUZUq77/WfONCj8p72NZOyP7pNTdUWSTYC3GTbuuQ==}
    engines: {node: '>=14'}

  '@opentelemetry/semantic-conventions@1.26.0':
    resolution: {integrity: sha512-U9PJlOswJPSgQVPI+XEuNLElyFWkb0hAiMg+DExD9V0St03X2lPHGMdxMY/LrVmoukuIpXJ12oyrOtEZ4uXFkw==}
    engines: {node: '>=14'}

  '@opentelemetry/semantic-conventions@1.27.0':
    resolution: {integrity: sha512-sAay1RrB+ONOem0OZanAR1ZI/k7yDpnOQSQmTMuGImUQb2y8EbSaCJ94FQluM74xoU03vlb2d2U90hZluL6nQg==}
    engines: {node: '>=14'}

  '@opentelemetry/sql-common@0.40.1':
    resolution: {integrity: sha512-nSDlnHSqzC3pXn/wZEZVLuAuJ1MYMXPBwtv2qAbCa3847SaHItdE7SzUq/Jtb0KZmh1zfAbNi3AAMjztTT4Ugg==}
    engines: {node: '>=14'}
    peerDependencies:
      '@opentelemetry/api': ^1.1.0

  '@pinecone-database/pinecone@2.2.0':
    resolution: {integrity: sha512-qfVs9n5YyTmerIV1GE1u89xF1W3oFSF53STW68Oqyxey0dGq4775cCw8G5pnwoy872uqfh+tMRDME9bcWfinUw==}
    engines: {node: '>=14.0.0'}

  '@pkgjs/parseargs@0.11.0':
    resolution: {integrity: sha512-+1VkjdD0QBLPodGrJUeqarH8VAIvQODIbwh9XpP5Syisf7YoQgsJKPNFoqqLQlu+VQ/tVSshMR6loPMn8U+dPg==}
    engines: {node: '>=14'}

  '@protobufjs/aspromise@1.1.2':
    resolution: {integrity: sha512-j+gKExEuLmKwvz3OgROXtrJ2UG2x8Ch2YZUxahh+s1F2HZ+wAceUNLkvy6zKCPVRkU++ZWQrdxsUeQXmcg4uoQ==}

  '@protobufjs/base64@1.1.2':
    resolution: {integrity: sha512-AZkcAA5vnN/v4PDqKyMR5lx7hZttPDgClv83E//FMNhR2TMcLUhfRUBHCmSl0oi9zMgDDqRUJkSxO3wm85+XLg==}

  '@protobufjs/codegen@2.0.4':
    resolution: {integrity: sha512-YyFaikqM5sH0ziFZCN3xDC7zeGaB/d0IUb9CATugHWbd1FRFwWwt4ld4OYMPWu5a3Xe01mGAULCdqhMlPl29Jg==}

  '@protobufjs/eventemitter@1.1.0':
    resolution: {integrity: sha512-j9ednRT81vYJ9OfVuXG6ERSTdEL1xVsNgqpkxMsbIabzSo3goCjDIveeGv5d03om39ML71RdmrGNjG5SReBP/Q==}

  '@protobufjs/fetch@1.1.0':
    resolution: {integrity: sha512-lljVXpqXebpsijW71PZaCYeIcE5on1w5DlQy5WH6GLbFryLUrBD4932W/E2BSpfRJWseIL4v/KPgBFxDOIdKpQ==}

  '@protobufjs/float@1.0.2':
    resolution: {integrity: sha512-Ddb+kVXlXst9d+R9PfTIxh1EdNkgoRe5tOX6t01f1lYWOvJnSPDBlG241QLzcyPdoNTsblLUdujGSE4RzrTZGQ==}

  '@protobufjs/inquire@1.1.0':
    resolution: {integrity: sha512-kdSefcPdruJiFMVSbn801t4vFK7KB/5gd2fYvrxhuJYg8ILrmn9SKSX2tZdV6V+ksulWqS7aXjBcRXl3wHoD9Q==}

  '@protobufjs/path@1.1.2':
    resolution: {integrity: sha512-6JOcJ5Tm08dOHAbdR3GrvP+yUUfkjG5ePsHYczMFLq3ZmMkAD98cDgcT2iA1lJ9NVwFd4tH/iSSoe44YWkltEA==}

  '@protobufjs/pool@1.1.0':
    resolution: {integrity: sha512-0kELaGSIDBKvcgS4zkjz1PeddatrjYcmMWOlAuAPwAeccUrPHdUqo/J6LiymHHEiJT5NrF1UVwxY14f+fy4WQw==}

  '@protobufjs/utf8@1.1.0':
    resolution: {integrity: sha512-Vvn3zZrhQZkkBE8LSuW3em98c0FwgO4nxzv6OdSxPKJIEKY2bGbHn+mhGIPerzI4twdxaP8/0+06HBpwf345Lw==}

  '@rollup/rollup-android-arm-eabi@4.25.0':
    resolution: {integrity: sha512-CC/ZqFZwlAIbU1wUPisHyV/XRc5RydFrNLtgl3dGYskdwPZdt4HERtKm50a/+DtTlKeCq9IXFEWR+P6blwjqBA==}
    cpu: [arm]
    os: [android]

  '@rollup/rollup-android-arm64@4.25.0':
    resolution: {integrity: sha512-/Y76tmLGUJqVBXXCfVS8Q8FJqYGhgH4wl4qTA24E9v/IJM0XvJCGQVSW1QZ4J+VURO9h8YCa28sTFacZXwK7Rg==}
    cpu: [arm64]
    os: [android]

  '@rollup/rollup-darwin-arm64@4.25.0':
    resolution: {integrity: sha512-YVT6L3UrKTlC0FpCZd0MGA7NVdp7YNaEqkENbWQ7AOVOqd/7VzyHpgIpc1mIaxRAo1ZsJRH45fq8j4N63I/vvg==}
    cpu: [arm64]
    os: [darwin]

  '@rollup/rollup-darwin-x64@4.25.0':
    resolution: {integrity: sha512-ZRL+gexs3+ZmmWmGKEU43Bdn67kWnMeWXLFhcVv5Un8FQcx38yulHBA7XR2+KQdYIOtD0yZDWBCudmfj6lQJoA==}
    cpu: [x64]
    os: [darwin]

  '@rollup/rollup-freebsd-arm64@4.25.0':
    resolution: {integrity: sha512-xpEIXhiP27EAylEpreCozozsxWQ2TJbOLSivGfXhU4G1TBVEYtUPi2pOZBnvGXHyOdLAUUhPnJzH3ah5cqF01g==}
    cpu: [arm64]
    os: [freebsd]

  '@rollup/rollup-freebsd-x64@4.25.0':
    resolution: {integrity: sha512-sC5FsmZGlJv5dOcURrsnIK7ngc3Kirnx3as2XU9uER+zjfyqIjdcMVgzy4cOawhsssqzoAX19qmxgJ8a14Qrqw==}
    cpu: [x64]
    os: [freebsd]

  '@rollup/rollup-linux-arm-gnueabihf@4.25.0':
    resolution: {integrity: sha512-uD/dbLSs1BEPzg564TpRAQ/YvTnCds2XxyOndAO8nJhaQcqQGFgv/DAVko/ZHap3boCvxnzYMa3mTkV/B/3SWA==}
    cpu: [arm]
    os: [linux]

  '@rollup/rollup-linux-arm-musleabihf@4.25.0':
    resolution: {integrity: sha512-ZVt/XkrDlQWegDWrwyC3l0OfAF7yeJUF4fq5RMS07YM72BlSfn2fQQ6lPyBNjt+YbczMguPiJoCfaQC2dnflpQ==}
    cpu: [arm]
    os: [linux]

  '@rollup/rollup-linux-arm64-gnu@4.25.0':
    resolution: {integrity: sha512-qboZ+T0gHAW2kkSDPHxu7quaFaaBlynODXpBVnPxUgvWYaE84xgCKAPEYE+fSMd3Zv5PyFZR+L0tCdYCMAtG0A==}
    cpu: [arm64]
    os: [linux]

  '@rollup/rollup-linux-arm64-musl@4.25.0':
    resolution: {integrity: sha512-ndWTSEmAaKr88dBuogGH2NZaxe7u2rDoArsejNslugHZ+r44NfWiwjzizVS1nUOHo+n1Z6qV3X60rqE/HlISgw==}
    cpu: [arm64]
    os: [linux]

  '@rollup/rollup-linux-powerpc64le-gnu@4.25.0':
    resolution: {integrity: sha512-BVSQvVa2v5hKwJSy6X7W1fjDex6yZnNKy3Kx1JGimccHft6HV0THTwNtC2zawtNXKUu+S5CjXslilYdKBAadzA==}
    cpu: [ppc64]
    os: [linux]

  '@rollup/rollup-linux-riscv64-gnu@4.25.0':
    resolution: {integrity: sha512-G4hTREQrIdeV0PE2JruzI+vXdRnaK1pg64hemHq2v5fhv8C7WjVaeXc9P5i4Q5UC06d/L+zA0mszYIKl+wY8oA==}
    cpu: [riscv64]
    os: [linux]

  '@rollup/rollup-linux-s390x-gnu@4.25.0':
    resolution: {integrity: sha512-9T/w0kQ+upxdkFL9zPVB6zy9vWW1deA3g8IauJxojN4bnz5FwSsUAD034KpXIVX5j5p/rn6XqumBMxfRkcHapQ==}
    cpu: [s390x]
    os: [linux]

  '@rollup/rollup-linux-x64-gnu@4.25.0':
    resolution: {integrity: sha512-ThcnU0EcMDn+J4B9LD++OgBYxZusuA7iemIIiz5yzEcFg04VZFzdFjuwPdlURmYPZw+fgVrFzj4CA64jSTG4Ig==}
    cpu: [x64]
    os: [linux]

  '@rollup/rollup-linux-x64-musl@4.25.0':
    resolution: {integrity: sha512-zx71aY2oQxGxAT1JShfhNG79PnjYhMC6voAjzpu/xmMjDnKNf6Nl/xv7YaB/9SIa9jDYf8RBPWEnjcdlhlv1rQ==}
    cpu: [x64]
    os: [linux]

  '@rollup/rollup-win32-arm64-msvc@4.25.0':
    resolution: {integrity: sha512-JT8tcjNocMs4CylWY/CxVLnv8e1lE7ff1fi6kbGocWwxDq9pj30IJ28Peb+Y8yiPNSF28oad42ApJB8oUkwGww==}
    cpu: [arm64]
    os: [win32]

  '@rollup/rollup-win32-ia32-msvc@4.25.0':
    resolution: {integrity: sha512-dRLjLsO3dNOfSN6tjyVlG+Msm4IiZnGkuZ7G5NmpzwF9oOc582FZG05+UdfTbz5Jd4buK/wMb6UeHFhG18+OEg==}
    cpu: [ia32]
    os: [win32]

  '@rollup/rollup-win32-x64-msvc@4.25.0':
    resolution: {integrity: sha512-/RqrIFtLB926frMhZD0a5oDa4eFIbyNEwLLloMTEjmqfwZWXywwVVOVmwTsuyhC9HKkVEZcOOi+KV4U9wmOdlg==}
    cpu: [x64]
    os: [win32]

  '@shikijs/core@1.23.1':
    resolution: {integrity: sha512-NuOVgwcHgVC6jBVH5V7iblziw6iQbWWHrj5IlZI3Fqu2yx9awH7OIQkXIcsHsUmY19ckwSgUMgrqExEyP5A0TA==}

  '@shikijs/engine-javascript@1.23.1':
    resolution: {integrity: sha512-i/LdEwT5k3FVu07SiApRFwRcSJs5QM9+tod5vYCPig1Ywi8GR30zcujbxGQFJHwYD7A5BUqagi8o5KS+LEVgBg==}

  '@shikijs/engine-oniguruma@1.23.1':
    resolution: {integrity: sha512-KQ+lgeJJ5m2ISbUZudLR1qHeH3MnSs2mjFg7bnencgs5jDVPeJ2NVDJ3N5ZHbcTsOIh0qIueyAJnwg7lg7kwXQ==}

  '@shikijs/types@1.23.1':
    resolution: {integrity: sha512-98A5hGyEhzzAgQh2dAeHKrWW4HfCMeoFER2z16p5eJ+vmPeF6lZ/elEne6/UCU551F/WqkopqRsr1l2Yu6+A0g==}

  '@shikijs/vscode-textmate@9.3.0':
    resolution: {integrity: sha512-jn7/7ky30idSkd/O5yDBfAnVt+JJpepofP/POZ1iMOxK59cOfqIgg/Dj0eFsjOTMw+4ycJN0uhZH/Eb0bs/EUA==}

  '@sinclair/typebox@0.27.8':
    resolution: {integrity: sha512-+Fj43pSMwJs4KRrH/938Uf+uAELIgVBmQzg/q1YG10djyfA3TnrU8N8XzqCh/okZdszqBQTZf96idMfE5lnwTA==}

  '@sinclair/typebox@0.29.6':
    resolution: {integrity: sha512-aX5IFYWlMa7tQ8xZr3b2gtVReCvg7f3LEhjir/JAjX2bJCMVJA5tIPv30wTD4KDfcwMd7DDYY3hFDeGmOgtrZQ==}

  '@sinonjs/commons@3.0.1':
    resolution: {integrity: sha512-K3mCHKQ9sVh8o1C9cxkwxaOmXoAMlDxC1mYyHrjqOWEcBjYr76t96zL2zlj5dUGZ3HSw240X1qgH3Mjf1yJWpQ==}

  '@sinonjs/fake-timers@10.3.0':
    resolution: {integrity: sha512-V4BG07kuYSUkTCSBHG8G8TNhM+F19jXFWnQtzj+we8DrkpSBCee9Z3Ms8yiGer/dlmhe35/Xdgyo3/0rQKg7YA==}

  '@tootallnate/once@2.0.0':
    resolution: {integrity: sha512-XCuKFP5PS55gnMVu3dty8KPatLqUoy/ZYzDzAGCQ8JNFCkLXzmI7vNHCR+XpbZaMWQK/vQubr7PkYq8g470J/A==}
    engines: {node: '>= 10'}

  '@types/aws-lambda@8.10.122':
    resolution: {integrity: sha512-vBkIh9AY22kVOCEKo5CJlyCgmSWvasC+SWUxL/x/vOwRobMpI/HG1xp/Ae3AqmSiZeLUbOhW0FCD3ZjqqUxmXw==}

  '@types/babel__core@7.20.5':
    resolution: {integrity: sha512-qoQprZvz5wQFJwMDqeseRXWv3rqMvhgpbXFfVyWhbx9X47POIA6i/+dXefEmZKoAgOaTdaIgNSMqMIU61yRyzA==}

  '@types/babel__generator@7.6.8':
    resolution: {integrity: sha512-ASsj+tpEDsEiFr1arWrlN6V3mdfjRMZt6LtK/Vp/kreFLnr5QH5+DhvD5nINYZXzwJvXeGq+05iUXcAzVrqWtw==}

  '@types/babel__template@7.4.4':
    resolution: {integrity: sha512-h/NUaSyG5EyxBIp8YRxo4RMe2/qQgvyowRwVMzhYhBCONbW8PUsg4lkFMrhgZhUe5z3L3MiLDuvyJ/CaPa2A8A==}

  '@types/babel__traverse@7.20.6':
    resolution: {integrity: sha512-r1bzfrm0tomOI8g1SzvCaQHo6Lcv6zu0EA+W2kHrt8dyrHQxGzBBL4kdkzIS+jBMV+EYcMAEAqXqYaLJq5rOZg==}

  '@types/body-parser@1.19.5':
    resolution: {integrity: sha512-fB3Zu92ucau0iQ0JMCFQE7b/dv8Ot07NI3KaZIkIUNXq82k4eBAqUaneXfleGY9JWskeS9y+u0nXMyspcuQrCg==}

  '@types/bunyan@1.8.9':
    resolution: {integrity: sha512-ZqS9JGpBxVOvsawzmVt30sP++gSQMTejCkIAQ3VdadOcRE8izTyW66hufvwLeH+YEGP6Js2AW7Gz+RMyvrEbmw==}

  '@types/caseless@0.12.5':
    resolution: {integrity: sha512-hWtVTC2q7hc7xZ/RLbxapMvDMgUnDvKvMOpKal4DrMyfGBUfB1oKaZlIRr6mJL+If3bAP6sV/QneGzF6tJjZDg==}

  '@types/connect@3.4.36':
    resolution: {integrity: sha512-P63Zd/JUGq+PdrM1lv0Wv5SBYeA2+CORvbrXbngriYY0jzLUWfQMQQxOhjONEz/wlHOAxOdY7CY65rgQdTjq2w==}

  '@types/connect@3.4.38':
    resolution: {integrity: sha512-K6uROf1LD88uDQqJCktA4yzL1YYAK6NgfsI0v/mTgyPKWsX1CnJ0XPSDhViejru1GcRkLWb8RlzFYJRqGUbaug==}

  '@types/cors@2.8.17':
    resolution: {integrity: sha512-8CGDvrBj1zgo2qE+oS3pOCyYNqCPryMWY2bGfwA0dcfopWGgxs+78df0Rs3rc9THP4JkOhLsAa+15VdpAqkcUA==}

  '@types/data-urls@3.0.4':
    resolution: {integrity: sha512-XRY2WVaOFSTKpNMaplqY1unPgAGk/DosOJ+eFrB6LJcFFbRH3nVbwJuGqLmDwdTWWx+V7U614/kmrj1JmCDl2A==}

  '@types/estree@1.0.6':
    resolution: {integrity: sha512-AYnb1nQyY49te+VRAVgmzfcgjYS91mY5P0TKUDCLEM+gNnA+3T6rWITXRLYCpahpqSQbN5cE+gHpnPyXjHWxcw==}

  '@types/express-serve-static-core@4.17.43':
    resolution: {integrity: sha512-oaYtiBirUOPQGSWNGPWnzyAFJ0BP3cwvN4oWZQY+zUBwpVIGsKUkpBpSztp74drYcjavs7SKFZ4DX1V2QeN8rg==}

  '@types/express@4.17.21':
    resolution: {integrity: sha512-ejlPM315qwLpaQlQDTjPdsUFSc6ZsP4AN6AlWnogPjQ7CVi7PYF3YVz+CY3jE2pwYf7E/7HlDAN0rV2GxTG0HQ==}

  '@types/graceful-fs@4.1.9':
    resolution: {integrity: sha512-olP3sd1qOEe5dXTSaFvQG+02VdRXcdytWLAZsAq1PecU8uqQAhkrnbli7DagjtXKW/Bl7YJbUsa8MPcuc8LHEQ==}

  '@types/hast@3.0.4':
    resolution: {integrity: sha512-WPs+bbQw5aCj+x6laNGWLH3wviHtoCv/P3+otBhbOhJgG8qtpdAMlTCxLtsTWA7LH1Oh/bFCHsBn0TPS5m30EQ==}

  '@types/http-errors@2.0.4':
    resolution: {integrity: sha512-D0CFMMtydbJAegzOyHjtiKPLlvnm3iTZyZRSZoLq2mRhDdmLfIWOCYPfQJ4cu2erKghU++QvjcUjp/5h7hESpA==}

  '@types/istanbul-lib-coverage@2.0.6':
    resolution: {integrity: sha512-2QF/t/auWm0lsy8XtKVPG19v3sSOQlJe/YHZgfjb/KBBHOGSV+J2q/S671rcq9uTBrLAXmZpqJiaQbMT+zNU1w==}

  '@types/istanbul-lib-report@3.0.3':
    resolution: {integrity: sha512-NQn7AHQnk/RSLOxrBbGyJM/aVQ+pjj5HCgasFxc0K/KhoATfQ/47AyUl15I2yBUpihjmas+a+VJBOqecrFH+uA==}

  '@types/istanbul-reports@3.0.4':
    resolution: {integrity: sha512-pk2B1NWalF9toCRu6gjBzR69syFjP4Od8WRAX+0mmf9lAjCRicLOWc+ZrxZHx/0XRjotgkF9t6iaMJ+aXcOdZQ==}

  '@types/jest@29.5.13':
    resolution: {integrity: sha512-wd+MVEZCHt23V0/L642O5APvspWply/rGY5BcW4SUETo2UzPU3Z26qr8jC2qxpimI2jjx9h7+2cj2FwIr01bXg==}

  '@types/jsonwebtoken@9.0.6':
    resolution: {integrity: sha512-/5hndP5dCjloafCXns6SZyESp3Ldq7YjH3zwzwczYnjxIT0Fqzk5ROSYVGfFyczIue7IUEj8hkvLbPoLQ18vQw==}

  '@types/lodash@4.17.13':
    resolution: {integrity: sha512-lfx+dftrEZcdBPczf9d0Qv0x+j/rfNCMuC6OcfXmO8gkfeNAY88PgKUbvG56whcN23gc27yenwF6oJZXGFpYxg==}

  '@types/long@4.0.2':
    resolution: {integrity: sha512-MqTGEo5bj5t157U6fA/BiDynNkn0YknVdh48CMPkTSpFTVmvao5UQmm7uEF6xBEo7qIMAlY/JSleYaE6VOdpaA==}

  '@types/mdast@4.0.4':
    resolution: {integrity: sha512-kGaNbPh1k7AFzgpud/gMdvIm5xuECykRR+JnWKQno9TAXVa6WIVCGTPvYGekIDL4uwCZQSYbUxNBSb1aUo79oA==}

  '@types/memcached@2.2.10':
    resolution: {integrity: sha512-AM9smvZN55Gzs2wRrqeMHVP7KE8KWgCJO/XL5yCly2xF6EKa4YlbpK+cLSAH4NG/Ah64HrlegmGqW8kYws7Vxg==}

  '@types/mime@1.3.5':
    resolution: {integrity: sha512-/pyBZWSLD2n0dcHE3hq8s8ZvcETHtEuF+3E7XVt0Ig2nvsVQXdghHVcEkIWjy9A0wKfTn97a/PSDYohKIlnP/w==}

  '@types/mime@3.0.4':
    resolution: {integrity: sha512-iJt33IQnVRkqeqC7PzBHPTC6fDlRNRW8vjrgqtScAhrmMwe8c4Eo7+fUGTa+XdWrpEgpyKWMYmi2dIwMAYRzPw==}

  '@types/mysql@2.15.22':
    resolution: {integrity: sha512-wK1pzsJVVAjYCSZWQoWHziQZbNggXFDUEIGf54g4ZM/ERuP86uGdWeKZWMYlqTPMZfHJJvLPyogXGvCOg87yLQ==}

  '@types/node-fetch@2.6.11':
    resolution: {integrity: sha512-24xFj9R5+rfQJLRyM56qh+wnVSYhyXC2tkoBndtY0U+vubqNsYXGjufB2nn8Q6gt0LrARwL6UBtMCSVCwl4B1g==}

  '@types/node@18.19.53':
    resolution: {integrity: sha512-GLxgUgHhDKO1Edw9Q0lvMbiO/IQXJwJlMaqxSGBXMpPy8uhkCs2iiPFaB2Q/gmobnFkckD3rqTBMVjXdwq+nKg==}

  '@types/node@20.11.30':
    resolution: {integrity: sha512-dHM6ZxwlmuZaRmUPfv1p+KrdD1Dci04FbdEm/9wEMouFqxYoFl5aMkt0VMAUtYRQDyYvD41WJLukhq/ha3YuTw==}

  '@types/node@20.16.9':
    resolution: {integrity: sha512-rkvIVJxsOfBejxK7I0FO5sa2WxFmJCzoDwcd88+fq/CUfynNywTo/1/T6hyFz22CyztsnLS9nVlHOnTI36RH5w==}

  '@types/node@22.9.0':
    resolution: {integrity: sha512-vuyHg81vvWA1Z1ELfvLko2c8f34gyA0zaic0+Rllc5lbCnbSyuvb2Oxpm6TAUAC/2xZN3QGqxBNggD1nNR2AfQ==}

  '@types/pdf-parse@1.1.4':
    resolution: {integrity: sha512-+gbBHbNCVGGYw1S9lAIIvrHW47UYOhMIFUsJcMkMrzy1Jf0vulBN3XQIjPgnoOXveMuHnF3b57fXROnY/Or7eg==}

  '@types/pg-pool@2.0.4':
    resolution: {integrity: sha512-qZAvkv1K3QbmHHFYSNRYPkRjOWRLBYrL4B9c+wG0GSVGBw0NtJwPcgx/DSddeDJvRGMHCEQ4VMEVfuJ/0gZ3XQ==}

  '@types/pg@8.6.1':
    resolution: {integrity: sha512-1Kc4oAGzAl7uqUStZCDvaLFqZrW9qWSjXOmBfdgyBP5La7Us6Mg4GBvRlSoaZMhQF/zSj1C8CtKMBkoiT8eL8w==}

  '@types/qs@6.9.14':
    resolution: {integrity: sha512-5khscbd3SwWMhFqylJBLQ0zIu7c1K6Vz0uBIt915BI3zV0q1nfjRQD3RqSBcPaO6PHEF4ov/t9y89fSiyThlPA==}

  '@types/range-parser@1.2.7':
    resolution: {integrity: sha512-hKormJbkJqzQGhziax5PItDUTMAM9uE2XXQmM37dyd4hVM+5aVl7oVxMVUiVQn2oCQFN/LKCZdvSM0pFRqbSmQ==}

  '@types/request@2.48.12':
    resolution: {integrity: sha512-G3sY+NpsA9jnwm0ixhAFQSJ3Q9JkpLZpJbI3GMv0mIAT0y3mRabYeINzal5WOChIiaTEGQYlHOKgkaM9EisWHw==}

  '@types/retry@0.12.0':
    resolution: {integrity: sha512-wWKOClTTiizcZhXnPY4wikVAwmdYHp8q6DmC+EJUzAMsycb7HB32Kh9RN4+0gExjmPmZSAQjgURXIGATPegAvA==}

  '@types/send@0.17.4':
    resolution: {integrity: sha512-x2EM6TJOybec7c52BX0ZspPodMsQUd5L6PRwOunVyVUhXiBSKf3AezDL8Dgvgt5o0UfKNfuA0eMLr2wLT4AiBA==}

  '@types/serve-static@1.15.5':
    resolution: {integrity: sha512-PDRk21MnK70hja/YF8AHfC7yIsiQHn1rcXx7ijCFBX/k+XQJhQT/gw3xekXKJvx+5SXaMMS8oqQy09Mzvz2TuQ==}

  '@types/shimmer@1.0.5':
    resolution: {integrity: sha512-9Hp0ObzwwO57DpLFF0InUjUm/II8GmKAvzbefxQTihCb7KI6yc9yzf0nLc4mVdby5N4DRCgQM2wCup9KTieeww==}

  '@types/stack-utils@2.0.3':
    resolution: {integrity: sha512-9aEbYZ3TbYMznPdcdr3SmIrLXwC/AKZXQeCf9Pgao5CKb8CyHuEX5jzWPTkvregvhRJHcpRO6BFoGW9ycaOkYw==}

  '@types/tedious@4.0.14':
    resolution: {integrity: sha512-KHPsfX/FoVbUGbyYvk1q9MMQHLPeRZhRJZdO45Q4YjvFkv4hMNghCWTvy7rdKessBsmtz4euWCWAB6/tVpI1Iw==}

  '@types/tough-cookie@4.0.5':
    resolution: {integrity: sha512-/Ad8+nIOV7Rl++6f1BdKxFSMgmoqEoYbHRpPcx3JEfv8VRsQe9Z4mCXeJBzxs7mbHY/XOZZuXlRNfhpVPbs6ZA==}

  '@types/triple-beam@1.3.5':
    resolution: {integrity: sha512-6WaYesThRMCl19iryMYP7/x2OVgCtbIVflDGFpWnb9irXI3UjYE4AzmYuiUKY1AJstGijoY+MgUszMgRxIYTYw==}

  '@types/unist@3.0.3':
    resolution: {integrity: sha512-ko/gIFJRv177XgZsZcBwnqJN5x/Gien8qNOn0D5bQU/zAzVf9Zt3BlcUiLqhV9y4ARk0GbT3tnUiPNgnTXzc/Q==}

  '@types/uuid@9.0.8':
    resolution: {integrity: sha512-jg+97EGIcY9AGHJJRaaPVgetKDsrTgbRjQ5Msgjh/DQKEFl0DtyRr/VCOyD1T2R1MNeWPK/u7JoGhlDZnKBAfA==}

  '@types/webidl-conversions@7.0.3':
    resolution: {integrity: sha512-CiJJvcRtIgzadHCYXw7dqEnMNRjhGZlYK05Mj9OyktqV8uVT8fD2BFOB7S1uwBE3Kj2Z+4UyPmFw/Ixgw/LAlA==}

  '@types/whatwg-mimetype@3.0.2':
    resolution: {integrity: sha512-c2AKvDT8ToxLIOUlN51gTiHXflsfIFisS4pO7pDPoKouJCESkhZnEy623gwP9laCy5lnLDAw1vAzu2vM2YLOrA==}

  '@types/whatwg-url@11.0.5':
    resolution: {integrity: sha512-coYR071JRaHa+xoEvvYqvnIHaVqaYrLPbsufM9BF63HkwI5Lgmy2QR8Q5K/lYDYo5AK82wOvSOS0UsLTpTG7uQ==}

  '@types/yargs-parser@21.0.3':
    resolution: {integrity: sha512-I4q9QU9MQv4oEOz4tAHJtNz1cwuLxn2F3xcc2iV5WdqLPpUnj30aUuxt1mAxYTG+oe8CZMV/+6rU4S4gRDzqtQ==}

  '@types/yargs@17.0.33':
    resolution: {integrity: sha512-WpxBCKWPLr4xSsHgz511rFJAM+wS28w2zEO1QDNY5zM/S8ok70NNfztH0xwhqKyaK0OHCbN98LDAZuy1ctxDkA==}

  '@ungap/structured-clone@1.2.0':
    resolution: {integrity: sha512-zuVdFrMJiuCDQUMCzQaD6KL28MjnqqN8XnAqiEq9PNm/hCPTSGfrXCOfwj1ow4LFb/tNymJPwsNbVePc1xFqrQ==}

  abort-controller@3.0.0:
    resolution: {integrity: sha512-h8lQ8tacZYnR3vNQTgibj+tODHI5/+l06Au2Pcriv/Gmet0eaj4TwWH41sO9wnHDiQsEj19q0drzdWdeAHtweg==}
    engines: {node: '>=6.5'}

  accepts@1.3.8:
    resolution: {integrity: sha512-PYAthTa2m2VKxuvSD3DPC/Gy+U+sOA1LAuT8mkmRuvw+NACSaeXEQ+NHcVF7rONl6qcaxV3Uuemwawk+7+SJLw==}
    engines: {node: '>= 0.6'}

  acorn-import-attributes@1.9.5:
    resolution: {integrity: sha512-n02Vykv5uA3eHGM/Z2dQrcD56kL8TyDb2p1+0P83PClMnC/nc+anbQRhIOWnSq4Ke/KvDPrY3C9hDtC/A3eHnQ==}
    peerDependencies:
      acorn: ^8

  acorn@8.11.3:
    resolution: {integrity: sha512-Y9rRfJG5jcKOE0CLisYbojUjIrIEE7AGMzA/Sm4BslANhbS+cDMpgBdcPT91oJ7OuJ9hYJBx59RjbhxVnrF8Xg==}
    engines: {node: '>=0.4.0'}
    hasBin: true

  agent-base@6.0.2:
    resolution: {integrity: sha512-RZNwNclF7+MS/8bDg70amg32dyeZGZxiDuQmZxKLAlQjr3jGyLx+4Kkk58UO7D2QdgFIQCovuSuZESne6RG6XQ==}
    engines: {node: '>= 6.0.0'}

  agent-base@7.1.0:
    resolution: {integrity: sha512-o/zjMZRhJxny7OyEF+Op8X+efiELC7k7yOjMzgfzVqOzXqkBkWI79YoTdOtsuWd5BWhAGAuOY/Xa6xpiaWXiNg==}
    engines: {node: '>= 14'}

  agentkeepalive@4.5.0:
    resolution: {integrity: sha512-5GG/5IbQQpC9FpkRGsSvZI5QYeSCzlJHdpBQntCsuTOxhKD8lqKhrleg2Yi7yvMIf82Ycmmqln9U8V9qwEiJew==}
    engines: {node: '>= 8.0.0'}

  ajv-formats@3.0.1:
    resolution: {integrity: sha512-8iUql50EUR+uUcdRQ3HDqa6EVyo3docL8g5WJ3FNcWmu62IbkGUue/pEyLBW8VGKKucTPgqeks4fIU1DA4yowQ==}
    peerDependencies:
      ajv: ^8.0.0
    peerDependenciesMeta:
      ajv:
        optional: true

  ajv@8.12.0:
    resolution: {integrity: sha512-sRu1kpcO9yLtYxBKvqfTeh9KzZEwO3STyX1HT+4CaDzC6HpTGYhIhPIzj9XuKU7KYDwnaeh5hcOwjy1QuJzBPA==}

  ansi-escapes@4.3.2:
    resolution: {integrity: sha512-gKXj5ALrKWQLsYG9jlTRmR/xKluxHV+Z9QEwNIgCfM1/uwPMCuzVVnh5mwTd+OuBZcwSIMbqssNWRm1lE51QaQ==}
    engines: {node: '>=8'}

  ansi-regex@5.0.1:
    resolution: {integrity: sha512-quJQXlTSUGL2LH9SUXo8VwsY4soanhgo6LNSm84E1LBcE8s3O0wpdiRzyR9z/ZZJMlMWv37qOOb9pdJlMUEKFQ==}
    engines: {node: '>=8'}

  ansi-regex@6.0.1:
    resolution: {integrity: sha512-n5M855fKb2SsfMIiFFoVrABHJC8QtHwVx+mHWP3QcEqBHYienj5dHSgjbxtC0WEZXYt4wcD6zrQElDPhFuZgfA==}
    engines: {node: '>=12'}

  ansi-styles@3.2.1:
    resolution: {integrity: sha512-VT0ZI6kZRdTh8YyJw3SMbYm/u+NqfsAxEpWO0Pf9sq8/e94WxxOpPKx9FR1FlyCtOVDNOQ+8ntlqFxiRc+r5qA==}
    engines: {node: '>=4'}

  ansi-styles@4.3.0:
    resolution: {integrity: sha512-zbB9rCJAT1rbjiVDb2hqKFHNYLxgtk8NURxZ3IZwD3F6NtxbXZQCnnSi1Lkx+IDohdPlFp222wVALIheZJQSEg==}
    engines: {node: '>=8'}

  ansi-styles@5.2.0:
    resolution: {integrity: sha512-Cxwpt2SfTzTtXcfOlzGEee8O+c+MmUgGrNiBcXnuWxuFJHe6a5Hz7qwhwe5OgaSYI0IJvkLqWX1ASG+cJOkEiA==}
    engines: {node: '>=10'}

  ansi-styles@6.2.1:
    resolution: {integrity: sha512-bN798gFfQX+viw3R7yrGWRqnrN2oRkEkUjjl4JNn4E8GxxbjtG3FbrEIIY3l8/hrwUwIeCZvi4QuOTP4MErVug==}
    engines: {node: '>=12'}

  any-promise@1.3.0:
    resolution: {integrity: sha512-7UvmKalWRt1wgjL1RrGxoSJW/0QZFIegpeGvZG9kjp8vrRu55XTHbwnqq2GpXm9uLbcuhxm3IqX9OB4MZR1b2A==}

  anymatch@3.1.3:
    resolution: {integrity: sha512-KMReFUr0B4t+D+OBkjR3KYqvocp2XaSzO55UcB6mgQMd3KbcE+mWTyvVV7D/zsdEbNnV6acZUutkiHQXvTr1Rw==}
    engines: {node: '>= 8'}

  argparse@1.0.10:
    resolution: {integrity: sha512-o5Roy6tNG4SL/FOkCAN6RzjiakZS25RLYFrcMttJqbdd8BWrnA+fGz57iN5Pb06pvBGvl5gQ0B48dJlslXvoTg==}

  argparse@2.0.1:
    resolution: {integrity: sha512-8+9WqebbFzpX9OR+Wa6O29asIogeRMzcGtAINdpMHHyAg10f05aSFVBbcEqGf/PXw1EjAZ+q2/bEBg3DvurK3Q==}

  array-buffer-byte-length@1.0.1:
    resolution: {integrity: sha512-ahC5W1xgou+KTXix4sAO8Ki12Q+jf4i0+tmk3sC+zgcynshkHxzpXdImBehiUYKKKDwvfFiJl1tZt6ewscS1Mg==}
    engines: {node: '>= 0.4'}

  array-flatten@1.1.1:
    resolution: {integrity: sha512-PCVAQswWemu6UdxsDFFX/+gVeYqKAod3D3UVm91jHwynguOwAvYPhx8nNlM++NqRcK6CxxpUafjmhIdKiHibqg==}

  arraybuffer.prototype.slice@1.0.3:
    resolution: {integrity: sha512-bMxMKAjg13EBSVscxTaYA4mRc5t1UAXa2kXiGTNfZ079HIWXEkKmkgFrh/nJqamaLSrXO5H4WFFkPEaLJWbs3A==}
    engines: {node: '>= 0.4'}

  arrify@2.0.1:
    resolution: {integrity: sha512-3duEwti880xqi4eAMN8AyR4a0ByT90zoYdLlevfrvU43vb0YZwZVfxOgxWrLXXXpyugL0hNZc9G6BiB5B3nUug==}
    engines: {node: '>=8'}

  async-mutex@0.5.0:
    resolution: {integrity: sha512-1A94B18jkJ3DYq284ohPxoXbfTA5HsQ7/Mf4DEhcyLx3Bz27Rh59iScbB6EPiP+B+joue6YCxcMXSbFC1tZKwA==}

  async-retry@1.3.3:
    resolution: {integrity: sha512-wfr/jstw9xNi/0teMHrRW7dsz3Lt5ARhYNZ2ewpadnhaIp5mbALhOAP+EAdsC7t4Z6wqsDVv9+W6gm1Dk9mEyw==}

  async@3.2.5:
    resolution: {integrity: sha512-baNZyqaaLhyLVKm/DlvdW051MSgO6b8eVfIezl9E5PqWxFgzLm/wQntEW4zOytVburDEr0JlALEpdOFwvErLsg==}

  asynckit@0.4.0:
    resolution: {integrity: sha512-Oei9OH4tRh0YqU3GxhX79dM/mwVgvbZJaSNaRk+bshkj0S5cfHcgYakreBjrHwatXKbz+IoIdYLxrKim2MjW0Q==}

  available-typed-arrays@1.0.7:
    resolution: {integrity: sha512-wvUjBtSGN7+7SjNpq/9M2Tg350UZD3q62IFZLbRAR1bSMlCo1ZaeW+BJ+D090e4hIIZLBcTDWe4Mh4jvUDajzQ==}
    engines: {node: '>= 0.4'}

  axios@1.7.8:
    resolution: {integrity: sha512-Uu0wb7KNqK2t5K+YQyVCLM76prD5sRFjKHbJYCP1J7JFGEQ6nN7HWn9+04LAeiJ3ji54lgS/gZCH1oxyrf1SPw==}

  babel-jest@29.7.0:
    resolution: {integrity: sha512-BrvGY3xZSwEcCzKvKsCi2GgHqDqsYkOP4/by5xCgIwGXQxIEh+8ew3gmrE1y7XRR6LHZIj6yLYnUi/mm2KXKBg==}
    engines: {node: ^14.15.0 || ^16.10.0 || >=18.0.0}
    peerDependencies:
      '@babel/core': ^7.8.0

  babel-plugin-istanbul@6.1.1:
    resolution: {integrity: sha512-Y1IQok9821cC9onCx5otgFfRm7Lm+I+wwxOx738M/WLPZ9Q42m4IG5W0FNX8WLL2gYMZo3JkuXIH2DOpWM+qwA==}
    engines: {node: '>=8'}

  babel-plugin-jest-hoist@29.6.3:
    resolution: {integrity: sha512-ESAc/RJvGTFEzRwOTT4+lNDk/GNHMkKbNzsvT0qKRfDyyYTskxB5rnU2njIDYVxXCBHHEI1c0YwHob3WaYujOg==}
    engines: {node: ^14.15.0 || ^16.10.0 || >=18.0.0}

  babel-preset-current-node-syntax@1.1.0:
    resolution: {integrity: sha512-ldYss8SbBlWva1bs28q78Ju5Zq1F+8BrqBZZ0VFhLBvhh6lCpC2o3gDJi/5DRLs9FgYZCnmPYIVFU4lRXCkyUw==}
    peerDependencies:
      '@babel/core': ^7.0.0

  babel-preset-jest@29.6.3:
    resolution: {integrity: sha512-0B3bhxR6snWXJZtR/RliHTDPRgn1sNHOR0yVtq/IiQFyuOVjFS+wuio/R4gSNkyYmKmJB4wGZv2NZanmKmTnNA==}
    engines: {node: ^14.15.0 || ^16.10.0 || >=18.0.0}
    peerDependencies:
      '@babel/core': ^7.0.0

  balanced-match@1.0.2:
    resolution: {integrity: sha512-3oSeUO0TMV67hN1AmbXsK4yaqU7tjiHlbxRDZOpH0KW9+CeX4bRAaX0Anxt0tx2MrpRpWwQaPwIlISEJhYU5Pw==}

  base-64@0.1.0:
    resolution: {integrity: sha512-Y5gU45svrR5tI2Vt/X9GPd3L0HNIKzGu202EjxrXMpuc2V2CiKgemAbUUsqYmZJvPtCXoUKjNZwBJzsNScUbXA==}

  base64-js@1.5.1:
    resolution: {integrity: sha512-AKpaYlHn8t4SVbOHCy+b5+KKgvR4vrsD8vbvrbiQJps7fKDTkjkDry6ji0rUJjC0kzbNePLwzxq8iypo41qeWA==}

  big.js@6.2.1:
    resolution: {integrity: sha512-bCtHMwL9LeDIozFn+oNhhFoq+yQ3BNdnsLSASUxLciOb1vgvpHsIO1dsENiGMgbb4SkP5TrzWzRiLddn8ahVOQ==}

  bignumber.js@9.1.2:
    resolution: {integrity: sha512-2/mKyZH9K85bzOEfhXDBFZTGd1CTs+5IHpeFQo9luiBG7hghdC851Pj2WAhb6E3R6b9tZj/XKhbg4fum+Kepug==}

  binary-extensions@2.3.0:
    resolution: {integrity: sha512-Ceh+7ox5qe7LJuLHoY0feh3pHuUDHAcRUeyL2VYghZwfpkNIy/+8Ocg0a3UuSoYzavmylwuLWQOf3hl0jjMMIw==}
    engines: {node: '>=8'}

  binary-search@1.3.6:
    resolution: {integrity: sha512-nbE1WxOTTrUWIfsfZ4aHGYu5DOuNkbxGokjV6Z2kxfJK3uaAb8zNK1muzOeipoLHZjInT4Br88BHpzevc681xA==}

  bl@4.1.0:
    resolution: {integrity: sha512-1W07cM9gS6DcLperZfFSj+bWLtaPGSOHWhPiGzXmvVJbRLdG82sH/Kn8EtW1VqWVA54AKf2h5k5BbnIbwF3h6w==}

  body-parser@1.20.3:
    resolution: {integrity: sha512-7rAxByjUMqQ3/bHJy7D6OGXvx/MMc4IqBn/X0fcM1QUcAItpZrBEYhWGem+tzXH90c+G01ypMcYJBO9Y30203g==}
    engines: {node: '>= 0.8', npm: 1.2.8000 || >= 1.4.16}

  brace-expansion@1.1.11:
    resolution: {integrity: sha512-iCuPHDFgrHX7H2vEI/5xpz07zSHB00TpugqhmYtVmMO6518mCuRMoOYFldEBl0g187ufozdaHgWKcYFb61qGiA==}

  brace-expansion@2.0.1:
    resolution: {integrity: sha512-XnAIvQ8eM+kC6aULx6wuQiwVsnzsi9d3WxzV3FpWTGA19F621kwdbsAcFKXgKUHZWsy+mY6iL1sHTxWEFCytDA==}

  braces@3.0.2:
    resolution: {integrity: sha512-b8um+L1RzM3WDSzvhm6gIz1yfTbBt6YTlcEKAvsmqCZZFw46z626lVj9j1yEPW33H5H+lBQpZMP1k8l+78Ha0A==}
    engines: {node: '>=8'}

  browserslist@4.24.0:
    resolution: {integrity: sha512-Rmb62sR1Zpjql25eSanFGEhAxcFwfA1K0GuQcLoaJBAcENegrQut3hYdhXFF1obQfiDyqIW/cLM5HSJ/9k884A==}
    engines: {node: ^6 || ^7 || ^8 || ^9 || ^10 || ^11 || ^12 || >=13.7}
    hasBin: true

  bs-logger@0.2.6:
    resolution: {integrity: sha512-pd8DCoxmbgc7hyPKOvxtqNcjYoOsABPQdcCUjGp3d42VR2CX1ORhk2A87oqqu5R1kk+76nsxZupkmyd+MVtCog==}
    engines: {node: '>= 6'}

  bser@2.1.1:
    resolution: {integrity: sha512-gQxTNE/GAfIIrmHLUE3oJyp5FO6HRBfhjnw4/wMmA63ZGDJnWBmgY/lyQBpnDUkGmAhbSe39tx2d/iTOAfglwQ==}

  buffer-equal-constant-time@1.0.1:
    resolution: {integrity: sha512-zRpUiDwd/xk6ADqPMATG8vc9VPrkck7T07OIx0gnjmJAnHnTVXNQG3vfvWNuiZIkwu9KrKdA1iJKfsfTVxE6NA==}

  buffer-from@1.1.2:
    resolution: {integrity: sha512-E+XQCRwSbaaiChtv6k6Dwgc+bx+Bs6vuKJHHl5kox/BaKbhiXzqQOwK4cO22yElGp2OCmjwVhT3HmxgyPGnJfQ==}

  buffer@5.7.1:
    resolution: {integrity: sha512-EHcyIPBQ4BSGlvjB16k5KgAJ27CIsHY/2JBmCRReo48y9rQ3MaUzWX3KVlBa4U7MyX02HdVj0K7C3WaB3ju7FQ==}

  bundle-require@5.0.0:
    resolution: {integrity: sha512-GuziW3fSSmopcx4KRymQEJVbZUfqlCqcq7dvs6TYwKRZiegK/2buMxQTPs6MGlNv50wms1699qYO54R8XfRX4w==}
    engines: {node: ^12.20.0 || ^14.13.1 || >=16.0.0}
    peerDependencies:
      esbuild: '>=0.18'

  bytes@3.1.2:
    resolution: {integrity: sha512-/Nf7TyzTx6S3yRJObOAV7956r8cr2+Oj8AC5dt8wSP3BQAoeX58NoHyCU8P8zGkNXStjTSi6fzO6F0pBdcYbEg==}
    engines: {node: '>= 0.8'}

  cac@6.7.14:
    resolution: {integrity: sha512-b6Ilus+c3RrdDk+JhLKUAQfzzgLEPy6wcXqS7f/xe1EETvsDP6GORG7SFuOs6cID5YkqchW/LXZbX5bc8j7ZcQ==}
    engines: {node: '>=8'}

  call-bind@1.0.7:
    resolution: {integrity: sha512-GHTSNSYICQ7scH7sZ+M2rFopRoLh8t2bLSW6BbgrtLsahOIB5iyAVJf9GjWK3cYTDaMj4XdBpM1cA6pIS0Kv2w==}
    engines: {node: '>= 0.4'}

  callsites@3.1.0:
    resolution: {integrity: sha512-P8BjAsXvZS+VIDUI11hHCQEv74YT67YUi5JJFNWIqL235sBmjX4+qx9Muvls5ivyNENctx46xQLQ3aTuE7ssaQ==}
    engines: {node: '>=6'}

  camelcase@5.3.1:
    resolution: {integrity: sha512-L28STB170nwWS63UjtlEOE3dldQApaJXZkOI1uMFfzf3rRuPegHaHesyee+YxQ+W6SvRDQV6UrdOdRiR153wJg==}
    engines: {node: '>=6'}

  camelcase@6.3.0:
    resolution: {integrity: sha512-Gmy6FhYlCY7uOElZUSbxo2UCDH8owEk996gkbrpsgGtrJLM3J7jGxl9Ic7Qwwj4ivOE5AWZWRMecDdF7hqGjFA==}
    engines: {node: '>=10'}

  caniuse-lite@1.0.30001667:
    resolution: {integrity: sha512-7LTwJjcRkzKFmtqGsibMeuXmvFDfZq/nzIjnmgCGzKKRVzjD72selLDK1oPF/Oxzmt4fNcPvTDvGqSDG4tCALw==}

  canvas@3.0.0-rc2:
    resolution: {integrity: sha512-esx4bYDznnqgRX4G8kaEaf0W3q8xIc51WpmrIitDzmcoEgwnv9wSKdzT6UxWZ4wkVu5+ileofppX0TpyviJRdQ==}
    engines: {node: ^18.12.0 || >= 20.9.0}

  ccount@2.0.1:
    resolution: {integrity: sha512-eyrF0jiFpY+3drT6383f1qhkbGsLSifNAjA61IUjZjmLCWjItY6LB9ft9YhoDgwfmclB2zhu51Lc7+95b8NRAg==}

  chalk@2.4.2:
    resolution: {integrity: sha512-Mti+f9lpJNcwF4tWV8/OrTTtF1gZi+f8FqlyAdouralcFWFQWF2+NgCHShjkCb+IFBLq9buZwE1xckQU4peSuQ==}
    engines: {node: '>=4'}

  chalk@4.1.2:
    resolution: {integrity: sha512-oKnbhFyRIXpUuez8iBMmyEa4nbj4IOQyuhc/wy9kY7/WVPcwIO9VA668Pu8RkO7+0G76SLROeyw9CpQ061i4mA==}
    engines: {node: '>=10'}

  char-regex@1.0.2:
    resolution: {integrity: sha512-kWWXztvZ5SBQV+eRgKFeh8q5sLuZY2+8WUIzlxWVTg+oGwY14qylx1KbKzHd8P6ZYkAg0xyIDU9JMHhyJMZ1jw==}
    engines: {node: '>=10'}

  character-entities-html4@2.1.0:
    resolution: {integrity: sha512-1v7fgQRj6hnSwFpq1Eu0ynr/CDEw0rXo2B61qXrLNdHZmPKgb7fqS1a2JwF0rISo9q77jDI8VMEHoApn8qDoZA==}

  character-entities-legacy@3.0.0:
    resolution: {integrity: sha512-RpPp0asT/6ufRm//AJVwpViZbGM/MkjQFxJccQRHmISF/22NBtsHqAWmL+/pmkPWoIUJdWyeVleTl1wydHATVQ==}

  charenc@0.0.2:
    resolution: {integrity: sha512-yrLQ/yVUFXkzg7EDQsPieE/53+0RlaWTs+wBrvW36cyilJ2SaDWfl4Yj7MtLTXleV9uEKefbAGUPv2/iWSooRA==}

  chokidar@4.0.1:
    resolution: {integrity: sha512-n8enUVCED/KVRQlab1hr3MVpcVMvxtZjmEa956u+4YijlmQED223XMSYj2tLuKvr4jcCTzNNMpQDUer72MMmzA==}
    engines: {node: '>= 14.16.0'}

  chownr@1.1.4:
    resolution: {integrity: sha512-jJ0bqzaylmJtVnNgzTeSOs8DPavpbYgEr/b0YL8/2GO3xJEhInFmhKMUnEJQjZumK7KXGFhUy89PrsJWlakBVg==}

  chromadb@1.8.1:
    resolution: {integrity: sha512-NpbYydbg4Uqt/9BXKgkZXn0fqpsh2Z1yjhkhKH+rcHMoq0pwI18BFSU2QU7Fk/ZypwGefW2AvqyE/3ZJIgy4QA==}
    engines: {node: '>=14.17.0'}
    peerDependencies:
      '@google/generative-ai': ^0.1.1
      cohere-ai: ^5.0.0 || ^6.0.0 || ^7.0.0
      openai: ^3.0.0 || ^4.0.0
    peerDependenciesMeta:
      '@google/generative-ai':
        optional: true
      cohere-ai:
        optional: true
      openai:
        optional: true

  chromadb@1.9.2:
    resolution: {integrity: sha512-JNeLKlrsPxld7oPJCNeF73yHyyYeyP950enWRkTa6WsJ6UohH2NQ1vXZu6lWO9WuA9EMypITyZFZ8KtcTV3y2Q==}
    engines: {node: '>=14.17.0'}
    peerDependencies:
      '@google/generative-ai': ^0.1.1
      cohere-ai: ^5.0.0 || ^6.0.0 || ^7.0.0
      openai: ^3.0.0 || ^4.0.0
    peerDependenciesMeta:
      '@google/generative-ai':
        optional: true
      cohere-ai:
        optional: true
      openai:
        optional: true

  ci-info@3.9.0:
    resolution: {integrity: sha512-NIxF55hv4nSqQswkAeiOi1r83xy8JldOFDTWiug55KBu9Jnblncd2U6ViHmYgHf01TPZS77NJBhBMKdWj9HQMQ==}
    engines: {node: '>=8'}

  cjs-module-lexer@1.2.3:
    resolution: {integrity: sha512-0TNiGstbQmCFwt4akjjBg5pLRTSyj/PkWQ1ZoO2zntmg9yLqSRxwEa4iCfQLGjqhiqBfOJa7W/E8wfGrTDmlZQ==}

  cliui@8.0.1:
    resolution: {integrity: sha512-BSeNnyus75C4//NQ9gQt1/csTXyo/8Sb+afLAkzAptFuMsod9HFokGNudZpi/oQV73hnVK+sR+5PVRMd+Dr7YQ==}
    engines: {node: '>=12'}

  co@4.6.0:
    resolution: {integrity: sha512-QVb0dM5HvG+uaxitm8wONl7jltx8dqhfU33DcqtOZcLSVIKSDDLDi7+0LbAKiyI8hD9u42m2YxXSkMGWThaecQ==}
    engines: {iojs: '>= 1.0.0', node: '>= 0.12.0'}

  collect-v8-coverage@1.0.2:
    resolution: {integrity: sha512-lHl4d5/ONEbLlJvaJNtsF/Lz+WvB07u2ycqTYbdrq7UypDXailES4valYb2eWiJFxZlVmpGekfqoxQhzyFdT4Q==}

  color-convert@1.9.3:
    resolution: {integrity: sha512-QfAUtd+vFdAtFQcC8CCyYt1fYWxSqAiK2cSD6zDB8N3cpsEBAvRxp9zOGg6G/SHHJYAT88/az/IuDGALsNVbGg==}

  color-convert@2.0.1:
    resolution: {integrity: sha512-RRECPsj7iu/xb5oKYcsFHSppFNnsj/52OVTRKb4zP5onXwVF3zVmmToNcOfGC+CRDpfK/U584fMg38ZHCaElKQ==}
    engines: {node: '>=7.0.0'}

  color-name@1.1.3:
    resolution: {integrity: sha512-72fSenhMw2HZMTVHeCA9KCmpEIbzWiQsjN+BHcBbS9vr1mtt+vJjPdksIBNUmKAW8TFUDPJK5SUU3QhE9NEXDw==}

  color-name@1.1.4:
    resolution: {integrity: sha512-dOy+3AuW3a2wNbZHIuMZpTcgjGuLU/uBL/ubcZF9OXbDo8ff4O8yVp5Bf0efS8uEoYo5q4Fx7dY9OgQGXgAsQA==}

  color-string@1.9.1:
    resolution: {integrity: sha512-shrVawQFojnZv6xM40anx4CkoDP+fZsw/ZerEMsW/pyzsRbElpsL/DBVW7q3ExxwusdNXI3lXpuhEZkzs8p5Eg==}

  color@3.2.1:
    resolution: {integrity: sha512-aBl7dZI9ENN6fUGC7mWpMTPNHmWUSNan9tuWN6ahh5ZLNk9baLJOnSMlrQkHcrfFgz2/RigjUVAjdx36VcemKA==}

  colorette@2.0.20:
    resolution: {integrity: sha512-IfEDxwoWIjkeXL1eXcDiow4UbKjhLdq6/EuSVR9GMN7KVH3r9gQ83e73hsz1Nd1T3ijd5xv1wcWRYO+D6kCI2w==}

  colorspace@1.1.4:
    resolution: {integrity: sha512-BgvKJiuVu1igBUF2kEjRCZXol6wiiGbY5ipL/oVPwm0BL9sIpMIzM8IK7vwuxIIzOXMV3Ey5w+vxhm0rR/TN8w==}

  combined-stream@1.0.8:
    resolution: {integrity: sha512-FQN4MRfuJeHf7cBbBMJFXhKSDq+2kAArBlmRBvcvFE5BB1HZKXtSFASDhdlz9zOYwxh8lDdnvmMOe/+5cdoEdg==}
    engines: {node: '>= 0.8'}

  comma-separated-tokens@2.0.3:
    resolution: {integrity: sha512-Fu4hJdvzeylCfQPp9SGWidpzrMs7tTrlu6Vb8XGaRGck8QSNZJJp538Wrb60Lax4fPwR64ViY468OIUTbRlGZg==}

  commander@10.0.1:
    resolution: {integrity: sha512-y4Mg2tXshplEbSGzx7amzPwKKOCGuoSRP/CjEdwwk0FOGlUbq6lKuoyDZTNZkmxHdJtp54hdfY/JUrdL7Xfdug==}
    engines: {node: '>=14'}

  commander@4.1.1:
    resolution: {integrity: sha512-NOKm8xhkzAjzFx8B2v5OAHT+u5pRQc2UCa2Vq9jYL/31o2wi9mxBA7LIFs3sV5VSC49z6pEhfbMULvShKj26WA==}
    engines: {node: '>= 6'}

  commander@7.2.0:
    resolution: {integrity: sha512-QrWXB+ZQSVPmIWIhtEO9H+gwHaMGYiF5ChvoJ+K9ZGHG/sVsa6yiesAD1GC/x46sET00Xlwo1u49RVVVzvcSkw==}
    engines: {node: '>= 10'}

  compute-cosine-similarity@1.1.0:
    resolution: {integrity: sha512-FXhNx0ILLjGi9Z9+lglLzM12+0uoTnYkHm7GiadXDAr0HGVLm25OivUS1B/LPkbzzvlcXz/1EvWg9ZYyJSdhTw==}

  compute-dot@1.1.0:
    resolution: {integrity: sha512-L5Ocet4DdMrXboss13K59OK23GXjiSia7+7Ukc7q4Bl+RVpIXK2W9IHMbWDZkh+JUEvJAwOKRaJDiFUa1LTnJg==}

  compute-l2norm@1.1.0:
    resolution: {integrity: sha512-6EHh1Elj90eU28SXi+h2PLnTQvZmkkHWySpoFz+WOlVNLz3DQoC4ISUHSV9n5jMxPHtKGJ01F4uu2PsXBB8sSg==}

  concat-map@0.0.1:
    resolution: {integrity: sha512-/Srv4dswyQNBfohGpz9o6Yb3Gz3SrUDqBH5rTuhGR7ahtlbYKnVxw2bCFMRljaA7EXHaXZ8wsHdodFvbkhKmqg==}

  consola@3.2.3:
    resolution: {integrity: sha512-I5qxpzLv+sJhTVEoLYNcTW+bThDCPsit0vLNKShZx6rLtpilNpmmeTPaeqJb9ZE9dV3DGaeby6Vuhrw38WjeyQ==}
    engines: {node: ^14.18.0 || >=16.10.0}

  content-disposition@0.5.4:
    resolution: {integrity: sha512-FveZTNuGw04cxlAiWbzi6zTAL/lhehaWbTtgluJh4/E95DqMwTmha3KZN1aAWA8cFIhHzMZUvLevkw5Rqk+tSQ==}
    engines: {node: '>= 0.6'}

  content-type@1.0.5:
    resolution: {integrity: sha512-nTjqfcBFEipKdXCv4YDQWCfmcLZKm81ldF0pAopTvyrFGVbcR6P/VAAd5G7N+0tTr8QqiU0tFadD6FK4NtJwOA==}
    engines: {node: '>= 0.6'}

  convert-source-map@2.0.0:
    resolution: {integrity: sha512-Kvp459HrV2FEJ1CAsi1Ku+MY3kasH19TFykTz2xWmMeq6bk2NU3XXvfJ+Q61m0xktWwt+1HSYf3JZsTms3aRJg==}

  cookie-signature@1.0.6:
    resolution: {integrity: sha512-QADzlaHc8icV8I7vbaJXJwod9HWYp8uCqf1xa4OfNu1T7JVxQIrUgOWtHdNDtPiywmFbiS12VjotIXLrKM3orQ==}

  cookie@0.6.0:
    resolution: {integrity: sha512-U71cyTamuh1CRNCfpGY6to28lxvNwPG4Guz/EVjgf3Jmzv0vlDp1atT9eS5dDjMYHucpHbWns6Lwf3BKz6svdw==}
    engines: {node: '>= 0.6'}

  cors@2.8.5:
    resolution: {integrity: sha512-KIHbLJqu73RGr/hnbrO9uBeixNGuvSQjul/jdFvS/KFSIH1hWVd1ng7zOHx+YrEfInLG7q4n6GHQ9cDtxv/P6g==}
    engines: {node: '>= 0.10'}

  create-jest@29.7.0:
    resolution: {integrity: sha512-Adz2bdH0Vq3F53KEMJOoftQFutWCukm6J24wbPWRO4k1kMY7gS7ds/uoJkNuV8wDCtWWnuwGcJwpWcih+zEW1Q==}
    engines: {node: ^14.15.0 || ^16.10.0 || >=18.0.0}
    hasBin: true

  cross-env@7.0.3:
    resolution: {integrity: sha512-+/HKd6EgcQCJGh2PSjZuUitQBQynKor4wrFbRg4DtAgS1aWO+gU52xpH7M9ScGgXSYmAVS9bIJ8EzuaGw0oNAw==}
    engines: {node: '>=10.14', npm: '>=6', yarn: '>=1'}
    hasBin: true

  cross-fetch@3.1.8:
    resolution: {integrity: sha512-cvA+JwZoU0Xq+h6WkMvAUqPEYy92Obet6UdKLfW60qn99ftItKjB5T+BkyWOFWe2pUyfQ+IJHmpOTznqk1M6Kg==}

  cross-spawn@7.0.6:
    resolution: {integrity: sha512-uV2QOWP2nWzsy2aMp8aRibhi9dlzF5Hgh5SHaB9OiTGEyDTiJJyx0uy51QXdyWbtAHNua4XJzUKca3OzKUd3vA==}
    engines: {node: '>= 8'}

  crypt@0.0.2:
    resolution: {integrity: sha512-mCxBlsHFYh9C+HVpiEacem8FEBnMXgU9gy4zmNC+SXAZNB/1idgp/aulFJ4FgCi7GPEVbfyng092GqL2k2rmow==}

  data-uri-to-buffer@4.0.1:
    resolution: {integrity: sha512-0R9ikRb668HB7QDxT1vkpuUBtqc53YyAwMwGeUFKRojY/NWKvdZ+9UYtRfGmhqNbRkTSVpMbmyhXipFFv2cb/A==}
    engines: {node: '>= 12'}

  data-urls@5.0.0:
    resolution: {integrity: sha512-ZYP5VBHshaDAiVZxjbRVcFJpc+4xGgT0bK3vzy1HLN8jTO975HEbuYzZJcHoQEY5K1a0z8YayJkyVETa08eNTg==}
    engines: {node: '>=18'}

  data-view-buffer@1.0.1:
    resolution: {integrity: sha512-0lht7OugA5x3iJLOWFhWK/5ehONdprk0ISXqVFn/NFrDu+cuc8iADFrGQz5BnRK7LLU3JmkbXSxaqX+/mXYtUA==}
    engines: {node: '>= 0.4'}

  data-view-byte-length@1.0.1:
    resolution: {integrity: sha512-4J7wRJD3ABAzr8wP+OcIcqq2dlUKp4DVflx++hs5h5ZKydWMI6/D/fAot+yh6g2tHh8fLFTvNOaVN357NvSrOQ==}
    engines: {node: '>= 0.4'}

  data-view-byte-offset@1.0.0:
    resolution: {integrity: sha512-t/Ygsytq+R995EJ5PZlD4Cu56sWa8InXySaViRzw9apusqsOO2bQP+SbYzAhR0pFKoB+43lYy8rWban9JSuXnA==}
    engines: {node: '>= 0.4'}

  debug@2.6.9:
    resolution: {integrity: sha512-bC7ElrdJaJnPbAP+1EotYvqZsb3ecl5wi6Bfi6BJTUcNowp6cvspg0jXznRTKDjm/E7AdgFBVeAPVMNcKGsHMA==}
    peerDependencies:
      supports-color: '*'
    peerDependenciesMeta:
      supports-color:
        optional: true

  debug@3.2.7:
    resolution: {integrity: sha512-CFjzYYAi4ThfiQvizrFQevTTXHtnCqWfe7x1AhgEscTz6ZbLbfoLRLPugTQyBth6f8ZERVUSyWHFD/7Wu4t1XQ==}
    peerDependencies:
      supports-color: '*'
    peerDependenciesMeta:
      supports-color:
        optional: true

  debug@4.3.7:
    resolution: {integrity: sha512-Er2nc/H7RrMXZBFCEim6TCmMk02Z8vLC2Rbi1KEBggpo0fS6l0S1nnapwmIi3yW/+GOJap1Krg4w0Hg80oCqgQ==}
    engines: {node: '>=6.0'}
    peerDependencies:
      supports-color: '*'
    peerDependenciesMeta:
      supports-color:
        optional: true

  decamelize@1.2.0:
    resolution: {integrity: sha512-z2S+W9X73hAUUki+N+9Za2lBlun89zigOyGrsax+KUQ6wKW4ZoWpEYBkGhQjwAjjDCkWxhY0VKEhk8wzY7F5cA==}
    engines: {node: '>=0.10.0'}

  decompress-response@4.2.1:
    resolution: {integrity: sha512-jOSne2qbyE+/r8G1VU+G/82LBs2Fs4LAsTiLSHOCOMZQl2OKZ6i8i4IyHemTe+/yIXOtTcRQMzPcgyhoFlqPkw==}
    engines: {node: '>=8'}

  decompress-response@6.0.0:
    resolution: {integrity: sha512-aW35yZM6Bb/4oJlZncMH2LCoZtJXTRxES17vE3hoRiowU2kWHaJKFkSBDnDR+cm9J+9QhXmREyIfv0pji9ejCQ==}
    engines: {node: '>=10'}

  dedent@1.5.3:
    resolution: {integrity: sha512-NHQtfOOW68WD8lgypbLA5oT+Bt0xXJhiYvoR6SmmNXZfpzOGXwdKWmcwG8N7PwVVWV3eF/68nmD9BaJSsTBhyQ==}
    peerDependencies:
      babel-plugin-macros: ^3.1.0
    peerDependenciesMeta:
      babel-plugin-macros:
        optional: true

  deep-extend@0.6.0:
    resolution: {integrity: sha512-LOHxIOaPYdHlJRtCQfDIVZtfw/ufM8+rVj649RIHzcm/vGwQRXFt6OPqIFWsm2XEMrNIEtWR64sY1LEKD2vAOA==}
    engines: {node: '>=4.0.0'}

  deepmerge@4.3.1:
    resolution: {integrity: sha512-3sUqbMEc77XqpdNO7FRyRog+eW3ph+GYCbj+rK+uYyRMuwsVy0rMiVtPn+QJlKFvWP/1PYpapqYn0Me2knFn+A==}
    engines: {node: '>=0.10.0'}

  define-data-property@1.1.4:
    resolution: {integrity: sha512-rBMvIzlpA8v6E+SJZoo++HAYqsLrkg7MSfIinMPFhmkorw7X+dOXVJQs+QT69zGkzMyfDnIMN2Wid1+NbL3T+A==}
    engines: {node: '>= 0.4'}

  define-properties@1.2.1:
    resolution: {integrity: sha512-8QmQKqEASLd5nx0U1B1okLElbUuuttJ/AnYmRXbbbGDWh6uS208EjD4Xqq/I9wK7u0v6O08XhTWnt5XtEbR6Dg==}
    engines: {node: '>= 0.4'}

  delayed-stream@1.0.0:
    resolution: {integrity: sha512-ZySD7Nf91aLB0RxL4KGrKHBXl7Eds1DAmEdcoVawXnLD7SDhpNgtuII2aAkg7a7QS41jxPSZ17p4VdGnMHk3MQ==}
    engines: {node: '>=0.4.0'}

  depd@2.0.0:
    resolution: {integrity: sha512-g7nH6P6dyDioJogAAGprGpCtVImJhpPk/roCzdb3fIh61/s/nPsfR6onyMwkCAR/OlC3yBC0lESvUoQEAssIrw==}
    engines: {node: '>= 0.8'}

  dequal@2.0.3:
    resolution: {integrity: sha512-0je+qPKHEMohvfRTCEo3CrPG6cAzAYgmzKyxRiYSSDkS6eGJdyVJm7WaYA5ECaAD9wLB2T4EEeymA5aFVcYXCA==}
    engines: {node: '>=6'}

  destroy@1.2.0:
    resolution: {integrity: sha512-2sJGJTaXIIaR1w4iJSNoN0hnMY7Gpc/n8D4qSCJw8QqFWXf7cuAgnEHxBpweaVcPevC2l3KpjYCx3NypQQgaJg==}
    engines: {node: '>= 0.8', npm: 1.2.8000 || >= 1.4.16}

  detect-libc@2.0.3:
    resolution: {integrity: sha512-bwy0MGW55bG41VqxxypOsdSdGqLwXPI/focwgTYCFMbdUiBAxLg9CFzG08sz2aqzknwiX7Hkl0bQENjg8iLByw==}
    engines: {node: '>=8'}

  detect-newline@3.1.0:
    resolution: {integrity: sha512-TLz+x/vEXm/Y7P7wn1EJFNLxYpUD4TgMosxY6fAVJUnJMbupHBOncxyWUG9OpTaH9EBD7uFI5LfEgmMOc54DsA==}
    engines: {node: '>=8'}

  devlop@1.1.0:
    resolution: {integrity: sha512-RWmIqhcFf1lRYBvNmr7qTNuyCt/7/ns2jbpp1+PalgE/rDQcBT0fioSMUpJ93irlUhC5hrg4cYqe6U+0ImW0rA==}

  diff-sequences@29.6.3:
    resolution: {integrity: sha512-EjePK1srD3P08o2j4f0ExnylqRs5B9tJjcp9t1krH2qRi8CCdsYfwe9JgSLurFBWwq4uOlipzfk5fHNvwFKr8Q==}
    engines: {node: ^14.15.0 || ^16.10.0 || >=18.0.0}

  digest-fetch@1.3.0:
    resolution: {integrity: sha512-CGJuv6iKNM7QyZlM2T3sPAdZWd/p9zQiRNS9G+9COUCwzWFTs0Xp8NF5iePx7wtvhDykReiRRrSeNb4oMmB8lA==}

  dommatrix@1.0.3:
    resolution: {integrity: sha512-l32Xp/TLgWb8ReqbVJAFIvXmY7go4nTxxlWiAFyhoQw9RKEOHBZNnyGvJWqDVSPmq3Y9HlM4npqF/T6VMOXhww==}
    deprecated: dommatrix is no longer maintained. Please use @thednp/dommatrix.

  dot-prop@6.0.1:
    resolution: {integrity: sha512-tE7ztYzXHIeyvc7N+hR3oi7FIbf/NIjVP9hmAt3yMXzrQ072/fpjGLx2GxNxGxUl5V73MEqYzioOMoVhGMJ5cA==}
    engines: {node: '>=10'}

  dotenv@16.4.5:
    resolution: {integrity: sha512-ZmdL2rui+eB2YwhsWzjInR8LldtZHGDoQ1ugH85ppHKwpUHL7j7rN0Ti9NCnGiQbhaZ11FpR+7ao1dNsmduNUg==}
    engines: {node: '>=12'}

  duplexify@4.1.3:
    resolution: {integrity: sha512-M3BmBhwJRZsSx38lZyhE53Csddgzl5R7xGJNk7CVddZD6CcmwMCH8J+7AprIrQKH7TonKxaCjcv27Qmf+sQ+oA==}

  eastasianwidth@0.2.0:
    resolution: {integrity: sha512-I88TYZWc9XiYHRQ4/3c5rjjfgkjhLyW2luGIheGERbNQ6OY7yTybanSpDXZa8y7VUP9YmDcYa+eyq4ca7iLqWA==}

  ecdsa-sig-formatter@1.0.11:
    resolution: {integrity: sha512-nagl3RYrbNv6kQkeJIpt6NJZy8twLB/2vtz6yN9Z4vRKHN4/QZJIEbqohALSgwKdnksuY3k5Addp5lg8sVoVcQ==}

  ee-first@1.1.1:
    resolution: {integrity: sha512-WMwm9LhRUo+WUaRN+vRuETqG89IgZphVSNkdFgeb6sS/E4OrDIN7t48CAewSHXc6C8lefD8KKfr5vY61brQlow==}

  ejs@3.1.10:
    resolution: {integrity: sha512-UeJmFfOrAQS8OJWPZ4qtgHyWExa088/MtK5UEyoJGFH67cDEXkZSviOiKRCZ4Xij0zxI3JECgYs3oKx+AizQBA==}
    engines: {node: '>=0.10.0'}
    hasBin: true

  electron-to-chromium@1.5.33:
    resolution: {integrity: sha512-+cYTcFB1QqD4j4LegwLfpCNxifb6dDFUAwk6RsLusCwIaZI6or2f+q8rs5tTB2YC53HhOlIbEaqHMAAC8IOIwA==}

  emittery@0.13.1:
    resolution: {integrity: sha512-DeWwawk6r5yR9jFgnDKYt4sLS0LmHJJi3ZOnb5/JdbYwj3nW+FxQnHIjhBKz8YLC7oRNPVM9NQ47I3CVx34eqQ==}
    engines: {node: '>=12'}

  emoji-regex-xs@1.0.0:
    resolution: {integrity: sha512-LRlerrMYoIDrT6jgpeZ2YYl/L8EulRTt5hQcYjy5AInh7HWXKimpqx68aknBFpGL2+/IcogTcaydJEgaTmOpDg==}

  emoji-regex@8.0.0:
    resolution: {integrity: sha512-MSjYzcWNOA0ewAHpz0MxpYFvwg6yjy1NG3xteoqz644VCo/RPgnr1/GGt+ic3iJTzQ8Eu3TdM14SawnVUmGE6A==}

  emoji-regex@9.2.2:
    resolution: {integrity: sha512-L18DaJsXSUk2+42pv8mLs5jJT2hqFkFE4j21wOmgbUqsZ2hL72NsUU785g9RXgo3s0ZNgVl42TiHp3ZtOv/Vyg==}

  enabled@2.0.0:
    resolution: {integrity: sha512-AKrN98kuwOzMIdAizXGI86UFBoo26CL21UM763y1h/GMSJ4/OHU9k2YlsmBpyScFo/wbLzWQJBMCW4+IO3/+OQ==}

  encodeurl@1.0.2:
    resolution: {integrity: sha512-TPJXq8JqFaVYm2CWmPvnP2Iyo4ZSM7/QKcSmuMLDObfpH5fi7RUGmd/rTDf+rut/saiDiQEeVTNgAmJEdAOx0w==}
    engines: {node: '>= 0.8'}

  encodeurl@2.0.0:
    resolution: {integrity: sha512-Q0n9HRi4m6JuGIV1eFlmvJB7ZEVxu93IrMyiMsGC0lrMJMWzRgx6WGquyfQgZVb31vhGgXnfmPNNXmxnOkRBrg==}
    engines: {node: '>= 0.8'}

  encoding@0.1.13:
    resolution: {integrity: sha512-ETBauow1T35Y/WZMkio9jiM0Z5xjHHmJ4XmjZOq1l/dXz3lr2sRn87nJy20RupqSh1F2m3HHPSp8ShIPQJrJ3A==}

  end-of-stream@1.4.4:
    resolution: {integrity: sha512-+uw1inIHVPQoaVuHzRyXd21icM+cnt4CzD5rW+NC1wjOUSTOs+Te7FOv7AhN7vS9x/oIyhLP5PR1H+phQAHu5Q==}

  ent@2.2.0:
    resolution: {integrity: sha512-GHrMyVZQWvTIdDtpiEXdHZnFQKzeO09apj8Cbl4pKWy4i0Oprcq17usfDt5aO63swf0JOeMWjWQE/LzgSRuWpA==}

  entities@4.5.0:
    resolution: {integrity: sha512-V0hjH4dGPh9Ao5p0MoRY6BVqtwCjhz6vI5LT8AJ55H+4g9/4vbHx1I54fS0XuclLhDHArPQCiMjDxjaL8fPxhw==}
    engines: {node: '>=0.12'}

  error-ex@1.3.2:
    resolution: {integrity: sha512-7dFHNmqeFSEt2ZBsCriorKnn3Z2pj+fd9kmI6QoWw4//DL+icEBfc0U7qJCisqrTsKTjw4fNFy2pW9OqStD84g==}

  es-abstract@1.23.2:
    resolution: {integrity: sha512-60s3Xv2T2p1ICykc7c+DNDPLDMm9t4QxCOUU0K9JxiLjM3C1zB9YVdN7tjxrFd4+AkZ8CdX1ovUga4P2+1e+/w==}
    engines: {node: '>= 0.4'}

  es-define-property@1.0.0:
    resolution: {integrity: sha512-jxayLKShrEqqzJ0eumQbVhTYQM27CfT1T35+gCgDFoL82JLsXqTJ76zv6A0YLOgEnLUMvLzsDsGIrl8NFpT2gQ==}
    engines: {node: '>= 0.4'}

  es-errors@1.3.0:
    resolution: {integrity: sha512-Zf5H2Kxt2xjTvbJvP2ZWLEICxA6j+hAmMzIlypy4xcBg1vKVnx89Wy0GbS+kf5cwCVFFzdCFh2XSCFNULS6csw==}
    engines: {node: '>= 0.4'}

  es-object-atoms@1.0.0:
    resolution: {integrity: sha512-MZ4iQ6JwHOBQjahnjwaC1ZtIBH+2ohjamzAO3oaHcXYup7qxjF2fixyH+Q71voWHeOkI2q/TnJao/KfXYIZWbw==}
    engines: {node: '>= 0.4'}

  es-set-tostringtag@2.0.3:
    resolution: {integrity: sha512-3T8uNMC3OQTHkFUsFq8r/BwAXLHvU/9O9mE0fBc/MY5iq/8H7ncvO947LmYA6ldWw9Uh8Yhf25zu6n7nML5QWQ==}
    engines: {node: '>= 0.4'}

  es-to-primitive@1.2.1:
    resolution: {integrity: sha512-QCOllgZJtaUo9miYBcLChTUaHNjJF3PYs1VidD7AwiEj1kYxKeQTctLAezAOH5ZKRH0g2IgPn6KwB4IT8iRpvA==}
    engines: {node: '>= 0.4'}

  esbuild@0.23.1:
    resolution: {integrity: sha512-VVNz/9Sa0bs5SELtn3f7qhJCDPCF5oMEl5cO9/SSinpE9hbPVvxbd572HH5AKiP7WD8INO53GgfDDhRjkylHEg==}
    engines: {node: '>=18'}
    hasBin: true

  esbuild@0.24.0:
    resolution: {integrity: sha512-FuLPevChGDshgSicjisSooU0cemp/sGXR841D5LHMB7mTVOmsEHcAxaH3irL53+8YDIeVNQEySh4DaYU/iuPqQ==}
    engines: {node: '>=18'}
    hasBin: true

  escalade@3.1.2:
    resolution: {integrity: sha512-ErCHMCae19vR8vQGe50xIsVomy19rg6gFu3+r3jkEO46suLMWBksvVyoGgQV+jOfl84ZSOSlmv6Gxa89PmTGmA==}
    engines: {node: '>=6'}

  escalade@3.2.0:
    resolution: {integrity: sha512-WUj2qlxaQtO4g6Pq5c29GTcWGDyd8itL8zTlipgECz3JesAiiOKotd8JU6otB3PACgG6xkJUyVhboMS+bje/jA==}
    engines: {node: '>=6'}

  escape-html@1.0.3:
    resolution: {integrity: sha512-NiSupZ4OeuGwr68lGIeym/ksIZMJodUGOSCZ/FSnTxcrekbvqrgdUxlJOMpijaKZVjAJrWrGs/6Jy8OMuyj9ow==}

  escape-string-regexp@1.0.5:
    resolution: {integrity: sha512-vbRorB5FUQWvla16U8R/qgaFIya2qGzwDrNmCZuYKrbdSUMG6I1ZCGQRefkRVhuOkIGVne7BQ35DSfo1qvJqFg==}
    engines: {node: '>=0.8.0'}

  escape-string-regexp@2.0.0:
    resolution: {integrity: sha512-UpzcLCXolUWcNu5HtVMHYdXJjArjsF9C0aNnquZYY4uW/Vu0miy5YoWvbV345HauVvcAUnpRuhMMcqTcGOY2+w==}
    engines: {node: '>=8'}

  esprima@4.0.1:
    resolution: {integrity: sha512-eGuFFw7Upda+g4p+QHvnW0RyTX/SVeJBDM/gCtMARO0cLuT2HcEKnTPvhjV6aGeqrCB/sbNop0Kszm0jsaWU4A==}
    engines: {node: '>=4'}
    hasBin: true

  etag@1.8.1:
    resolution: {integrity: sha512-aIL5Fx7mawVa300al2BnEE4iNvo1qETxLrPI/o05L7z6go7fCw1J6EQmbK4FmJ2AS7kgVF/KEZWufBfdClMcPg==}
    engines: {node: '>= 0.6'}

  event-target-shim@5.0.1:
    resolution: {integrity: sha512-i/2XbnSz/uxRCU6+NdVJgKWDTM427+MqYbkQzD321DuCQJUqOuJKIA0IM2+W2xtYHdKOmZ4dR6fExsd4SXL+WQ==}
    engines: {node: '>=6'}

  eventemitter3@4.0.7:
    resolution: {integrity: sha512-8guHBZCwKnFhYdHr2ysuRWErTwhoN2X8XELRlrRwpmfeY2jjuUN4taQMsULKUVo1K4DvZl+0pgfyoysHxvmvEw==}

  eventid@2.0.1:
    resolution: {integrity: sha512-sPNTqiMokAvV048P2c9+foqVJzk49o6d4e0D/sq5jog3pw+4kBgyR0gaM1FM7Mx6Kzd9dztesh9oYz1LWWOpzw==}
    engines: {node: '>=10'}

  execa@5.1.1:
    resolution: {integrity: sha512-8uSpZZocAZRBAPIEINJj3Lo9HyGitllczc27Eh5YYojjMFMn8yHMDMaUHE2Jqfq05D/wucwI4JGURyXt1vchyg==}
    engines: {node: '>=10'}

  exit@0.1.2:
    resolution: {integrity: sha512-Zk/eNKV2zbjpKzrsQ+n1G6poVbErQxJ0LBOJXaKZ1EViLzH+hrLu9cdXI4zw9dBQJslwBEpbQ2P1oS7nDxs6jQ==}
    engines: {node: '>= 0.8.0'}

  expand-template@2.0.3:
    resolution: {integrity: sha512-XYfuKMvj4O35f/pOXLObndIRvyQ+/+6AhODh+OKWj9S9498pHHn/IMszH+gt0fBCRWMNfk1ZSp5x3AifmnI2vg==}
    engines: {node: '>=6'}

  expect@29.7.0:
    resolution: {integrity: sha512-2Zks0hf1VLFYI1kbh0I5jP3KHHyCHpkfyHBzsSXRFgl/Bg9mWYfMW8oD+PdMPlEwy5HNsR9JutYy6pMeOh61nw==}
    engines: {node: ^14.15.0 || ^16.10.0 || >=18.0.0}

  expr-eval@2.0.2:
    resolution: {integrity: sha512-4EMSHGOPSwAfBiibw3ndnP0AvjDWLsMvGOvWEZ2F96IGk0bIVdjQisOHxReSkE13mHcfbuCiXw+G4y0zv6N8Eg==}

  express@4.21.0:
    resolution: {integrity: sha512-VqcNGcj/Id5ZT1LZ/cfihi3ttTn+NJmkli2eZADigjq29qTlWi/hAQ43t/VLPq8+UX06FCEx3ByOYet6ZFblng==}
    engines: {node: '>= 0.10.0'}

  extend@3.0.2:
    resolution: {integrity: sha512-fjquC59cD7CyW6urNXK0FBufkZcoiGG80wTuPujX590cB5Ttln20E2UB4S/WARVqhXffZl2LNgS+gQdPIIim/g==}

  farmhash-modern@1.1.0:
    resolution: {integrity: sha512-6ypT4XfgqJk/F3Yuv4SX26I3doUjt0GTG4a+JgWxXQpxXzTBq8fPUeGHfcYMMDPHJHm3yPOSjaeBwBGAHWXCdA==}
    engines: {node: '>=18.0.0'}

  fast-deep-equal@3.1.3:
    resolution: {integrity: sha512-f3qQ9oQy9j2AhBe/H9VC91wLmKBCCU/gDOnKNAYG5hswO7BLKj09Hc5HYNz9cGI++xlpDCIgDaitVs03ATR84Q==}

  fast-json-stable-stringify@2.1.0:
    resolution: {integrity: sha512-lhd/wF+Lk98HZoTCtlVraHtfh5XYijIjalXck7saUtuanSDyLMxnHhSXEDJqHxD7msR8D0uCmqlkwjCV8xvwHw==}

  fast-text-encoding@1.0.6:
    resolution: {integrity: sha512-VhXlQgj9ioXCqGstD37E/HBeqEGV/qOD/kmbVG8h5xKBYvM1L3lR1Zn4555cQ8GkYbJa8aJSipLPndE1k6zK2w==}

  fast-xml-parser@4.3.6:
    resolution: {integrity: sha512-M2SovcRxD4+vC493Uc2GZVcZaj66CCJhWurC4viynVSTvrpErCShNcDz1lAho6n9REQKvL/ll4A4/fw6Y9z8nw==}
    hasBin: true

  fast-xml-parser@4.5.0:
    resolution: {integrity: sha512-/PlTQCI96+fZMAOLMZK4CWG1ItCbfZ/0jx7UIJFChPNrx7tcEgerUgWbeieCM9MfHInUDyK8DWYZ+YrywDJuTg==}
    hasBin: true

  faye-websocket@0.11.4:
    resolution: {integrity: sha512-CzbClwlXAuiRQAlUyfqPgvPoNKTckTPGfwZV4ZdAhVcP2lh9KUxJg2b5GkE7XbjKQ3YJnQ9z6D9ntLAlB+tP8g==}
    engines: {node: '>=0.8.0'}

  fb-watchman@2.0.2:
    resolution: {integrity: sha512-p5161BqbuCaSnB8jIbzQHOlpgsPmK5rJVDfDKO91Axs5NC1uu3HRQm6wt9cd9/+GtQQIO53JdGXXoyDpTAsgYA==}

  fdir@6.4.2:
    resolution: {integrity: sha512-KnhMXsKSPZlAhp7+IjUkRZKPb4fUyccpDrdFXbi4QL1qkmFh9kVY09Yox+n4MaOb3lHZ1Tv829C3oaaXoMYPDQ==}
    peerDependencies:
      picomatch: ^3 || ^4
    peerDependenciesMeta:
      picomatch:
        optional: true

  fecha@4.2.3:
    resolution: {integrity: sha512-OP2IUU6HeYKJi3i0z4A19kHMQoLVs4Hc+DPqqxI2h/DPZHTm/vjsfC6P0b4jCMy14XizLBqvndQ+UilD7707Jw==}

  fetch-blob@3.2.0:
    resolution: {integrity: sha512-7yAQpD2UMJzLi1Dqv7qFYnPbaPx7ZfFK6PiIxQ4PfkGPyNyl2Ugx+a/umUonmKqjhM4DnfbMvdX6otXq83soQQ==}
    engines: {node: ^12.20 || >= 14.13}

  filelist@1.0.4:
    resolution: {integrity: sha512-w1cEuf3S+DrLCQL7ET6kz+gmlJdbq9J7yXCSjK/OZCPA+qEN1WyF4ZAf0YYJa4/shHJra2t/d/r8SV4Ji+x+8Q==}

  fill-range@7.0.1:
    resolution: {integrity: sha512-qOo9F+dMUmC2Lcb4BbVvnKJxTPjCm+RRpe4gDuGrzkL7mEVl/djYSu2OdQ2Pa302N4oqkSg9ir6jaLWJ2USVpQ==}
    engines: {node: '>=8'}

  finalhandler@1.3.1:
    resolution: {integrity: sha512-6BN9trH7bp3qvnrRyzsBz+g3lZxTNZTbVO2EV1CS0WIcDbawYVdYvGflME/9QP0h0pYlCDBCTjYa9nZzMDpyxQ==}
    engines: {node: '>= 0.8'}

  find-package@1.0.0:
    resolution: {integrity: sha512-yVn71XCCaNgxz58ERTl8nA/8YYtIQDY9mHSrgFBfiFtdNNfY0h183Vh8BRkKxD8x9TUw3ec290uJKhDVxqGZBw==}

  find-up@4.1.0:
    resolution: {integrity: sha512-PpOwAdQ/YlXQ2vj8a3h8IipDuYRi3wceVQQGYWxNINccq40Anw7BlsEXCMbt1Zt+OLA6Fq9suIpIWD0OsnISlw==}
    engines: {node: '>=8'}

  firebase-admin@12.3.1:
    resolution: {integrity: sha512-vEr3s3esl8nPIA9r/feDT4nzIXCfov1CyyCSpMQWp6x63Q104qke0MEGZlrHUZVROtl8FLus6niP/M9I1s4VBA==}
    engines: {node: '>=14'}

  firebase-admin@13.0.1:
    resolution: {integrity: sha512-sKQ/Yw8o/WdC9qTKvuLMBjTbdcBISIXW4+M9PXk0bNjxEbZf1Er7EVq47eRb5+bnKof10xlns6zAIbj4tmSexg==}
    engines: {node: '>=18'}

  firebase-functions-test@3.3.0:
    resolution: {integrity: sha512-X+OOA34MGrsTimFXTDnWT0psAqnmBkJ85bGCoLMwjgei5Prfkqh3bv5QASnXC/cmIVBSF2Qw9uW1+mF/t3kFlw==}
    engines: {node: '>=14.0.0'}
    peerDependencies:
      firebase-admin: ^8.0.0 || ^9.0.0 || ^10.0.0 || ^11.0.0 || ^12.0.0
      firebase-functions: '>=4.9.0'
      jest: '>=28.0.0'

  firebase-functions@6.1.1:
    resolution: {integrity: sha512-q+4zsQhX04YJUz6hqaiH/j5kixljPj0PMxkm8KN3juYp3I4NC6CZ4qfy5JRfwvV8VfXM2KkJrZuyJtLyZr97aw==}
    engines: {node: '>=14.10.0'}
    hasBin: true
    peerDependencies:
      firebase-admin: ^11.10.0 || ^12.0.0 || ^13.0.0

  firebase@11.0.2:
    resolution: {integrity: sha512-w4T8BSJpzdZA25QRch5ahLsgB6uRvg1LEic4BaC5rTD1YygroI1AXp+W+rbMnr8d8EjfAv6t4k8doULIjc1P8Q==}

  flat@5.0.2:
    resolution: {integrity: sha512-b6suED+5/3rTpUBdG1gupIl8MPFCAMA0QXwmljLhvCUKcUvdE4gWky9zpuGCcXHOsz4J9wPGNWq6OKpmIzz3hQ==}
    hasBin: true

  fn.name@1.1.0:
    resolution: {integrity: sha512-GRnmB5gPyJpAhTQdSZTSp9uaPSvl09KoYcMQtsB9rQoOmzs9dH6ffeccH+Z+cv6P68Hu5bC6JjRh4Ah/mHSNRw==}

  follow-redirects@1.15.9:
    resolution: {integrity: sha512-gew4GsXizNgdoRyqmyfMHyAmXsZDk6mHkSxZFCzW9gwlbtOW44CDtYavM+y+72qD/Vq2l550kMF52DT8fOLJqQ==}
    engines: {node: '>=4.0'}
    peerDependencies:
      debug: '*'
    peerDependenciesMeta:
      debug:
        optional: true

  for-each@0.3.3:
    resolution: {integrity: sha512-jqYfLp7mo9vIyQf8ykW2v7A+2N4QjeCeI5+Dz9XraiO1ign81wjiH7Fb9vSOWvQfNtmSa4H2RoQTrrXivdUZmw==}

  foreground-child@3.1.1:
    resolution: {integrity: sha512-TMKDUnIte6bfb5nWv7V/caI169OHgvwjb7V4WkeUvbQQdjr5rWKqHFiKWb/fcOwB+CzBT+qbWjvj+DVwRskpIg==}
    engines: {node: '>=14'}

  form-data-encoder@1.7.2:
    resolution: {integrity: sha512-qfqtYan3rxrnCk1VYaA4H+Ms9xdpPqvLZa6xmMgFvhO32x7/3J/ExcTd6qpxM0vH2GdMI+poehyBZvqfMTto8A==}

  form-data@2.5.1:
    resolution: {integrity: sha512-m21N3WOmEEURgk6B9GLOE4RuWOFf28Lhh9qGYeNlGq4VDXUlJy2th2slBNU8Gp8EzloYZOibZJ7t5ecIrFSjVA==}
    engines: {node: '>= 0.12'}

  form-data@4.0.0:
    resolution: {integrity: sha512-ETEklSGi5t0QMZuiXoA/Q6vcnxcLQP5vdugSpuAyi6SVGi2clPPp+xgEhuMaHC+zGgn31Kd235W35f7Hykkaww==}
    engines: {node: '>= 6'}

  formdata-node@4.4.1:
    resolution: {integrity: sha512-0iirZp3uVDjVGt9p49aTaqjk84TrglENEDuqfdlZQ1roC9CWlPk6Avf8EEnZNcAqPonwkG35x4n3ww/1THYAeQ==}
    engines: {node: '>= 12.20'}

  formdata-polyfill@4.0.10:
    resolution: {integrity: sha512-buewHzMvYL29jdeQTVILecSaZKnt/RJWjoZCF5OW60Z67/GmSLBkOFM7qh1PI3zFNtJbaZL5eQu1vLfazOwj4g==}
    engines: {node: '>=12.20.0'}

  forwarded@0.2.0:
    resolution: {integrity: sha512-buRG0fpBtRHSTCOASe6hD258tEubFoRLb4ZNA6NxMVHNw2gOcwHo9wyablzMzOA5z9xA9L1KNjk/Nt6MT9aYow==}
    engines: {node: '>= 0.6'}

  fresh@0.5.2:
    resolution: {integrity: sha512-zJ2mQYM18rEFOudeV4GShTGIQ7RbzA7ozbU9I/XBpm7kqgMywgmylMwXHxZJmkVoYkna9d2pVXVXPdYTP9ej8Q==}
    engines: {node: '>= 0.6'}

  front-matter@4.0.2:
    resolution: {integrity: sha512-I8ZuJ/qG92NWX8i5x1Y8qyj3vizhXS31OxjKDu3LKP+7/qBgfIKValiZIEwoVoJKUHlhWtYrktkxV1XsX+pPlg==}

  fs-constants@1.0.0:
    resolution: {integrity: sha512-y6OAwoSIf7FyjMIv94u+b5rdheZEjzR63GTyZJm5qh4Bi+2YgwLCcI/fPFZkL5PSixOt6ZNKm+w+Hfp/Bciwow==}

  fs.realpath@1.0.0:
    resolution: {integrity: sha512-OO0pH2lK6a0hZnAdau5ItzHPI6pUlvI7jMVnxUQRtw4owF2wk8lOSabtGDCTP4Ggrg2MbGnWO9X8K1t4+fGMDw==}

  fsevents@2.3.3:
    resolution: {integrity: sha512-5xoDfX+fL7faATnagmWPpbFtwh/R77WmMMqqHGS65C3vvB0YHrgF+B1YmZ3441tMj5n63k0212XNoJwzlhffQw==}
    engines: {node: ^8.16.0 || ^10.6.0 || >=11.0.0}
    os: [darwin]

  function-bind@1.1.2:
    resolution: {integrity: sha512-7XHNxH7qX9xG5mIwxkhumTox/MIRNcOgDrxWsMt2pAr23WHp6MrRlN7FBSFpCpr+oVO0F744iUgR82nJMfG2SA==}

  function.prototype.name@1.1.6:
    resolution: {integrity: sha512-Z5kx79swU5P27WEayXM1tBi5Ze/lbIyiNgU3qyXUOf9b2rgXYyF9Dy9Cx+IQv/Lc8WCG6L82zwUPpSS9hGehIg==}
    engines: {node: '>= 0.4'}

  functional-red-black-tree@1.0.1:
    resolution: {integrity: sha512-dsKNQNdj6xA3T+QlADDA7mOSlX0qiMINjn0cgr+eGHGsbSHzTabcIogz2+p/iqP1Xs6EP/sS2SbqH+brGTbq0g==}

  functions-have-names@1.2.3:
    resolution: {integrity: sha512-xckBUXyTIqT97tq2x2AMb+g163b5JFysYk0x4qxNFwbfQkmNZoiRHb6sPzI9/QV33WeuvVYBUIiD4NzNIyqaRQ==}

  gaxios@5.1.3:
    resolution: {integrity: sha512-95hVgBRgEIRQQQHIbnxBXeHbW4TqFk4ZDJW7wmVtvYar72FdhRIo1UGOLS2eRAKCPEdPBWu+M7+A33D9CdX9rA==}
    engines: {node: '>=12'}

  gaxios@6.3.0:
    resolution: {integrity: sha512-p+ggrQw3fBwH2F5N/PAI4k/G/y1art5OxKpb2J2chwNNHM4hHuAOtivjPuirMF4KNKwTTUal/lPfL2+7h2mEcg==}
    engines: {node: '>=14'}

  gcp-metadata@5.3.0:
    resolution: {integrity: sha512-FNTkdNEnBdlqF2oatizolQqNANMrcqJt6AAYt99B3y1aLLC8Hc5IOBb+ZnnzllodEEf6xMBp6wRcBbc16fa65w==}
    engines: {node: '>=12'}

  gcp-metadata@6.1.0:
    resolution: {integrity: sha512-Jh/AIwwgaxan+7ZUUmRLCjtchyDiqh4KjBJ5tW3plBZb5iL/BPcso8A5DlzeD9qlw0duCamnNdpFjxwaT0KyKg==}
    engines: {node: '>=14'}

  genkitx-openai@0.10.1:
    resolution: {integrity: sha512-E9/DzyQcBUSTy81xT2pvEmdnn9Q/cKoojEt6lD/EdOeinhqE9oa59d/kuXTokCMekTrj3Rk7LtNBQIDjnyjNOA==}
    peerDependencies:
      '@genkit-ai/ai': ^0.5.0
      '@genkit-ai/core': ^0.5.0

  gensync@1.0.0-beta.2:
    resolution: {integrity: sha512-3hN7NaskYvMDLQY55gnW3NQ+mesEAepTqlg+VEbj7zzqEMBVNhzcGYYeqFo/TlYz6eQiFcp1HcsCZO+nGgS8zg==}
    engines: {node: '>=6.9.0'}

  genversion@3.2.0:
    resolution: {integrity: sha512-OIYSX6XYA8PHecLDCTri30hadSZfAjZ8Iq1+BBDXqLWP4dRLuJNLoNjsSWtTpw97IccK2LDWzkEstxAB8GdN7g==}
    engines: {node: '>=10.0.0'}
    hasBin: true

  get-caller-file@2.0.5:
    resolution: {integrity: sha512-DyFP3BM/3YHTQOCUL/w0OZHR0lpKeGrxotcHWcqNEdnltqFwXVfhEBQ94eIo34AfQpo0rGki4cyIiftY06h2Fg==}
    engines: {node: 6.* || 8.* || >= 10.*}

  get-intrinsic@1.2.4:
    resolution: {integrity: sha512-5uYhsJH8VJBTv7oslg4BznJYhDoRI6waYCxMmCdnTrcCrHA/fCFKoTFz2JKKE0HdDFUF7/oQuhzumXJK7paBRQ==}
    engines: {node: '>= 0.4'}

  get-package-type@0.1.0:
    resolution: {integrity: sha512-pjzuKtY64GYfWizNAJ0fr9VqttZkNiK2iS430LtIHzjBEr6bX8Am2zm4sW4Ro5wjWW5cAlRL1qAMTcXbjNAO2Q==}
    engines: {node: '>=8.0.0'}

  get-port@5.1.0:
    resolution: {integrity: sha512-bjioH1E9bTQUvgaB6VycVy1QVbTZI41yTnF9qkZz6ixgy/uhCH6D63bKeZ6Code/07JYA61MeI94jSdHss8PNA==}
    engines: {node: '>=8'}

  get-stream@6.0.1:
    resolution: {integrity: sha512-ts6Wi+2j3jQjqi70w5AlN8DFnkSwC+MqmxEzdEALB2qXZYV3X/b1CTfgPLGJNMeAWxdPfU8FO1ms3NUfaHCPYg==}
    engines: {node: '>=10'}

  get-symbol-description@1.0.2:
    resolution: {integrity: sha512-g0QYk1dZBxGwk+Ngc+ltRH2IBp2f7zBkBMBJZCDerh6EhlhSR6+9irMCuT/09zD6qkarHUSn529sK/yL4S27mg==}
    engines: {node: '>= 0.4'}

  get-tsconfig@4.8.1:
    resolution: {integrity: sha512-k9PN+cFBmaLWtVz29SkUoqU5O0slLuHJXt/2P+tMVFT+phsSGXGkp9t3rQIqdz0e+06EHNGs3oM6ZX1s2zHxRg==}

  github-from-package@0.0.0:
    resolution: {integrity: sha512-SyHy3T1v2NUXn29OsWdxmK6RwHD+vkj3v8en8AOBZ1wBQ/hCAQ5bAQTD02kW4W9tUp/3Qh6J8r9EvntiyCmOOw==}

  glob@10.3.12:
    resolution: {integrity: sha512-TCNv8vJ+xz4QiqTpfOJA7HvYv+tNIRHKfUWw/q+v2jdgN4ebz+KY9tGx5J4rHP0o84mNP+ApH66HRX8us3Khqg==}
    engines: {node: '>=16 || 14 >=14.17'}
    hasBin: true

  glob@11.0.0:
    resolution: {integrity: sha512-9UiX/Bl6J2yaBbxKoEBRm4Cipxgok8kQYcOPEhScPwebu2I0HoQOuYdIO6S3hLuWoZgpDpwQZMzTFxgpkyT76g==}
    engines: {node: 20 || >=22}
    hasBin: true

  glob@7.2.3:
    resolution: {integrity: sha512-nFR0zLpU2YCaRxwoCJvL6UvCH2JFyFVIvwTLsIf21AuHlMskA1hhTdk+LlYJtOlYt9v6dvszD2BGRqBL+iQK9Q==}
    deprecated: Glob versions prior to v9 are no longer supported

  globals@11.12.0:
    resolution: {integrity: sha512-WOBp/EEGUiIsJSp7wcv/y6MO+lV9UoncWqxuFfm8eBwzWNgyfBd6Gz+IeKQ9jCmyhoH99g15M3T+QaVHFjizVA==}
    engines: {node: '>=4'}

  globalthis@1.0.3:
    resolution: {integrity: sha512-sFdI5LyBiNTHjRd7cGPWapiHWMOXKyuBNX/cWJ3NfzrZQVa8GI/8cofCl74AOVqq9W5kNmguTIzJ/1s2gyI9wA==}
    engines: {node: '>= 0.4'}

  google-auth-library@8.9.0:
    resolution: {integrity: sha512-f7aQCJODJFmYWN6PeNKzgvy9LI2tYmXnzpNDHEjG5sDNPgGb2FXQyTBnXeSH+PAtpKESFD+LmHw3Ox3mN7e1Fg==}
    engines: {node: '>=12'}

  google-auth-library@9.11.0:
    resolution: {integrity: sha512-epX3ww/mNnhl6tL45EQ/oixsY8JLEgUFoT4A5E/5iAR4esld9Kqv6IJGk7EmGuOgDvaarwF95hU2+v7Irql9lw==}
    engines: {node: '>=14'}

  google-auth-library@9.14.2:
    resolution: {integrity: sha512-R+FRIfk1GBo3RdlRYWPdwk8nmtVUOn6+BkDomAC46KoU8kzXzE1HLmOasSCbWUByMMAGkknVF0G5kQ69Vj7dlA==}
    engines: {node: '>=14'}

  google-auth-library@9.7.0:
    resolution: {integrity: sha512-I/AvzBiUXDzLOy4iIZ2W+Zq33W4lcukQv1nl7C8WUA6SQwyQwUwu3waNmWNAvzds//FG8SZ+DnKnW/2k6mQS8A==}
    engines: {node: '>=14'}

  google-gax@4.3.2:
    resolution: {integrity: sha512-2mw7qgei2LPdtGrmd1zvxQviOcduTnsvAWYzCxhOWXK4IQKmQztHnDQwD0ApB690fBQJemFKSU7DnceAy3RLzw==}
    engines: {node: '>=14'}

  google-gax@4.3.7:
    resolution: {integrity: sha512-3bnD8RASQyaxOYTdWLgwpQco/aytTxFavoI/UN5QN5txDLp8QRrBHNtCUJ5+Ago+551GD92jG8jJduwvmaneUw==}
    engines: {node: '>=14'}

  google-p12-pem@4.0.1:
    resolution: {integrity: sha512-WPkN4yGtz05WZ5EhtlxNDWPhC4JIic6G8ePitwUWy4l+XPVYec+a0j0Ts47PDtW59y3RwAhUd9/h9ZZ63px6RQ==}
    engines: {node: '>=12.0.0'}
    deprecated: Package is no longer maintained
    hasBin: true

  googleapis-common@7.2.0:
    resolution: {integrity: sha512-/fhDZEJZvOV3X5jmD+fKxMqma5q2Q9nZNSF3kn1F18tpxmA86BcTxAGBQdM0N89Z3bEaIs+HVznSmFJEAmMTjA==}
    engines: {node: '>=14.0.0'}

  googleapis@137.1.0:
    resolution: {integrity: sha512-2L7SzN0FLHyQtFmyIxrcXhgust77067pkkduqkbIpDuj9JzVnByxsRrcRfUMFQam3rQkWW2B0f1i40IwKDWIVQ==}
    engines: {node: '>=14.0.0'}

  googleapis@140.0.1:
    resolution: {integrity: sha512-ZGvBX4mQcFXO9ACnVNg6Aqy3KtBPB5zTuue43YVLxwn8HSv8jB7w+uDKoIPSoWuxGROgnj2kbng6acXncOQRNA==}
    engines: {node: '>=14.0.0'}

  gopd@1.0.1:
    resolution: {integrity: sha512-d65bNlIadxvpb/A2abVdlqKqV563juRnZ1Wtk6s1sIR8uNsXR70xqIzVqxVf1eTqDunwT2MkczEeaezCKTZhwA==}

  graceful-fs@4.2.11:
    resolution: {integrity: sha512-RbJ5/jmFcNNCcDV5o9eTnBLJ/HszWV0P73bc+Ff4nS/rJj+YaS6IGyiOL0VoBYX+l1Wrl3k63h/KrH+nhJ0XvQ==}

  gtoken@6.1.2:
    resolution: {integrity: sha512-4ccGpzz7YAr7lxrT2neugmXQ3hP9ho2gcaityLVkiUecAiwiy60Ii8gRbZeOsXV19fYaRjgBSshs8kXw+NKCPQ==}
    engines: {node: '>=12.0.0'}

  gtoken@7.1.0:
    resolution: {integrity: sha512-pCcEwRi+TKpMlxAQObHDQ56KawURgyAf6jtIY046fJ5tIv3zDe/LEIubckAO8fj6JnAxLdmWkUfNyulQ2iKdEw==}
    engines: {node: '>=14.0.0'}

  handlebars@4.7.8:
    resolution: {integrity: sha512-vafaFqs8MZkRrSX7sFVUdo3ap/eNiLnb4IakshzvP56X5Nr1iGKAIqdX6tMlm6HcNRIkr6AxO5jFEoJzzpT8aQ==}
    engines: {node: '>=0.4.7'}
    hasBin: true

  has-bigints@1.0.2:
    resolution: {integrity: sha512-tSvCKtBr9lkF0Ex0aQiP9N+OpV4zi2r/Nee5VkRDbaqv35RLYMzbwQfFSZZH0kR+Rd6302UJZ2p/bJCEoR3VoQ==}

  has-flag@3.0.0:
    resolution: {integrity: sha512-sKJf1+ceQBr4SMkvQnBDNDtf4TXpVhVGateu0t918bl30FnbE2m4vNLX+VWe/dpjlb+HugGYzW7uQXH98HPEYw==}
    engines: {node: '>=4'}

  has-flag@4.0.0:
    resolution: {integrity: sha512-EykJT/Q1KjTWctppgIAgfSO0tKVuZUjhgMr17kqTumMl6Afv3EISleU7qZUzoXDFTAHTDC4NOoG/ZxU3EvlMPQ==}
    engines: {node: '>=8'}

  has-property-descriptors@1.0.2:
    resolution: {integrity: sha512-55JNKuIW+vq4Ke1BjOTjM2YctQIvCT7GFzHwmfZPGo5wnrgkid0YQtnAleFSqumZm4az3n2BS+erby5ipJdgrg==}

  has-proto@1.0.3:
    resolution: {integrity: sha512-SJ1amZAJUiZS+PhsVLf5tGydlaVB8EdFpaSO4gmiUKUOxk8qzn5AIy4ZeJUmh22znIdk/uMAUT2pl3FxzVUH+Q==}
    engines: {node: '>= 0.4'}

  has-symbols@1.0.3:
    resolution: {integrity: sha512-l3LCuF6MgDNwTDKkdYGEihYjt5pRPbEg46rtlmnSPlUbgmB8LOIrKJbYYFBSbnPaJexMKtiPO8hmeRjRz2Td+A==}
    engines: {node: '>= 0.4'}

  has-tostringtag@1.0.2:
    resolution: {integrity: sha512-NqADB8VjPFLM2V0VvHUewwwsw0ZWBaIdgo+ieHtK3hasLz4qeCRjYcqfB6AQrBggRKppKF8L52/VqdVsO47Dlw==}
    engines: {node: '>= 0.4'}

  hasown@2.0.2:
    resolution: {integrity: sha512-0hJU9SCPvmMzIBdZFqNPXWa6dqh7WdH0cII9y+CyS8rG3nL48Bclra9HmKhVVUHyPWNH5Y7xDwAB7bfgSjkUMQ==}
    engines: {node: '>= 0.4'}

  hast-util-to-html@9.0.3:
    resolution: {integrity: sha512-M17uBDzMJ9RPCqLMO92gNNUDuBSq10a25SDBI08iCCxmorf4Yy6sYHK57n9WAbRAAaU+DuR4W6GN9K4DFZesYg==}

  hast-util-whitespace@3.0.0:
    resolution: {integrity: sha512-88JUN06ipLwsnv+dVn+OIYOvAuvBMy/Qoi6O7mQHxdPXpjy+Cd6xRkWwux7DKO+4sYILtLBRIKgsdpS2gQc7qw==}

  hosted-git-info@2.8.9:
    resolution: {integrity: sha512-mxIDAb9Lsm6DoOJ7xH+5+X4y1LU/4Hi50L9C5sIswK3JzULS4bwk1FvjdBgvYR4bzT4tuUQiC15FE2f5HbLvYw==}

  html-entities@2.5.2:
    resolution: {integrity: sha512-K//PSRMQk4FZ78Kyau+mZurHn3FH0Vwr+H36eE0rPbeYkRRi9YxceYPhuN60UwWorxyKHhqoAJl2OFKa4BVtaA==}

  html-escaper@2.0.2:
    resolution: {integrity: sha512-H2iMtd0I4Mt5eYiapRdIDjp+XzelXQ0tFE4JS7YFwFevXXMmOp9myNrUvCg0D6ws8iqkRPBfKHgbwig1SmlLfg==}

  html-void-elements@3.0.0:
    resolution: {integrity: sha512-bEqo66MRXsUGxWHV5IP0PUiAWwoEjba4VCzg0LjFJBpchPaTfyfCKTG6bc5F8ucKec3q5y6qOdGyYTSBEvhCrg==}

  http-errors@2.0.0:
    resolution: {integrity: sha512-FtwrG/euBzaEjYeRqOgly7G0qviiXoJWnvEH2Z1plBdXgbyjv34pHTSb9zoeHMyDy33+DWy5Wt9Wo+TURtOYSQ==}
    engines: {node: '>= 0.8'}

  http-parser-js@0.5.8:
    resolution: {integrity: sha512-SGeBX54F94Wgu5RH3X5jsDtf4eHyRogWX1XGT3b4HuW3tQPM4AaBzoUji/4AAJNXCEOWZ5O0DgZmJw1947gD5Q==}

  http-proxy-agent@5.0.0:
    resolution: {integrity: sha512-n2hY8YdoRE1i7r6M0w9DIw5GgZN0G25P8zLCRQ8rjXtTU3vsNFBI/vWK/UIeE6g5MUUz6avwAPXmL6Fy9D/90w==}
    engines: {node: '>= 6'}

  https-proxy-agent@5.0.1:
    resolution: {integrity: sha512-dFcAjpTQFgoLMzC2VwU+C/CbS7uRL0lWmxDITmqm7C+7F0Odmj6s9l6alZc6AELXhrnggM2CeWSXHGOdX2YtwA==}
    engines: {node: '>= 6'}

  https-proxy-agent@7.0.4:
    resolution: {integrity: sha512-wlwpilI7YdjSkWaQ/7omYBMTliDcmCN8OLihO6I9B86g06lMyAoqgoDpV0XqoaPOKj+0DIdAvnsWfyAAhmimcg==}
    engines: {node: '>= 14'}

  human-signals@2.1.0:
    resolution: {integrity: sha512-B4FFZ6q/T2jhhksgkbEW3HBvWIfDW85snkQgawt07S7J5QXTk6BkNV+0yAeZrM5QpMAdYlocGoljn0sJ/WQkFw==}
    engines: {node: '>=10.17.0'}

  humanize-ms@1.2.1:
    resolution: {integrity: sha512-Fl70vYtsAFb/C06PTS9dZBo7ihau+Tu/DNCk/OyHhea07S+aeMWpFFkUaXRa8fI+ScZbEI8dfSxwY7gxZ9SAVQ==}

  iconv-lite@0.4.24:
    resolution: {integrity: sha512-v3MXnZAcvnywkTUEZomIActle7RXXeedOR31wwl7VlyoXO4Qi9arvSenNQWne1TcRwhCL1HwLI21bEqdpj8/rA==}
    engines: {node: '>=0.10.0'}

  iconv-lite@0.6.3:
    resolution: {integrity: sha512-4fCk79wshMdzMp2rH06qWrJE4iolqLhCUH+OiuIgU++RB0+94NlDL81atO7GX55uUKueo0txHNtvEyI6D7WdMw==}
    engines: {node: '>=0.10.0'}

  idb@7.1.1:
    resolution: {integrity: sha512-gchesWBzyvGHRO9W8tzUWFDycow5gwjvFKfyV9FF32Y7F50yZMp7mP+T2mJIWFx49zicqyC4uefHM17o6xKIVQ==}

  ieee754@1.2.1:
    resolution: {integrity: sha512-dcyqhDvX1C46lXZcVqCpK+FtMRQVdIMN6/Df5js2zouUsqG7I6sFxitIC+7KYK29KdXOLHdu9zL4sFnoVQnqaA==}

  ignore@5.3.1:
    resolution: {integrity: sha512-5Fytz/IraMjqpwfd34ke28PTVMjZjJG2MPn5t7OE4eUCUNf8BAa7b5WUS9/Qvr6mwOQS7Mk6vdsMno5he+T8Xw==}
    engines: {node: '>= 4'}

  import-in-the-middle@1.11.0:
    resolution: {integrity: sha512-5DimNQGoe0pLUHbR9qK84iWaWjjbsxiqXnw6Qz64+azRgleqv9k2kTt5fw7QsOpmaGYtuxxursnPPsnTKEx10Q==}

  import-local@3.2.0:
    resolution: {integrity: sha512-2SPlun1JUPWoM6t3F0dw0FkCF/jWY8kttcY4f599GLTSjh2OCuuhdTkJQsEcZzBqbXZGKMK2OqW1oZsjtf/gQA==}
    engines: {node: '>=8'}
    hasBin: true

  imurmurhash@0.1.4:
    resolution: {integrity: sha512-JmXMZ6wuvDmLiHEml9ykzqO6lwFbof0GG4IkcGaENdCRDDmMVnny7s5HsIgHCbaq0w2MyPhDqkhTUgS2LU2PHA==}
    engines: {node: '>=0.8.19'}

  inflight@1.0.6:
    resolution: {integrity: sha512-k92I/b08q4wvFscXCLvqfsHCrjrF7yiXsQuIVvVE7N82W3+aqpzuUdBbfhWcy/FZR3/4IgflMgKLOsvPDrGCJA==}
    deprecated: This module is not supported, and leaks memory. Do not use it. Check out lru-cache if you want a good and tested way to coalesce async requests by a key value, which is much more comprehensive and powerful.

  inherits@2.0.3:
    resolution: {integrity: sha512-x00IRNXNy63jwGkJmzPigoySHbaqpNuzKbBOmzK+g2OdZpQ9w+sxCN+VSB3ja7IAge2OP2qpfxTjeNcyjmW1uw==}

  inherits@2.0.4:
    resolution: {integrity: sha512-k/vGaX4/Yla3WzyMCvTQOXYeIHvqOKtnqBduzTHpzpQZzAskKMhZ2K+EnBiSM9zGSoIFeMpXKxa4dYeZIQqewQ==}

  ini@1.3.8:
    resolution: {integrity: sha512-JV/yugV2uzW5iMRSiZAyDtQd+nxtUnjeLt0acNdw98kKLrvuRVyB80tsREOE7yvGVgalhZ6RNXCmEHkUKBKxew==}

  internal-slot@1.0.7:
    resolution: {integrity: sha512-NGnrKwXzSms2qUUih/ILZ5JBqNTSa1+ZmP6flaIp6KmSElgE9qdndzS3cqjrDovwFdmwsGsLdeFgB6suw+1e9g==}
    engines: {node: '>= 0.4'}

  ipaddr.js@1.9.1:
    resolution: {integrity: sha512-0KI/607xoxSToH7GjN1FfSbLoU0+btTicjsQSWQlh/hZykN8KpmMf7uYwPW3R+akZ6R/w18ZlXSHBYXiYUPO3g==}
    engines: {node: '>= 0.10'}

  is-any-array@2.0.1:
    resolution: {integrity: sha512-UtilS7hLRu++wb/WBAw9bNuP1Eg04Ivn1vERJck8zJthEvXCBEBpGR/33u/xLKWEQf95803oalHrVDptcAvFdQ==}

  is-array-buffer@3.0.4:
    resolution: {integrity: sha512-wcjaerHw0ydZwfhiKbXJWLDY8A7yV7KhjQOpb83hGgGfId/aQa4TOvwyzn2PuswW2gPCYEL/nEAiSVpdOj1lXw==}
    engines: {node: '>= 0.4'}

  is-arrayish@0.2.1:
    resolution: {integrity: sha512-zz06S8t0ozoDXMG+ube26zeCTNXcKIPJZJi8hBrF4idCLms4CG9QtK7qBl1boi5ODzFpjswb5JPmHCbMpjaYzg==}

  is-arrayish@0.3.2:
    resolution: {integrity: sha512-eVRqCvVlZbuw3GrM63ovNSNAeA1K16kaR/LRY/92w0zxQ5/1YzwblUX652i4Xs9RwAGjW9d9y6X88t8OaAJfWQ==}

  is-bigint@1.0.4:
    resolution: {integrity: sha512-zB9CruMamjym81i2JZ3UMn54PKGsQzsJeo6xvN3HJJ4CAsQNB6iRutp2To77OfCNuoxspsIhzaPoO1zyCEhFOg==}

  is-boolean-object@1.1.2:
    resolution: {integrity: sha512-gDYaKHJmnj4aWxyj6YHyXVpdQawtVLHU5cb+eztPGczf6cjuTdwve5ZIEfgXqH4e57An1D1AKf8CZ3kYrQRqYA==}
    engines: {node: '>= 0.4'}

  is-buffer@1.1.6:
    resolution: {integrity: sha512-NcdALwpXkTm5Zvvbk7owOUSvVvBKDgKP5/ewfXEznmQFfs4ZRmanOeKBTjRVjka3QFoN6XJ+9F3USqfHqTaU5w==}

  is-callable@1.2.7:
    resolution: {integrity: sha512-1BC0BVFhS/p0qtw6enp8e+8OD0UrK0oFLztSjNzhcKA3WDuJxxAPXzPuPtKkjEY9UUoEWlX/8fgKeu2S8i9JTA==}
    engines: {node: '>= 0.4'}

  is-core-module@2.13.1:
    resolution: {integrity: sha512-hHrIjvZsftOsvKSn2TRYl63zvxsgE0K+0mYMoH6gD4omR5IWB2KynivBQczo3+wF1cCkjzvptnI9Q0sPU66ilw==}

  is-data-view@1.0.1:
    resolution: {integrity: sha512-AHkaJrsUVW6wq6JS8y3JnM/GJF/9cf+k20+iDzlSaJrinEo5+7vRiteOSwBhHRiAyQATN1AmY4hwzxJKPmYf+w==}
    engines: {node: '>= 0.4'}

  is-date-object@1.0.5:
    resolution: {integrity: sha512-9YQaSxsAiSwcvS33MBk3wTCVnWK+HhF8VZR2jRxehM16QcVOdHqPn4VPHmRK4lSr38n9JriurInLcP90xsYNfQ==}
    engines: {node: '>= 0.4'}

  is-fullwidth-code-point@3.0.0:
    resolution: {integrity: sha512-zymm5+u+sCsSWyD9qNaejV3DFvhCKclKdizYaJUuHA83RLjb7nSuGnddCHGv0hk+KY7BMAlsWeK4Ueg6EV6XQg==}
    engines: {node: '>=8'}

  is-generator-fn@2.1.0:
    resolution: {integrity: sha512-cTIB4yPYL/Grw0EaSzASzg6bBy9gqCofvWN8okThAYIxKJZC+udlRAmGbM0XLeniEJSs8uEgHPGuHSe1XsOLSQ==}
    engines: {node: '>=6'}

  is-negative-zero@2.0.3:
    resolution: {integrity: sha512-5KoIu2Ngpyek75jXodFvnafB6DJgr3u8uuK0LEZJjrU19DrMD3EVERaR8sjz8CCGgpZvxPl9SuE1GMVPFHx1mw==}
    engines: {node: '>= 0.4'}

  is-number-object@1.0.7:
    resolution: {integrity: sha512-k1U0IRzLMo7ZlYIfzRu23Oh6MiIFasgpb9X76eqfFZAqwH44UI4KTBvBYIZ1dSL9ZzChTB9ShHfLkR4pdW5krQ==}
    engines: {node: '>= 0.4'}

  is-number@7.0.0:
    resolution: {integrity: sha512-41Cifkg6e8TylSpdtTpeLVMqvSBEVzTttHvERD741+pnZ8ANv0004MRL43QKPDlK9cGvNp6NZWZUBlbGXYxxng==}
    engines: {node: '>=0.12.0'}

  is-obj@2.0.0:
    resolution: {integrity: sha512-drqDG3cbczxxEJRoOXcOjtdp1J/lyp1mNn0xaznRs8+muBhgQcrnbspox5X5fOw0HnMnbfDzvnEMEtqDEJEo8w==}
    engines: {node: '>=8'}

  is-regex@1.1.4:
    resolution: {integrity: sha512-kvRdxDsxZjhzUX07ZnLydzS1TU/TJlTUHHY4YLL87e37oUA49DfkLqgy+VjFocowy29cKvcSiu+kIv728jTTVg==}
    engines: {node: '>= 0.4'}

  is-shared-array-buffer@1.0.3:
    resolution: {integrity: sha512-nA2hv5XIhLR3uVzDDfCIknerhx8XUKnstuOERPNNIinXG7v9u+ohXF67vxm4TPTEPU6lm61ZkwP3c9PCB97rhg==}
    engines: {node: '>= 0.4'}

  is-stream@2.0.1:
    resolution: {integrity: sha512-hFoiJiTl63nn+kstHGBtewWSKnQLpyb155KHheA1l39uvtO9nWIop1p3udqPcUd/xbF1VLMO4n7OI6p7RbngDg==}
    engines: {node: '>=8'}

  is-string@1.0.7:
    resolution: {integrity: sha512-tE2UXzivje6ofPW7l23cjDOMa09gb7xlAqG6jG5ej6uPV32TlWP3NKPigtaGeHNu9fohccRYvIiZMfOOnOYUtg==}
    engines: {node: '>= 0.4'}

  is-symbol@1.0.4:
    resolution: {integrity: sha512-C/CPBqKWnvdcxqIARxyOh4v1UUEOCHpgDa0WYgpKDFMszcrPcffg5uhwSgPCLD2WWxmq6isisz87tzT01tuGhg==}
    engines: {node: '>= 0.4'}

  is-typed-array@1.1.13:
    resolution: {integrity: sha512-uZ25/bUAlUY5fR4OKT4rZQEBrzQWYV9ZJYGGsUmEJ6thodVJ1HX64ePQ6Z0qPWP+m+Uq6e9UugrE38jeYsDSMw==}
    engines: {node: '>= 0.4'}

  is-weakref@1.0.2:
    resolution: {integrity: sha512-qctsuLZmIQ0+vSSMfoVvyFe2+GSEvnmZ2ezTup1SBse9+twCCeial6EEi3Nc2KFcf6+qz2FBPnjXsk8xhKSaPQ==}

  is@3.3.0:
    resolution: {integrity: sha512-nW24QBoPcFGGHJGUwnfpI7Yc5CdqWNdsyHQszVE/z2pKHXzh7FZ5GWhJqSyaQ9wMkQnsTx+kAI8bHlCX4tKdbg==}

  isarray@2.0.5:
    resolution: {integrity: sha512-xHjhDr3cNBK0BzdUJSPXZntQUx/mwMS5Rw4A7lPJ90XGAO6ISP/ePDNuo0vhqOZU+UD5JoodwCAAoZQd3FeAKw==}

  isexe@2.0.0:
    resolution: {integrity: sha512-RHxMLp9lnKHGHRng9QFhRCMbYAcVpn69smSGcq3f36xjgVVWThj4qqLbTLlq7Ssj8B+fIQ1EuCEGI2lKsyQeIw==}

  isomorphic-fetch@3.0.0:
    resolution: {integrity: sha512-qvUtwJ3j6qwsF3jLxkZ72qCgjMysPzDfeV240JHiGZsANBYd+EEuu35v7dfrJ9Up0Ak07D7GGSkGhCHTqg/5wA==}

  istanbul-lib-coverage@3.2.2:
    resolution: {integrity: sha512-O8dpsF+r0WV/8MNRKfnmrtCWhuKjxrq2w+jpzBL5UZKTi2LeVWnWOmWRxFlesJONmc+wLAGvKQZEOanko0LFTg==}
    engines: {node: '>=8'}

  istanbul-lib-instrument@5.2.1:
    resolution: {integrity: sha512-pzqtp31nLv/XFOzXGuvhCb8qhjmTVo5vjVk19XE4CRlSWz0KoeJ3bw9XsA7nOp9YBf4qHjwBxkDzKcME/J29Yg==}
    engines: {node: '>=8'}

  istanbul-lib-instrument@6.0.3:
    resolution: {integrity: sha512-Vtgk7L/R2JHyyGW07spoFlB8/lpjiOLTjMdms6AFMraYt3BaJauod/NGrfnVG/y4Ix1JEuMRPDPEj2ua+zz1/Q==}
    engines: {node: '>=10'}

  istanbul-lib-report@3.0.1:
    resolution: {integrity: sha512-GCfE1mtsHGOELCU8e/Z7YWzpmybrx/+dSTfLrvY8qRmaY6zXTKWn6WQIjaAFw069icm6GVMNkgu0NzI4iPZUNw==}
    engines: {node: '>=10'}

  istanbul-lib-source-maps@4.0.1:
    resolution: {integrity: sha512-n3s8EwkdFIJCG3BPKBYvskgXGoy88ARzvegkitk60NxRdwltLOTaH7CUiMRXvwYorl0Q712iEjcWB+fK/MrWVw==}
    engines: {node: '>=10'}

  istanbul-reports@3.1.7:
    resolution: {integrity: sha512-BewmUXImeuRk2YY0PVbxgKAysvhRPUQE0h5QRM++nVWyubKGV0l8qQ5op8+B2DOmwSe63Jivj0BjkPQVf8fP5g==}
    engines: {node: '>=8'}

  jackspeak@2.3.6:
    resolution: {integrity: sha512-N3yCS/NegsOBokc8GAdM8UcmfsKiSS8cipheD/nivzr700H+nsMOxJjQnvwOcRYVuFkdH0wGUvW2WbXGmrZGbQ==}
    engines: {node: '>=14'}

  jackspeak@4.0.2:
    resolution: {integrity: sha512-bZsjR/iRjl1Nk1UkjGpAzLNfQtzuijhn2g+pbZb98HQ1Gk8vM9hfbxeMBP+M2/UUdwj0RqGG3mlvk2MsAqwvEw==}
    engines: {node: 20 || >=22}

  jake@10.9.1:
    resolution: {integrity: sha512-61btcOHNnLnsOdtLgA5efqQWjnSi/vow5HbI7HMdKKWqvrKR1bLK3BPlJn9gcSaP2ewuamUSMB5XEy76KUIS2w==}
    engines: {node: '>=10'}
    hasBin: true

  jest-changed-files@29.7.0:
    resolution: {integrity: sha512-fEArFiwf1BpQ+4bXSprcDc3/x4HSzL4al2tozwVpDFpsxALjLYdyiIK4e5Vz66GQJIbXJ82+35PtysofptNX2w==}
    engines: {node: ^14.15.0 || ^16.10.0 || >=18.0.0}

  jest-circus@29.7.0:
    resolution: {integrity: sha512-3E1nCMgipcTkCocFwM90XXQab9bS+GMsjdpmPrlelaxwD93Ad8iVEjX/vvHPdLPnFf+L40u+5+iutRdA1N9myw==}
    engines: {node: ^14.15.0 || ^16.10.0 || >=18.0.0}

  jest-cli@29.7.0:
    resolution: {integrity: sha512-OVVobw2IubN/GSYsxETi+gOe7Ka59EFMR/twOU3Jb2GnKKeMGJB5SGUUrEz3SFVmJASUdZUzy83sLNNQ2gZslg==}
    engines: {node: ^14.15.0 || ^16.10.0 || >=18.0.0}
    hasBin: true
    peerDependencies:
      node-notifier: ^8.0.1 || ^9.0.0 || ^10.0.0
    peerDependenciesMeta:
      node-notifier:
        optional: true

  jest-config@29.7.0:
    resolution: {integrity: sha512-uXbpfeQ7R6TZBqI3/TxCU4q4ttk3u0PJeC+E0zbfSoSjq6bJ7buBPxzQPL0ifrkY4DNu4JUdk0ImlBUYi840eQ==}
    engines: {node: ^14.15.0 || ^16.10.0 || >=18.0.0}
    peerDependencies:
      '@types/node': '*'
      ts-node: '>=9.0.0'
    peerDependenciesMeta:
      '@types/node':
        optional: true
      ts-node:
        optional: true

  jest-diff@29.7.0:
    resolution: {integrity: sha512-LMIgiIrhigmPrs03JHpxUh2yISK3vLFPkAodPeo0+BuF7wA2FoQbkEg1u8gBYBThncu7e1oEDUfIXVuTqLRUjw==}
    engines: {node: ^14.15.0 || ^16.10.0 || >=18.0.0}

  jest-docblock@29.7.0:
    resolution: {integrity: sha512-q617Auw3A612guyaFgsbFeYpNP5t2aoUNLwBUbc/0kD1R4t9ixDbyFTHd1nok4epoVFpr7PmeWHrhvuV3XaJ4g==}
    engines: {node: ^14.15.0 || ^16.10.0 || >=18.0.0}

  jest-each@29.7.0:
    resolution: {integrity: sha512-gns+Er14+ZrEoC5fhOfYCY1LOHHr0TI+rQUHZS8Ttw2l7gl+80eHc/gFf2Ktkw0+SIACDTeWvpFcv3B04VembQ==}
    engines: {node: ^14.15.0 || ^16.10.0 || >=18.0.0}

  jest-environment-node@29.7.0:
    resolution: {integrity: sha512-DOSwCRqXirTOyheM+4d5YZOrWcdu0LNZ87ewUoywbcb2XR4wKgqiG8vNeYwhjFMbEkfju7wx2GYH0P2gevGvFw==}
    engines: {node: ^14.15.0 || ^16.10.0 || >=18.0.0}

  jest-get-type@29.6.3:
    resolution: {integrity: sha512-zrteXnqYxfQh7l5FHyL38jL39di8H8rHoecLH3JNxH3BwOrBsNeabdap5e0I23lD4HHI8W5VFBZqG4Eaq5LNcw==}
    engines: {node: ^14.15.0 || ^16.10.0 || >=18.0.0}

  jest-haste-map@29.7.0:
    resolution: {integrity: sha512-fP8u2pyfqx0K1rGn1R9pyE0/KTn+G7PxktWidOBTqFPLYX0b9ksaMFkhK5vrS3DVun09pckLdlx90QthlW7AmA==}
    engines: {node: ^14.15.0 || ^16.10.0 || >=18.0.0}

  jest-leak-detector@29.7.0:
    resolution: {integrity: sha512-kYA8IJcSYtST2BY9I+SMC32nDpBT3J2NvWJx8+JCuCdl/CR1I4EKUJROiP8XtCcxqgTTBGJNdbB1A8XRKbTetw==}
    engines: {node: ^14.15.0 || ^16.10.0 || >=18.0.0}

  jest-matcher-utils@29.7.0:
    resolution: {integrity: sha512-sBkD+Xi9DtcChsI3L3u0+N0opgPYnCRPtGcQYrgXmR+hmt/fYfWAL0xRXYU8eWOdfuLgBe0YCW3AFtnRLagq/g==}
    engines: {node: ^14.15.0 || ^16.10.0 || >=18.0.0}

  jest-message-util@29.7.0:
    resolution: {integrity: sha512-GBEV4GRADeP+qtB2+6u61stea8mGcOT4mCtrYISZwfu9/ISHFJ/5zOMXYbpBE9RsS5+Gb63DW4FgmnKJ79Kf6w==}
    engines: {node: ^14.15.0 || ^16.10.0 || >=18.0.0}

  jest-mock@29.7.0:
    resolution: {integrity: sha512-ITOMZn+UkYS4ZFh83xYAOzWStloNzJFO2s8DWrE4lhtGD+AorgnbkiKERe4wQVBydIGPx059g6riW5Btp6Llnw==}
    engines: {node: ^14.15.0 || ^16.10.0 || >=18.0.0}

  jest-pnp-resolver@1.2.3:
    resolution: {integrity: sha512-+3NpwQEnRoIBtx4fyhblQDPgJI0H1IEIkX7ShLUjPGA7TtUTvI1oiKi3SR4oBR0hQhQR80l4WAe5RrXBwWMA8w==}
    engines: {node: '>=6'}
    peerDependencies:
      jest-resolve: '*'
    peerDependenciesMeta:
      jest-resolve:
        optional: true

  jest-regex-util@29.6.3:
    resolution: {integrity: sha512-KJJBsRCyyLNWCNBOvZyRDnAIfUiRJ8v+hOBQYGn8gDyF3UegwiP4gwRR3/SDa42g1YbVycTidUF3rKjyLFDWbg==}
    engines: {node: ^14.15.0 || ^16.10.0 || >=18.0.0}

  jest-resolve-dependencies@29.7.0:
    resolution: {integrity: sha512-un0zD/6qxJ+S0et7WxeI3H5XSe9lTBBR7bOHCHXkKR6luG5mwDDlIzVQ0V5cZCuoTgEdcdwzTghYkTWfubi+nA==}
    engines: {node: ^14.15.0 || ^16.10.0 || >=18.0.0}

  jest-resolve@29.7.0:
    resolution: {integrity: sha512-IOVhZSrg+UvVAshDSDtHyFCCBUl/Q3AAJv8iZ6ZjnZ74xzvwuzLXid9IIIPgTnY62SJjfuupMKZsZQRsCvxEgA==}
    engines: {node: ^14.15.0 || ^16.10.0 || >=18.0.0}

  jest-runner@29.7.0:
    resolution: {integrity: sha512-fsc4N6cPCAahybGBfTRcq5wFR6fpLznMg47sY5aDpsoejOcVYFb07AHuSnR0liMcPTgBsA3ZJL6kFOjPdoNipQ==}
    engines: {node: ^14.15.0 || ^16.10.0 || >=18.0.0}

  jest-runtime@29.7.0:
    resolution: {integrity: sha512-gUnLjgwdGqW7B4LvOIkbKs9WGbn+QLqRQQ9juC6HndeDiezIwhDP+mhMwHWCEcfQ5RUXa6OPnFF8BJh5xegwwQ==}
    engines: {node: ^14.15.0 || ^16.10.0 || >=18.0.0}

  jest-snapshot@29.7.0:
    resolution: {integrity: sha512-Rm0BMWtxBcioHr1/OX5YCP8Uov4riHvKPknOGs804Zg9JGZgmIBkbtlxJC/7Z4msKYVbIJtfU+tKb8xlYNfdkw==}
    engines: {node: ^14.15.0 || ^16.10.0 || >=18.0.0}

  jest-util@29.7.0:
    resolution: {integrity: sha512-z6EbKajIpqGKU56y5KBUgy1dt1ihhQJgWzUlZHArA/+X2ad7Cb5iF+AK1EWVL/Bo7Rz9uurpqw6SiBCefUbCGA==}
    engines: {node: ^14.15.0 || ^16.10.0 || >=18.0.0}

  jest-validate@29.7.0:
    resolution: {integrity: sha512-ZB7wHqaRGVw/9hST/OuFUReG7M8vKeq0/J2egIGLdvjHCmYqGARhzXmtgi+gVeZ5uXFF219aOc3Ls2yLg27tkw==}
    engines: {node: ^14.15.0 || ^16.10.0 || >=18.0.0}

  jest-watcher@29.7.0:
    resolution: {integrity: sha512-49Fg7WXkU3Vl2h6LbLtMQ/HyB6rXSIX7SqvBLQmssRBGN9I0PNvPmAmCWSOY6SOvrjhI/F7/bGAv9RtnsPA03g==}
    engines: {node: ^14.15.0 || ^16.10.0 || >=18.0.0}

  jest-worker@29.7.0:
    resolution: {integrity: sha512-eIz2msL/EzL9UFTFFx7jBTkeZfku0yUAyZZZmJ93H2TYEiroIx2PQjEXcwYtYl8zXCxb+PAmA2hLIt/6ZEkPHw==}
    engines: {node: ^14.15.0 || ^16.10.0 || >=18.0.0}

  jest@29.7.0:
    resolution: {integrity: sha512-NIy3oAFp9shda19hy4HK0HRTWKtPJmGdnvywu01nOqNC2vZg+Z+fvJDxpMQA88eb2I9EcafcdjYgsDthnYTvGw==}
    engines: {node: ^14.15.0 || ^16.10.0 || >=18.0.0}
    hasBin: true
    peerDependencies:
      node-notifier: ^8.0.1 || ^9.0.0 || ^10.0.0
    peerDependenciesMeta:
      node-notifier:
        optional: true

  jose@4.15.5:
    resolution: {integrity: sha512-jc7BFxgKPKi94uOvEmzlSWFFe2+vASyXaKUpdQKatWAESU2MWjDfFf0fdfc83CDKcA5QecabZeNLyfhe3yKNkg==}

  joycon@3.1.1:
    resolution: {integrity: sha512-34wB/Y7MW7bzjKRjUKTa46I2Z7eV62Rkhva+KkopW7Qvv/OSWBqvkSY7vusOPrNuZcUG3tApvdVgNB8POj3SPw==}
    engines: {node: '>=10'}

  js-tiktoken@1.0.11:
    resolution: {integrity: sha512-PajXFLq2vx7/8jllQZ43vzNpAai/0MOVdJjW/UrNyJorNQRTjHrqdGJG/mjHVy7h9M6dW6CaG43eNLMYFkTh6w==}

  js-tokens@4.0.0:
    resolution: {integrity: sha512-RdJUflcE3cUzKiMqQgsCu06FPu9UdIJO0beYbPhHN4k6apgJtifcoCtT9bcxOpYBtpD2kCM6Sbzg4CausW/PKQ==}

  js-yaml@3.14.1:
    resolution: {integrity: sha512-okMH7OXXJ7YrN9Ok3/SXrnu4iX9yOk+25nqX4imS2npuvTYDmo/QEZoqwZkYaIDk3jVvBOTOIEgEhaLOynBS9g==}
    hasBin: true

  js-yaml@4.1.0:
    resolution: {integrity: sha512-wpxZs9NoxZaJESJGIZTyDEaYpl0FKSA+FB9aJiyemKhMwkxQg63h4T1KJgUGHpTqPDNRcmmYLugrRjJlBtWvRA==}
    hasBin: true

  jsesc@3.0.2:
    resolution: {integrity: sha512-xKqzzWXDttJuOcawBt4KnKHHIf5oQ/Cxax+0PWFG+DFDgHNAdi+TXECADI+RYiFUMmx8792xsMbbgXj4CwnP4g==}
    engines: {node: '>=6'}
    hasBin: true

  json-bigint@1.0.0:
    resolution: {integrity: sha512-SiPv/8VpZuWbvLSMtTDU8hEfrZWg/mH/nV/b4o0CYbSxu1UIQPLdwKOCIyLQX+VIPO5vrLX3i8qtqFyhdPSUSQ==}

  json-parse-better-errors@1.0.2:
    resolution: {integrity: sha512-mrqyZKfX5EhL7hvqcV6WG1yYjnjeuYDzDhhcAAUrq8Po85NBQBJP+ZDUT75qZQ98IkUoBqdkExkukOU7Ts2wrw==}

  json-parse-even-better-errors@2.3.1:
    resolution: {integrity: sha512-xyFwyhro/JEof6Ghe2iz2NcXoj2sloNsWr/XsERDK/oiPCfaNhl5ONfp+jQdAZRQQ0IJWNzH9zIZF7li91kh2w==}

  json-schema-traverse@1.0.0:
    resolution: {integrity: sha512-NM8/P9n3XjXhIZn1lLhkFaACTOURQXjWhV4BA/RnOv8xvgqtqpAX9IO4mRQxSx1Rlo4tqzeqb0sOlruaOy3dug==}

  json-schema@0.4.0:
    resolution: {integrity: sha512-es94M3nTIfsEPisRafak+HDLfHXnKBhV3vU5eqPcS3flIWqcxJWgXHXiey3YrpaNsanY5ei1VoYEbOzijuq9BA==}

  json5@2.2.3:
    resolution: {integrity: sha512-XmOWe7eyHYH14cLdVPoyg+GOH3rYX++KpzrylJwSW98t3Nk+U8XOl8FWKOgwtzdb8lXGf6zYwDUzeHMWfxasyg==}
    engines: {node: '>=6'}
    hasBin: true

  jsonpointer@5.0.1:
    resolution: {integrity: sha512-p/nXbhSEcu3pZRdkW1OfJhpsVtW1gd4Wa1fnQc9YLiTfAjn0312eMKimbdIQzuZl9aa9xUGaRlP9T/CJE/ditQ==}
    engines: {node: '>=0.10.0'}

  jsonwebtoken@9.0.2:
    resolution: {integrity: sha512-PRp66vJ865SSqOlgqS8hujT5U4AOgMfhrwYIuIhfKaoSCZcirrmASQr8CX7cUg+RMih+hgznrjp99o+W4pJLHQ==}
    engines: {node: '>=12', npm: '>=6'}

  jwa@1.4.1:
    resolution: {integrity: sha512-qiLX/xhEEFKUAJ6FiBMbes3w9ATzyk5W7Hvzpa/SLYdxNtng+gcurvrI7TbACjIXlsJyr05/S1oUhZrc63evQA==}

  jwa@2.0.0:
    resolution: {integrity: sha512-jrZ2Qx916EA+fq9cEAeCROWPTfCwi1IVHqT2tapuqLEVVDKFDENFw1oL+MwrTvH6msKxsd1YTDVw6uKEcsrLEA==}

  jwks-rsa@3.1.0:
    resolution: {integrity: sha512-v7nqlfezb9YfHHzYII3ef2a2j1XnGeSE/bK3WfumaYCqONAIstJbrEGapz4kadScZzEt7zYCN7bucj8C0Mv/Rg==}
    engines: {node: '>=14'}

  jws@3.2.2:
    resolution: {integrity: sha512-YHlZCB6lMTllWDtSPHz/ZXTsi8S00usEV6v1tjq8tOUZzw7DpSDWVXjXDre6ed1w/pd495ODpHZYSdkRTsa0HA==}

  jws@4.0.0:
    resolution: {integrity: sha512-KDncfTmOZoOMTFG4mBlG0qUIOlc03fmzH+ru6RgYVZhPkyiy/92Owlt/8UEN+a4TXR1FQetfIpJE8ApdvdVxTg==}

  kleur@3.0.3:
    resolution: {integrity: sha512-eTIzlVOSUR+JxdDFepEYcBMtZ9Qqdef+rnzWdRZuMbOywu5tO2w2N7rqjoANZ5k9vywhL6Br1VRjUIgTQx4E8w==}
    engines: {node: '>=6'}

  kuler@2.0.0:
    resolution: {integrity: sha512-Xq9nH7KlWZmXAtodXDDRE7vs6DU1gTU8zYDHDiWLSip45Egwq3plLHzPn27NgvzL2r1LMPC1vdqh98sQxtqj4A==}

  langchain@0.1.36:
    resolution: {integrity: sha512-NTbnCL/jKWIeEI//Nm1oG8nhW3vkYWvEMr1MPotmTThTfeKfO87eV/OAzAyh6Ruy6GFs/qofRgQZGIe6XvXTNQ==}
    engines: {node: '>=18'}
    peerDependencies:
      '@aws-sdk/client-s3': ^3.310.0
      '@aws-sdk/client-sagemaker-runtime': ^3.310.0
      '@aws-sdk/client-sfn': ^3.310.0
      '@aws-sdk/credential-provider-node': ^3.388.0
      '@azure/storage-blob': ^12.15.0
      '@gomomento/sdk': ^1.51.1
      '@gomomento/sdk-core': ^1.51.1
      '@gomomento/sdk-web': ^1.51.1
      '@google-ai/generativelanguage': ^0.2.1
      '@google-cloud/storage': ^6.10.1 || ^7.7.0
      '@mendable/firecrawl-js': ^0.0.13
      '@notionhq/client': ^2.2.10
      '@pinecone-database/pinecone': '*'
      '@supabase/supabase-js': ^2.10.0
      '@vercel/kv': ^0.2.3
      '@xata.io/client': ^0.28.0
      apify-client: ^2.7.1
      assemblyai: ^4.0.0
      axios: '*'
      cheerio: ^1.0.0-rc.12
      chromadb: '*'
      convex: ^1.3.1
      couchbase: ^4.3.0
      d3-dsv: ^2.0.0
      epub2: ^3.0.1
      faiss-node: '*'
      fast-xml-parser: '*'
      google-auth-library: ^8.9.0
      handlebars: ^4.7.8
      html-to-text: ^9.0.5
      ignore: ^5.2.0
      ioredis: ^5.3.2
      jsdom: '*'
      mammoth: ^1.6.0
      mongodb: '>=5.2.0'
      node-llama-cpp: '*'
      notion-to-md: ^3.1.0
      officeparser: ^4.0.4
      pdf-parse: 1.1.1
      peggy: ^3.0.2
      playwright: ^1.32.1
      puppeteer: ^19.7.2
      pyodide: ^0.24.1
      redis: ^4.6.4
      sonix-speech-recognition: ^2.1.1
      srt-parser-2: ^1.2.3
      typeorm: ^0.3.12
      weaviate-ts-client: '*'
      web-auth-library: ^1.0.3
      ws: ^8.14.2
      youtube-transcript: ^1.0.6
      youtubei.js: ^9.1.0
    peerDependenciesMeta:
      '@aws-sdk/client-s3':
        optional: true
      '@aws-sdk/client-sagemaker-runtime':
        optional: true
      '@aws-sdk/client-sfn':
        optional: true
      '@aws-sdk/credential-provider-node':
        optional: true
      '@azure/storage-blob':
        optional: true
      '@gomomento/sdk':
        optional: true
      '@gomomento/sdk-core':
        optional: true
      '@gomomento/sdk-web':
        optional: true
      '@google-ai/generativelanguage':
        optional: true
      '@google-cloud/storage':
        optional: true
      '@mendable/firecrawl-js':
        optional: true
      '@notionhq/client':
        optional: true
      '@pinecone-database/pinecone':
        optional: true
      '@supabase/supabase-js':
        optional: true
      '@vercel/kv':
        optional: true
      '@xata.io/client':
        optional: true
      apify-client:
        optional: true
      assemblyai:
        optional: true
      axios:
        optional: true
      cheerio:
        optional: true
      chromadb:
        optional: true
      convex:
        optional: true
      couchbase:
        optional: true
      d3-dsv:
        optional: true
      epub2:
        optional: true
      faiss-node:
        optional: true
      fast-xml-parser:
        optional: true
      google-auth-library:
        optional: true
      handlebars:
        optional: true
      html-to-text:
        optional: true
      ignore:
        optional: true
      ioredis:
        optional: true
      jsdom:
        optional: true
      mammoth:
        optional: true
      mongodb:
        optional: true
      node-llama-cpp:
        optional: true
      notion-to-md:
        optional: true
      officeparser:
        optional: true
      pdf-parse:
        optional: true
      peggy:
        optional: true
      playwright:
        optional: true
      puppeteer:
        optional: true
      pyodide:
        optional: true
      redis:
        optional: true
      sonix-speech-recognition:
        optional: true
      srt-parser-2:
        optional: true
      typeorm:
        optional: true
      weaviate-ts-client:
        optional: true
      web-auth-library:
        optional: true
      ws:
        optional: true
      youtube-transcript:
        optional: true
      youtubei.js:
        optional: true

  langchainhub@0.0.8:
    resolution: {integrity: sha512-Woyb8YDHgqqTOZvWIbm2CaFDGfZ4NTSyXV687AG4vXEfoNo7cGQp7nhl7wL3ehenKWmNEmcxCLgOZzW8jE6lOQ==}

  langsmith@0.1.14:
    resolution: {integrity: sha512-iEzQLLB7/0nRpAwNBAR7B7N64fyByg5UsNjSvLaCCkQ9AS68PSafjB8xQkyI8QXXrGjU1dEqDRoa8m4SUuRdUw==}

  leven@3.1.0:
    resolution: {integrity: sha512-qsda+H8jTaUaN/x5vzW2rzc+8Rw4TAQ/4KjB46IwK5VH+IlVeeeje/EoZRpiXvIqjFgK84QffqPztGI3VBLG1A==}
    engines: {node: '>=6'}

  lilconfig@3.1.2:
    resolution: {integrity: sha512-eop+wDAvpItUys0FWkHIKeC9ybYrTGbU41U5K7+bttZZeohvnY7M9dZ5kB21GNWiFT2q1OoPTvncPCgSOVO5ow==}
    engines: {node: '>=14'}

  limiter@1.1.5:
    resolution: {integrity: sha512-FWWMIEOxz3GwUI4Ts/IvgVy6LPvoMPgjMdQ185nN6psJyBJ4yOpzqm695/h5umdLJg2vW3GR5iG11MAkR2AzJA==}

  lines-and-columns@1.2.4:
    resolution: {integrity: sha512-7ylylesZQ/PV29jhEDl3Ufjo6ZX7gCqJr5F7PKrqc93v7fzSymt1BpwEU8nAUXs8qzzvqhbjhK5QZg6Mt/HkBg==}

  linkify-it@5.0.0:
    resolution: {integrity: sha512-5aHCbzQRADcdP+ATqnDuhhJ/MRIqDkZX5pyjFHRRysS8vZ5AbqGEoFIb6pYHPZ+L/OC2Lc+xT8uHVVR5CAK/wQ==}

  llm-chunk@0.0.1:
    resolution: {integrity: sha512-n9fHgsSiJb7vXZiC5c4XV6rme+tC7WX/cWH6EJvPPmMOMwOZ9xdg/U9LY5Qhmixd3K1PdRB0FVOdzoJF2HUZbg==}

  load-json-file@4.0.0:
    resolution: {integrity: sha512-Kx8hMakjX03tiGTLAIdJ+lL0htKnXjEZN6hk/tozf/WOuYGdZBJrZ+rCJRbVCugsjB3jMLn9746NsQIf5VjBMw==}
    engines: {node: '>=4'}

  load-tsconfig@0.2.5:
    resolution: {integrity: sha512-IXO6OCs9yg8tMKzfPZ1YmheJbZCiEsnBdcB03l0OcfK9prKnJb96siuHCr5Fl37/yo9DnKU+TLpxzTUspw9shg==}
    engines: {node: ^12.20.0 || ^14.13.1 || >=16.0.0}

  locate-path@5.0.0:
    resolution: {integrity: sha512-t7hw9pI+WvuwNJXwk5zVHpyhIqzg2qTlklJOf0mVxGSbe3Fp2VieZcduNYjaLDoy6p9uGpQEGWG87WpMKlNq8g==}
    engines: {node: '>=8'}

  lodash.camelcase@4.3.0:
    resolution: {integrity: sha512-TwuEnCnxbc3rAvhf/LbG7tJUDzhqXyFnv3dtzLOPgCG/hODL7WFnsbwktkD7yUV0RrreP/l1PALq/YSg6VvjlA==}

  lodash.clonedeep@4.5.0:
    resolution: {integrity: sha512-H5ZhCF25riFd9uB5UCkVKo61m3S/xZk1x4wA6yp/L3RFP6Z/eHH1ymQcGLo7J3GMPfm0V/7m1tryHuGVxpqEBQ==}

  lodash.includes@4.3.0:
    resolution: {integrity: sha512-W3Bx6mdkRTGtlJISOvVD/lbqjTlPPUDTMnlXZFnVwi9NKJ6tiAk6LVdlhZMm17VZisqhKcgzpO5Wz91PCt5b0w==}

  lodash.isboolean@3.0.3:
    resolution: {integrity: sha512-Bz5mupy2SVbPHURB98VAcw+aHh4vRV5IPNhILUCsOzRmsTmSQ17jIuqopAentWoehktxGd9e/hbIXq980/1QJg==}

  lodash.isinteger@4.0.4:
    resolution: {integrity: sha512-DBwtEWN2caHQ9/imiNeEA5ys1JoRtRfY3d7V9wkqtbycnAmTvRRmbHKDV4a0EYc678/dia0jrte4tjYwVBaZUA==}

  lodash.isnumber@3.0.3:
    resolution: {integrity: sha512-QYqzpfwO3/CWf3XP+Z+tkQsfaLL/EnUlXWVkIk5FUPc4sBdTehEqZONuyRt2P67PXAk+NXmTBcc97zw9t1FQrw==}

  lodash.isplainobject@4.0.6:
    resolution: {integrity: sha512-oSXzaWypCMHkPC3NvBEaPHf0KsA5mvPrOPgQWDsbg8n7orZ290M0BmC/jgRZ4vcJ6DTAhjrsSYgdsW/F+MFOBA==}

  lodash.isstring@4.0.1:
    resolution: {integrity: sha512-0wJxfxH1wgO3GrbuP+dTTk7op+6L41QCXbGINEmD+ny/G/eCqGzxyCsh7159S+mgDDcoarnBw6PC1PS5+wUGgw==}

  lodash.mapvalues@4.6.0:
    resolution: {integrity: sha512-JPFqXFeZQ7BfS00H58kClY7SPVeHertPE0lNuCyZ26/XlN8TvakYD7b9bGyNmXbT/D3BbtPAAmq90gPWqLkxlQ==}

  lodash.memoize@4.1.2:
    resolution: {integrity: sha512-t7j+NzmgnQzTAYXcsHYLgimltOV1MXHtlOWf6GjL9Kj8GK5FInw5JotxvbOs+IvV1/Dzo04/fCGfLVs7aXb4Ag==}

  lodash.merge@4.6.2:
    resolution: {integrity: sha512-0KpjqXRVvrYyCsX1swR/XTK0va6VQkQM6MNo7PqW77ByjAhoARA8EfrP1N4+KlKj8YS0ZUCtRT/YUuhyYDujIQ==}

  lodash.once@4.1.1:
    resolution: {integrity: sha512-Sb487aTOCr9drQVL8pIxOzVhafOjZN9UU54hiN8PU3uAiSV7lx1yYNpbNmex2PK6dSJoNTSJUUswT651yww3Mg==}

  lodash.sortby@4.7.0:
    resolution: {integrity: sha512-HDWXG8isMntAyRF5vZ7xKuEvOhT4AhlRt/3czTSjvGUxjYCBVRQY48ViDHyfYz9VIoBkW4TMGQNapx+l3RUwdA==}

  lodash@4.17.21:
    resolution: {integrity: sha512-v2kDEe57lecTulaDIuNTPy3Ry4gLGJ6Z1O3vE1krgXZNrsQ+LFTGHVxVjcXPs17LhbZVGedAJv8XZ1tvj5FvSg==}

  logform@2.6.0:
    resolution: {integrity: sha512-1ulHeNPp6k/LD8H91o7VYFBng5i1BDE7HoKxVbZiGFidS1Rj65qcywLxX+pVfAPoQJEjRdvKcusKwOupHCVOVQ==}
    engines: {node: '>= 12.0.0'}

  long@1.1.5:
    resolution: {integrity: sha512-TU6nAF5SdasnTr28c7e74P4Crbn9o3/zwo1pM22Wvg2i2vlZ4Eelxwu4QT7j21z0sDBlJDEnEZjXTZg2J8WJrg==}
    engines: {node: '>=0.6'}

  long@5.2.3:
    resolution: {integrity: sha512-lcHwpNoggQTObv5apGNCTdJrO69eHOZMi4BNC+rTLER8iHAqGrUVeLh/irVIM7zTw2bOXA8T6uNPeujwOLg/2Q==}

  loose-envify@1.4.0:
    resolution: {integrity: sha512-lyuxPGr/Wfhrlem2CL/UcnUc1zcqKAImBDzukY7Y5F/yQiNdko6+fRLevlw1HgMySw7f611UIY408EtxRSoK3Q==}
    hasBin: true

  lru-cache@10.2.0:
    resolution: {integrity: sha512-2bIM8x+VAf6JT4bKAljS1qUWgMsqZRPGJS6FSahIMPVvctcNhyVp7AJu7quxOW9jwkryBReKZY5tY5JYv2n/7Q==}
    engines: {node: 14 || >=16.14}

  lru-cache@11.0.1:
    resolution: {integrity: sha512-CgeuL5uom6j/ZVrg7G/+1IXqRY8JXX4Hghfy5YE0EhoYQWvndP1kufu58cmZLNIDKnRhZrXfdS9urVWx98AipQ==}
    engines: {node: 20 || >=22}

  lru-cache@4.0.2:
    resolution: {integrity: sha512-uQw9OqphAGiZhkuPlpFGmdTU2tEuhxTourM/19qGJrxBPHAr/f8BT1a0i/lOclESnGatdJG/UCkP9kZB/Lh1iw==}

  lru-cache@5.1.1:
    resolution: {integrity: sha512-KpNARQA3Iwv+jTA0utUVVbrh+Jlrr1Fv0e56GGzAFOXN7dk/FviaDW8LHmK52DlcH4WP2n6gI8vN1aesBFgo9w==}

  lru-cache@6.0.0:
    resolution: {integrity: sha512-Jo6dJ04CmSjuznwJSS3pUeWmd/H0ffTlkXXgwZi+eq1UCmqQwCh+eLsYOYCwY991i2Fah4h1BEMCx4qThGbsiA==}
    engines: {node: '>=10'}

  lru-memoizer@2.2.0:
    resolution: {integrity: sha512-QfOZ6jNkxCcM/BkIPnFsqDhtrazLRsghi9mBwFAzol5GCvj4EkFT899Za3+QwikCg5sRX8JstioBDwOxEyzaNw==}

  lunr@2.3.9:
    resolution: {integrity: sha512-zTU3DaZaF3Rt9rhN3uBMGQD3dD2/vFQqnvZCDv4dl5iOzq2IZQqTxu90r4E5J+nP70J3ilqVCrbho2eWaeW8Ow==}

  make-dir@4.0.0:
    resolution: {integrity: sha512-hXdUTZYIVOt1Ex//jAQi+wTZZpUpwBj/0QsOzqegb3rGMMeJiSEu5xLHnYfBrRV4RH2+OCSOO95Is/7x1WJ4bw==}
    engines: {node: '>=10'}

  make-error@1.3.6:
    resolution: {integrity: sha512-s8UhlNe7vPKomQhC1qFelMokr/Sc3AgNbso3n74mVPA5LTZwkB9NlXf4XPamLxJE8h0gh73rM94xvwRT2CVInw==}

  makeerror@1.0.12:
    resolution: {integrity: sha512-JmqCvUhmt43madlpFzG4BQzG2Z3m6tvQDNKdClZnO3VbIudJYmxsT0FNJMeiB2+JTSlTQTSbU8QdesVmwJcmLg==}

  markdown-it@14.1.0:
    resolution: {integrity: sha512-a54IwgWPaeBCAAsv13YgmALOF1elABB08FxO9i+r4VFk5Vl4pKokRPeX8u5TCgSsPi6ec1otfLjdOpVcgbpshg==}
    hasBin: true

  md5@2.3.0:
    resolution: {integrity: sha512-T1GITYmFaKuO91vxyoQMFETst+O71VUPEU3ze5GNzDm0OWdP8v1ziTaAEPUr/3kLsY3Sftgz242A1SetQiDL7g==}

  mdast-util-to-hast@13.2.0:
    resolution: {integrity: sha512-QGYKEuUsYT9ykKBCMOEDLsU5JRObWQusAolFMeko/tYPufNkRffBAQjIE+99jbA87xv6FgmjLtwjh9wBWajwAA==}

  mdurl@2.0.0:
    resolution: {integrity: sha512-Lf+9+2r+Tdp5wXDXC4PcIBjTDtq4UKjCPMQhKIuzpJNW0b96kVqSwW0bT7FhRSfmAiFYgP+SCRvdrDozfh0U5w==}

  media-typer@0.3.0:
    resolution: {integrity: sha512-dq+qelQ9akHpcOl/gUVRTxVIOkAJ1wR3QAvb4RsVjS8oVoFjDGTc679wJYmUmknUF5HwMLOgb5O+a3KxfWapPQ==}
    engines: {node: '>= 0.6'}

  memorystream@0.3.1:
    resolution: {integrity: sha512-S3UwM3yj5mtUSEfP41UZmt/0SCoVYUcU1rkXv+BQ5Ig8ndL4sPoJNBUJERafdPb5jjHJGuMgytgKvKIf58XNBw==}
    engines: {node: '>= 0.10.0'}

  merge-descriptors@1.0.3:
    resolution: {integrity: sha512-gaNvAS7TZ897/rVaZ0nMtAyxNyi/pdbjbAwUpFQpN70GqnVfOiXpeUUMKRBmzXaSQ8DdTX4/0ms62r2K+hE6mQ==}

  merge-stream@2.0.0:
    resolution: {integrity: sha512-abv/qOcuPfk3URPfDzmZU1LKmuw8kT+0nIHvKrKgFrwifol/doWcdA4ZqsWQ8ENrFKkd67Mfpo/LovbIUsbt3w==}

  methods@1.1.2:
    resolution: {integrity: sha512-iclAHeNqNm68zFtnZ0e+1L2yUIdvzNoauKU4WBA3VvH/vPFieF7qfRlwUZU+DA9P9bPXIS90ulxoUoCH23sV2w==}
    engines: {node: '>= 0.6'}

  micromark-util-character@2.1.1:
    resolution: {integrity: sha512-wv8tdUTJ3thSFFFJKtpYKOYiGP2+v96Hvk4Tu8KpCAsTMs6yi+nVmGh1syvSCsaxz45J6Jbw+9DD6g97+NV67Q==}

  micromark-util-encode@2.0.1:
    resolution: {integrity: sha512-c3cVx2y4KqUnwopcO9b/SCdo2O67LwJJ/UyqGfbigahfegL9myoEFoDYZgkT7f36T0bLrM9hZTAaAyH+PCAXjw==}

  micromark-util-sanitize-uri@2.0.1:
    resolution: {integrity: sha512-9N9IomZ/YuGGZZmQec1MbgxtlgougxTodVwDzzEouPKo3qFWvymFHWcnDi2vzV1ff6kas9ucW+o3yzJK9YB1AQ==}

  micromark-util-symbol@2.0.1:
    resolution: {integrity: sha512-vs5t8Apaud9N28kgCrRUdEed4UJ+wWNvicHLPxCa9ENlYuAY31M0ETy5y1vA33YoNPDFTghEbnh6efaE8h4x0Q==}

  micromark-util-types@2.0.1:
    resolution: {integrity: sha512-534m2WhVTddrcKVepwmVEVnUAmtrx9bfIjNoQHRqfnvdaHQiFytEhJoTgpWJvDEXCO5gLTQh3wYC1PgOJA4NSQ==}

  micromatch@4.0.5:
    resolution: {integrity: sha512-DMy+ERcEW2q8Z2Po+WNXuw3c5YaUSFjAO5GsJqfEl7UjvtIuFKO6ZrKvcItdy98dwFI2N1tg3zNIdKaQT+aNdA==}
    engines: {node: '>=8.6'}

  mime-db@1.52.0:
    resolution: {integrity: sha512-sPU4uV7dYlvtWJxwwxHD0PuihVNiE7TyAbQ5SWxDCB9mUYvOgroQOwYQQOKPJ8CIbE+1ETVlOoK1UC2nU3gYvg==}
    engines: {node: '>= 0.6'}

  mime-types@2.1.35:
    resolution: {integrity: sha512-ZDY+bPm5zTTF+YpCrAU9nK0UgICYPT0QtT1NZWFv4s++TNkcgVaT0g6+4R2uI4MjQjzysHB1zxuWL50hzaeXiw==}
    engines: {node: '>= 0.6'}

  mime@1.6.0:
    resolution: {integrity: sha512-x0Vn8spI+wuJ1O6S7gnbaQg8Pxh4NNHb7KSINmEWKiPE4RKOplvijn+NkmYmmRgP68mc70j2EbeTFRsrswaQeg==}
    engines: {node: '>=4'}
    hasBin: true

  mime@3.0.0:
    resolution: {integrity: sha512-jSCU7/VB1loIWBZe14aEYHU/+1UMEHoaO7qxCOVJOw9GgH72VAWppxNcjU+x9a2k3GSIBXNKxXQFqRvvZ7vr3A==}
    engines: {node: '>=10.0.0'}
    hasBin: true

  mimic-fn@2.1.0:
    resolution: {integrity: sha512-OqbOk5oEQeAZ8WXWydlu9HJjz9WVdEIvamMCcXmuqUYjTknH/sqsWvhQ3vgwKFRR1HpjvNBKQ37nbJgYzGqGcg==}
    engines: {node: '>=6'}

  mimic-response@2.1.0:
    resolution: {integrity: sha512-wXqjST+SLt7R009ySCglWBCFpjUygmCIfD790/kVbiGmUgfYGuB14PiTd5DwVxSV4NcYHjzMkoj5LjQZwTQLEA==}
    engines: {node: '>=8'}

  mimic-response@3.1.0:
    resolution: {integrity: sha512-z0yWI+4FDrrweS8Zmt4Ej5HdJmky15+L2e6Wgn3+iK5fWzb6T3fhNFq2+MeTRb064c6Wr4N/wv0DzQTjNzHNGQ==}
    engines: {node: '>=10'}

  minimatch@10.0.1:
    resolution: {integrity: sha512-ethXTt3SGGR+95gudmqJ1eNhRO7eGEGIgYA9vnPatK4/etz2MEVDno5GMCibdMTuBMyElzIlgxMna3K94XDIDQ==}
    engines: {node: 20 || >=22}

  minimatch@3.1.2:
    resolution: {integrity: sha512-J7p63hRiAjw1NDEww1W7i37+ByIrOWO5XQQAzZ3VOcL0PNybwpfmV/N05zFAzwQ9USyEcX6t3UO+K5aqBQOIHw==}

  minimatch@5.1.6:
    resolution: {integrity: sha512-lKwV/1brpG6mBUFHtb7NUmtABCb2WZZmm2wNiOA5hAb8VdCS4B3dtMWyvcoViccwAW/COERjXLt0zP1zXUN26g==}
    engines: {node: '>=10'}

  minimatch@9.0.4:
    resolution: {integrity: sha512-KqWh+VchfxcMNRAJjj2tnsSJdNbHsVgnkBhTNrW7AjVo6OvLtxw8zfT9oLw1JSohlFzJ8jCoTgaoXvJ+kHt6fw==}
    engines: {node: '>=16 || 14 >=14.17'}

  minimatch@9.0.5:
    resolution: {integrity: sha512-G6T0ZX48xgozx7587koeX9Ys2NYy6Gmv//P89sEte9V9whIapMNF4idKxnW2QtCcLiTWlb/wfCabAtAFWhhBow==}
    engines: {node: '>=16 || 14 >=14.17'}

  minimist@1.2.8:
    resolution: {integrity: sha512-2yyAR8qBkN3YuheJanUpWC5U3bb5osDywNB8RzDVlDwDHbocAJveqqj1u8+SVD7jkWT4yvsHCpWqqWqAxb0zCA==}

  minipass@7.1.2:
    resolution: {integrity: sha512-qOOzS1cBTWYF4BH8fVePDBOO9iptMnGUEZwNc/cMWnTV2nVLZ7VoNWEPHkYczZA0pdoA7dl6e7FL659nX9S2aw==}
    engines: {node: '>=16 || 14 >=14.17'}

  mkdirp-classic@0.5.3:
    resolution: {integrity: sha512-gKLcREMhtuZRwRAfqP3RFW+TK4JqApVBtOIftVgjuABpAtpxhPGaDcfvbhNvD0B8iD1oUr/txX35NjcaY6Ns/A==}

  ml-array-mean@1.1.6:
    resolution: {integrity: sha512-MIdf7Zc8HznwIisyiJGRH9tRigg3Yf4FldW8DxKxpCCv/g5CafTw0RRu51nojVEOXuCQC7DRVVu5c7XXO/5joQ==}

  ml-array-sum@1.1.6:
    resolution: {integrity: sha512-29mAh2GwH7ZmiRnup4UyibQZB9+ZLyMShvt4cH4eTK+cL2oEMIZFnSyB3SS8MlsTh6q/w/yh48KmqLxmovN4Dw==}

  ml-distance-euclidean@2.0.0:
    resolution: {integrity: sha512-yC9/2o8QF0A3m/0IXqCTXCzz2pNEzvmcE/9HFKOZGnTjatvBbsn4lWYJkxENkA4Ug2fnYl7PXQxnPi21sgMy/Q==}

  ml-distance@4.0.1:
    resolution: {integrity: sha512-feZ5ziXs01zhyFUUUeZV5hwc0f5JW0Sh0ckU1koZe/wdVkJdGxcP06KNQuF0WBTj8FttQUzcvQcpcrOp/XrlEw==}

  ml-tree-similarity@1.0.0:
    resolution: {integrity: sha512-XJUyYqjSuUQkNQHMscr6tcjldsOoAekxADTplt40QKfwW6nd++1wHWV9AArl0Zvw/TIHgNaZZNvr8QGvE8wLRg==}

  module-details-from-path@1.0.3:
    resolution: {integrity: sha512-ySViT69/76t8VhE1xXHK6Ch4NcDd26gx0MzKXLO+F7NOtnqH68d9zF94nT8ZWSxXh8ELOERsnJO/sWt1xZYw5A==}

  ms@2.0.0:
    resolution: {integrity: sha512-Tpp60P6IUJDTuOq/5Z8cdskzJujfwqfOTkrwIwj7IRISpnkJnT6SyJ4PCPnGMoFjC9ddhal5KVIYtAt97ix05A==}

  ms@2.1.3:
    resolution: {integrity: sha512-6FlzubTLZG3J2a/NVCAleEhjzq5oxgHyaCU9yYXvcLsvoVaHJq/s5xXI6/XXP6tz7R9xAOtHnSO/tXtF3WRTlA==}

  mustache@4.2.0:
    resolution: {integrity: sha512-71ippSywq5Yb7/tVYyGbkBggbU8H3u5Rz56fH60jGFgr8uHwxs+aSKeqmluIVzM0m0kB7xQjKS6qPfd0b2ZoqQ==}
    hasBin: true

  mz@2.7.0:
    resolution: {integrity: sha512-z81GNO7nnYMEhrGh9LeymoE4+Yr0Wn5McHIZMK5cfQCl+NDX08sCZgUc9/6MHni9IWuFLm1Z3HTCXu2z9fN62Q==}

  nanoid@3.3.7:
    resolution: {integrity: sha512-eSRppjcPIatRIMC1U6UngP8XFcz8MQWGQdt1MTBQ7NaAmvXDfvNxbvWV3x2y6CdEUciCSsDHDQZbhYaB8QEo2g==}
    engines: {node: ^10 || ^12 || ^13.7 || ^14 || >=15.0.1}
    hasBin: true

  napi-build-utils@1.0.2:
    resolution: {integrity: sha512-ONmRUqK7zj7DWX0D9ADe03wbwOBZxNAfF20PlGfCWQcD3+/MakShIHrMqx9YwPTfxDdF1zLeL+RGZiR9kGMLdg==}

  natural-compare@1.4.0:
    resolution: {integrity: sha512-OWND8ei3VtNC9h7V60qff3SVobHr996CTwgxubgyQYEpg290h9J0buyECNNJexkFm5sOajh5G116RYA1c8ZMSw==}

  negotiator@0.6.3:
    resolution: {integrity: sha512-+EUsqGPLsM+j/zdChZjsnX51g4XrHFOIXwfnCVPGlQk/k5giakcKsuxCObBRu6DSm9opw/O6slWbJdghQM4bBg==}
    engines: {node: '>= 0.6'}

  neo-async@2.6.2:
    resolution: {integrity: sha512-Yd3UES5mWCSqR+qNT93S3UoYUkqAZ9lLg8a7g9rimsWmYGK8cVToA4/sF3RrshdyV3sAGMXVUmpMYOw+dLpOuw==}

  node-abi@3.71.0:
    resolution: {integrity: sha512-SZ40vRiy/+wRTf21hxkkEjPJZpARzUMVcJoQse2EF8qkUWbbO2z7vd5oA/H6bVH6SZQ5STGcu0KRDS7biNRfxw==}
    engines: {node: '>=10'}

  node-addon-api@7.1.1:
    resolution: {integrity: sha512-5m3bsyrjFWE1xf7nz7YXdN4udnVtXK6/Yfgn5qnahL6bCkf2yKt4k3nuTKAtT4r3IG8JNR2ncsIMdZuAzJjHQQ==}

  node-domexception@1.0.0:
    resolution: {integrity: sha512-/jKZoMpw0F8GRwl4/eLROPA3cfcXtLApP0QzLmUT/HuPCZWyB7IY9ZrMeKw2O/nFIqPQB3PVM9aYm0F312AXDQ==}
    engines: {node: '>=10.5.0'}

  node-ensure@0.0.0:
    resolution: {integrity: sha512-DRI60hzo2oKN1ma0ckc6nQWlHU69RH6xN0sjQTjMpChPfTYvKZdcQFfdYK2RWbJcKyUizSIy/l8OTGxMAM1QDw==}

  node-fetch@2.7.0:
    resolution: {integrity: sha512-c4FRfUm/dbcWZ7U+1Wq0AwCyFL+3nt2bEw05wfxSz+DWpWsitgmSgYmy2dQdWyKC1694ELPqMs/YzUSNozLt8A==}
    engines: {node: 4.x || >=6.0.0}
    peerDependencies:
      encoding: ^0.1.0
    peerDependenciesMeta:
      encoding:
        optional: true

  node-fetch@3.3.2:
    resolution: {integrity: sha512-dRB78srN/l6gqWulah9SrxeYnxeddIG30+GOqK/9OlLVyLg3HPnr6SqOWTWOXKRwC2eGYCkZ59NNuSgvSrpgOA==}
    engines: {node: ^12.20.0 || ^14.13.1 || >=16.0.0}

  node-forge@1.3.1:
    resolution: {integrity: sha512-dPEtOeMvF9VMcYV/1Wb8CPoVAXtp6MKMlcbAt4ddqmGqUJ6fQZFXkNZNkNlfevtNkGtaSoXf/vNNNSvgrdXwtA==}
    engines: {node: '>= 6.13.0'}

  node-int64@0.4.0:
    resolution: {integrity: sha512-O5lz91xSOeoXP6DulyHfllpq+Eg00MWitZIbtPfoSEvqIHdl5gfcY6hYzDWnj0qD5tz52PI08u9qUvSVeUBeHw==}

  node-releases@2.0.18:
    resolution: {integrity: sha512-d9VeXT4SJ7ZeOqGX6R5EM022wpL+eWPooLI+5UpWn2jCT1aosUQEhQP214x33Wkwx3JQMvIm+tIoVOdodFS40g==}

  normalize-package-data@2.5.0:
    resolution: {integrity: sha512-/5CMN3T0R4XTj4DcGaexo+roZSdSFW/0AOOTROrjxzCG1wrWXEsGbRKevjlIL+ZDE4sZlJr5ED4YW0yqmkK+eA==}

  normalize-path@3.0.0:
    resolution: {integrity: sha512-6eZs5Ls3WtCisHWp9S2GUy8dqkpGi4BVSz3GaqiE6ezub0512ESztXUwUB6C6IKbQkY2Pnb/mD4WYojCRwcwLA==}
    engines: {node: '>=0.10.0'}

  npm-run-all@4.1.5:
    resolution: {integrity: sha512-Oo82gJDAVcaMdi3nuoKFavkIHBRVqQ1qvMb+9LHk/cF4P6B2m8aP04hGf7oL6wZ9BuGwX1onlLhpuoofSyoQDQ==}
    engines: {node: '>= 4'}
    hasBin: true

  npm-run-path@4.0.1:
    resolution: {integrity: sha512-S48WzZW777zhNIrn7gxOlISNAqi9ZC/uQFnRdbeIHhZhCA6UqpkOT8T1G7BvfdgP4Er8gF4sUbaS0i7QvIfCWw==}
    engines: {node: '>=8'}

  num-sort@2.1.0:
    resolution: {integrity: sha512-1MQz1Ed8z2yckoBeSfkQHHO9K1yDRxxtotKSJ9yvcTUUxSvfvzEq5GwBrjjHEpMlq/k5gvXdmJ1SbYxWtpNoVg==}
    engines: {node: '>=8'}

  object-assign@4.1.1:
    resolution: {integrity: sha512-rJgTQnkUnH1sFw8yT6VSU3zD3sWmu6sZhIseY8VX+GRu3P6F7Fu+JNDoXfklElbLJSnc3FUQHVe4cU5hj+BcUg==}
    engines: {node: '>=0.10.0'}

  object-hash@3.0.0:
    resolution: {integrity: sha512-RSn9F68PjH9HqtltsSnqYC1XXoWe9Bju5+213R98cNGttag9q9yAOTzdbsqvIa7aNm5WffBZFpWYr2aWrklWAw==}
    engines: {node: '>= 6'}

  object-inspect@1.13.1:
    resolution: {integrity: sha512-5qoj1RUiKOMsCCNLV1CBiPYE10sziTsnmNxkAI/rZhiD63CF7IqdFGC/XzjWjpSgLf0LxXX3bDFIh0E18f6UhQ==}

  object-keys@1.1.1:
    resolution: {integrity: sha512-NuAESUOUMrlIXOfHKzD6bpPu3tYt3xvjNdRIQ+FeT0lNb4K8WR70CaDxhuNguS2XG+GjkyMwOzsN5ZktImfhLA==}
    engines: {node: '>= 0.4'}

  object.assign@4.1.5:
    resolution: {integrity: sha512-byy+U7gp+FVwmyzKPYhW2h5l3crpmGsxl7X2s8y43IgxvG4g3QZ6CffDtsNQy1WsmZpQbO+ybo0AlW7TY6DcBQ==}
    engines: {node: '>= 0.4'}

  ollama@0.5.9:
    resolution: {integrity: sha512-F/KZuDRC+ZsVCuMvcOYuQ6zj42/idzCkkuknGyyGVmNStMZ/sU3jQpvhnl4SyC0+zBzLiKNZJnJeuPFuieWZvQ==}

  on-finished@2.4.1:
    resolution: {integrity: sha512-oVlzkg3ENAhCk2zdv7IJwd/QUD4z2RxRwpkcGY8psCVcCYZNq4wYnVWALHM+brtuJjePWiYF/ClmuDr8Ch5+kg==}
    engines: {node: '>= 0.8'}

  once@1.4.0:
    resolution: {integrity: sha512-lNaJgI+2Q5URQBkccEKHTQOPaXdUxnZZElQTZY0MFUAuaEqe1E+Nyvgdz/aIyNi6Z9MzO5dv1H8n58/GELp3+w==}

  one-time@1.0.0:
    resolution: {integrity: sha512-5DXOiRKwuSEcQ/l0kGCF6Q3jcADFv5tSmRaJck/OqkVFcOzutB134KRSfF0xDrL39MNnqxbHBbUUcjZIhTgb2g==}

  onetime@5.1.2:
    resolution: {integrity: sha512-kbpaSSGJTWdAY5KPVeMOKXSrPtr8C8C7wodJbcsd51jRnmD+GZu8Y0VoU6Dm5Z4vWr0Ig/1NKuWRKf7j5aaYSg==}
    engines: {node: '>=6'}

  oniguruma-to-es@0.4.1:
    resolution: {integrity: sha512-rNcEohFz095QKGRovP/yqPIKc+nP+Sjs4YTHMv33nMePGKrq/r2eu9Yh4646M5XluGJsUnmwoXuiXE69KDs+fQ==}

  only-allow@1.2.1:
    resolution: {integrity: sha512-M7CJbmv7UCopc0neRKdzfoGWaVZC+xC1925GitKH9EAqYFzX9//25Q7oX4+jw0tiCCj+t5l6VZh8UPH23NZkMA==}
    hasBin: true

  openai@4.53.0:
    resolution: {integrity: sha512-XoMaJsSLuedW5eoMEMmZbdNoXgML3ujcU5KfwRnC6rnbmZkHE2Q4J/SArwhqCxQRqJwHnQUj1LpiROmKPExZJA==}
    hasBin: true

  openapi-types@12.1.3:
    resolution: {integrity: sha512-N4YtSYJqghVu4iek2ZUvcN/0aqH1kRDuNqzcycDxhOUpg7GdvLa2F3DgS6yBNhInhv2r/6I0Flkn7CqL8+nIcw==}

  p-finally@1.0.0:
    resolution: {integrity: sha512-LICb2p9CB7FS+0eR1oqWnHhp0FljGLZCWBE9aix0Uye9W8LTQPwMTYVGWQWIw9RdQiDg4+epXQODwIYJtSJaow==}
    engines: {node: '>=4'}

  p-limit@2.3.0:
    resolution: {integrity: sha512-//88mFWSJx8lxCzwdAABTJL2MyWB12+eIY7MDL2SqLmAkeKU9qxRvWuSyTjm3FUmpBEMuFfckAIqEaVGUDxb6w==}
    engines: {node: '>=6'}

  p-limit@3.1.0:
    resolution: {integrity: sha512-TYOanM3wGwNGsZN2cVTYPArw454xnXj5qmWF1bEoAc4+cU/ol7GVh7odevjp1FNHduHc3KZMcFduxU5Xc6uJRQ==}
    engines: {node: '>=10'}

  p-locate@4.1.0:
    resolution: {integrity: sha512-R79ZZ/0wAxKGu3oYMlz8jy/kbhsNrS7SKZ7PxEHBgJ5+F2mtFW2fK2cOtBh1cHYkQsbzFV7I+EoRKe6Yt0oK7A==}
    engines: {node: '>=8'}

  p-queue@6.6.2:
    resolution: {integrity: sha512-RwFpb72c/BhQLEXIZ5K2e+AhgNVmIejGlTgiB9MzZ0e93GRvqZ7uSi0dvRF7/XIXDeNkra2fNHBxTyPDGySpjQ==}
    engines: {node: '>=8'}

  p-retry@4.6.2:
    resolution: {integrity: sha512-312Id396EbJdvRONlngUx0NydfrIQ5lsYu0znKVUzVvArzEIt08V1qhtyESbGVd1FGX7UKtiFp5uwKZdM8wIuQ==}
    engines: {node: '>=8'}

  p-timeout@3.2.0:
    resolution: {integrity: sha512-rhIwUycgwwKcP9yTOOFK/AKsAopjjCakVqLHePO3CC6Mir1Z99xT+R63jZxAT5lFZLa2inS5h+ZS2GvR99/FBg==}
    engines: {node: '>=8'}

  p-try@2.2.0:
    resolution: {integrity: sha512-R4nPAVTAU0B9D35/Gk3uJf/7XYbQcyohSKdvAxIRSNghFl4e71hVoGnBNQz9cWaXxO2I10KTC+3jMdvvoKw6dQ==}
    engines: {node: '>=6'}

  package-json-from-dist@1.0.1:
    resolution: {integrity: sha512-UEZIS3/by4OC8vL3P2dTXRETpebLI2NiI5vIrjaD/5UtrkFX/tNbwjTSRAGC/+7CAo2pIcBaRgWmcBBHcsaCIw==}

  parents@1.0.1:
    resolution: {integrity: sha512-mXKF3xkoUt5td2DoxpLmtOmZvko9VfFpwRwkKDHSNvgmpLAeBo18YDhcPbBzJq+QLCHMbGOfzia2cX4U+0v9Mg==}

  parse-json@4.0.0:
    resolution: {integrity: sha512-aOIos8bujGN93/8Ox/jPLh7RwVnPEysynVFE+fQZyg6jKELEHwzgKdLRFHUgXJL6kylijVSBC4BvN9OmsB48Rw==}
    engines: {node: '>=4'}

  parse-json@5.2.0:
    resolution: {integrity: sha512-ayCKvm/phCGxOkYRSCM82iDwct8/EonSEgCSxWxD7ve6jHggsFl4fZVQBPRNgQoKiuV/odhFrGzQXZwbifC8Rg==}
    engines: {node: '>=8'}

  parseurl@1.3.3:
    resolution: {integrity: sha512-CiyeOxFT/JZyN5m0z9PfXw4SCBJ6Sygz1Dpl0wqjlhDEGGBP1GnsUVEL0p63hoG1fcj3fHynXi9NYO4nWOL+qQ==}
    engines: {node: '>= 0.8'}

  partial-json@0.1.7:
    resolution: {integrity: sha512-Njv/59hHaokb/hRUjce3Hdv12wd60MtM9Z5Olmn+nehe0QDAsRtRbJPvJ0Z91TusF0SuZRIvnM+S4l6EIP8leA==}

  path-exists@4.0.0:
    resolution: {integrity: sha512-ak9Qy5Q7jYb2Wwcey5Fpvg2KoAc/ZIhLSLOSBmRmygPsGwkVVt0fZa0qrtMz+m6tJTAHfZQ8FnmB4MG4LWy7/w==}
    engines: {node: '>=8'}

  path-is-absolute@1.0.1:
    resolution: {integrity: sha512-AVbw3UJ2e9bq64vSaS9Am0fje1Pa8pbGqTTsmXfaIiMpnr5DlDhfJOuLj9Sf95ZPVDAUerDfEk88MPmPe7UCQg==}
    engines: {node: '>=0.10.0'}

  path-key@3.1.1:
    resolution: {integrity: sha512-ojmeN0qd+y0jszEtoY48r0Peq5dwMEkIlCOu6Q5f41lfkswXuKtYrhgoTpLnyIcHm24Uhqx+5Tqm2InSwLhE6Q==}
    engines: {node: '>=8'}

  path-parse@1.0.7:
    resolution: {integrity: sha512-LDJzPVEEEPR+y48z93A0Ed0yXb8pAByGWo/k5YYdYgpY2/2EsOsksJrq7lOHxryrVOn1ejG6oAp8ahvOIQD8sw==}

  path-platform@0.11.15:
    resolution: {integrity: sha512-Y30dB6rab1A/nfEKsZxmr01nUotHX0c/ZiIAsCTatEe1CmS5Pm5He7fZ195bPT7RdquoaL8lLxFCMQi/bS7IJg==}
    engines: {node: '>= 0.8.0'}

  path-scurry@1.10.2:
    resolution: {integrity: sha512-7xTavNy5RQXnsjANvVvMkEjvloOinkAjv/Z6Ildz9v2RinZ4SBKTWFOVRbaF8p0vpHnyjV/UwNDdKuUv6M5qcA==}
    engines: {node: '>=16 || 14 >=14.17'}

  path-scurry@2.0.0:
    resolution: {integrity: sha512-ypGJsmGtdXUOeM5u93TyeIEfEhM6s+ljAhrk5vAvSx8uyY/02OvrZnA0YNGUrPXfpJMgI1ODd3nwz8Npx4O4cg==}
    engines: {node: 20 || >=22}

  path-to-regexp@0.1.10:
    resolution: {integrity: sha512-7lf7qcQidTku0Gu3YDPc8DJ1q7OOucfa/BSsIwjuh56VU7katFvuM8hULfkwB3Fns/rsVF7PwPKVw1sl5KQS9w==}

  path-type@3.0.0:
    resolution: {integrity: sha512-T2ZUsdZFHgA3u4e5PfPbjd7HDDpxPnQb5jN0SrDsjNSuVXHJqtwTnWqG0B1jZrgmJ/7lj1EmVIByWt1gxGkWvg==}
    engines: {node: '>=4'}

  path2d@0.2.2:
    resolution: {integrity: sha512-+vnG6S4dYcYxZd+CZxzXCNKdELYZSKfohrk98yajCo1PtRoDgCTrrwOvK1GT0UoAdVszagDVllQc0U1vaX4NUQ==}
    engines: {node: '>=6'}

  path@0.12.7:
    resolution: {integrity: sha512-aXXC6s+1w7otVF9UletFkFcDsJeO7lSZBPUQhtb5O0xJe8LtYhj/GxldoL09bBj9+ZmE2hNoHqQSFMN5fikh4Q==}

  pdf-parse@1.1.1:
    resolution: {integrity: sha512-v6ZJ/efsBpGrGGknjtq9J/oC8tZWq0KWL5vQrk2GlzLEQPUDB1ex+13Rmidl1neNN358Jn9EHZw5y07FFtaC7A==}
    engines: {node: '>=6.8.1'}

  pdfjs-dist-legacy@1.0.1:
    resolution: {integrity: sha512-kZQ7eiHsm1uxImngh56yi4Cd2qL7eQauQYzvqLgVIDEuO0ruDEbRTZ1GRmv5SkqkRkJwI09tdowgTin7Smusqg==}

  pdfjs-dist@4.8.69:
    resolution: {integrity: sha512-IHZsA4T7YElCKNNXtiLgqScw4zPd3pG9do8UrznC757gMd7UPeHSL2qwNNMJo4r79fl8oj1Xx+1nh2YkzdMpLQ==}
    engines: {node: '>=18'}

  pg-int8@1.0.1:
    resolution: {integrity: sha512-WCtabS6t3c8SkpDBUlb1kjOs7l66xsGdKpIPZsg4wR+B3+u9UAum2odSsF9tnvxg80h4ZxLWMy4pRjOsFIqQpw==}
    engines: {node: '>=4.0.0'}

  pg-protocol@1.6.0:
    resolution: {integrity: sha512-M+PDm637OY5WM307051+bsDia5Xej6d9IR4GwJse1qA1DIhiKlksvrneZOYQq42OM+spubpcNYEo2FcKQrDk+Q==}

  pg-types@2.2.0:
    resolution: {integrity: sha512-qTAAlrEsl8s4OiEQY69wDvcMIdQN6wdz5ojQiOy6YRMuynxenON0O5oCpJI6lshc6scgAY8qvJ2On/p+CXY0GA==}
    engines: {node: '>=4'}

  picocolors@1.1.0:
    resolution: {integrity: sha512-TQ92mBOW0l3LeMeyLV6mzy/kWr8lkd/hp3mTg7wYK7zJhuBStmGMBG0BdeDZS/dZx1IukaX6Bk11zcln25o1Aw==}

  picocolors@1.1.1:
    resolution: {integrity: sha512-xceH2snhtb5M9liqDsmEw56le376mTZkEX/jEb/RxNFyegNul7eNslCXP9FDj/Lcu0X8KEyMceP2ntpaHrDEVA==}

  picomatch@2.3.1:
    resolution: {integrity: sha512-JU3teHTNjmE2VCGFzuY8EXzCDVwEqB2a8fsIvwaStHhAWJEeVd1o1QD80CU6+ZdEXXSLbSsuLwJjkCBWqRQUVA==}
    engines: {node: '>=8.6'}

  picomatch@4.0.2:
    resolution: {integrity: sha512-M7BAV6Rlcy5u+m6oPhAPFgJTzAioX/6B0DxyvDlo9l8+T3nLKbrczg2WLUyzd45L8RqfUMyGPzekbMvX2Ldkwg==}
    engines: {node: '>=12'}

  pidtree@0.3.1:
    resolution: {integrity: sha512-qQbW94hLHEqCg7nhby4yRC7G2+jYHY4Rguc2bjw7Uug4GIJuu1tvf2uHaZv5Q8zdt+WKJ6qK1FOI6amaWUo5FA==}
    engines: {node: '>=0.10'}
    hasBin: true

  pify@3.0.0:
    resolution: {integrity: sha512-C3FsVNH1udSEX48gGX1xfvwTWfsYWj5U+8/uK15BGzIGrKoUpghX8hWZwa/OFnakBiiVNmBvemTJR5mcy7iPcg==}
    engines: {node: '>=4'}

  pirates@4.0.6:
    resolution: {integrity: sha512-saLsH7WeYYPiD25LDuLRRY/i+6HaPYr6G1OUlN39otzkSTxKnubR9RTxS3/Kk50s1g2JTgFwWQDQyplC5/SHZg==}
    engines: {node: '>= 6'}

  pkg-dir@4.2.0:
    resolution: {integrity: sha512-HRDzbaKjC+AOWVXxAU/x54COGeIv9eb+6CkDSQoNTt4XyWoIJvuPsXizxu/Fr23EiekbtZwmh1IcIG/l/a10GQ==}
    engines: {node: '>=8'}

  possible-typed-array-names@1.0.0:
    resolution: {integrity: sha512-d7Uw+eZoloe0EHDIYoe+bQ5WXnGMOpmiZFTuMWCwpjzzkL2nTjcKiAk4hh8TjnGye2TwWOk3UXucZ+3rbmBa8Q==}
    engines: {node: '>= 0.4'}

  postcss-load-config@6.0.1:
    resolution: {integrity: sha512-oPtTM4oerL+UXmx+93ytZVN82RrlY/wPUV8IeDxFrzIjXOLF1pN+EmKPLbubvKHT2HC20xXsCAH2Z+CKV6Oz/g==}
    engines: {node: '>= 18'}
    peerDependencies:
      jiti: '>=1.21.0'
      postcss: '>=8.0.9'
      tsx: ^4.8.1
      yaml: ^2.4.2
    peerDependenciesMeta:
      jiti:
        optional: true
      postcss:
        optional: true
      tsx:
        optional: true
      yaml:
        optional: true

  postcss@8.4.47:
    resolution: {integrity: sha512-56rxCq7G/XfB4EkXq9Egn5GCqugWvDFjafDOThIdMBsI15iqPqR5r15TfSr1YPYeEI19YeaXMCbY6u88Y76GLQ==}
    engines: {node: ^10 || ^12 || >=14}

  postgres-array@2.0.0:
    resolution: {integrity: sha512-VpZrUqU5A69eQyW2c5CA1jtLecCsN2U/bD6VilrFDWq5+5UIEVO7nazS3TEcHf1zuPYO/sqGvUvW62g86RXZuA==}
    engines: {node: '>=4'}

  postgres-bytea@1.0.0:
    resolution: {integrity: sha512-xy3pmLuQqRBZBXDULy7KbaitYqLcmxigw14Q5sj8QBVLqEwXfeybIKVWiqAXTlcvdvb0+xkOtDbfQMOf4lST1w==}
    engines: {node: '>=0.10.0'}

  postgres-date@1.0.7:
    resolution: {integrity: sha512-suDmjLVQg78nMK2UZ454hAG+OAW+HQPZ6n++TNDUX+L0+uUlLywnoxJKDou51Zm+zTCjrCl0Nq6J9C5hP9vK/Q==}
    engines: {node: '>=0.10.0'}

  postgres-interval@1.2.0:
    resolution: {integrity: sha512-9ZhXKM/rw350N1ovuWHbGxnGh/SNJ4cnxHiM0rxE4VN41wsg8P8zWn9hv/buK00RP4WvlOyr/RBDiptyxVbkZQ==}
    engines: {node: '>=0.10.0'}

  prebuild-install@7.1.2:
    resolution: {integrity: sha512-UnNke3IQb6sgarcZIDU3gbMeTp/9SSU1DAIkil7PrqG1vZlBtY5msYccSKSHDqa3hNg436IXK+SNImReuA1wEQ==}
    engines: {node: '>=10'}
    hasBin: true

  pretty-format@29.7.0:
    resolution: {integrity: sha512-Pdlw/oPxN+aXdmM9R00JVC9WVFoCLTKJvDVLgmJ+qAffBMxsV85l/Lu7sNx4zSzPyoL2euImuEwHhOXdEgNFZQ==}
    engines: {node: ^14.15.0 || ^16.10.0 || >=18.0.0}

  process@0.11.10:
    resolution: {integrity: sha512-cdGef/drWFoydD1JsMzuFf8100nZl+GT+yacc2bEced5f9Rjk4z+WtFUTBu9PhOi9j/jfmBPu0mMEY4wIdAF8A==}
    engines: {node: '>= 0.6.0'}

  prompts@2.4.2:
    resolution: {integrity: sha512-NxNv/kLguCA7p3jE8oL2aEBsrJWgAakBpgmgK6lpPWV+WuOmY6r2/zbAVnP+T8bQlA0nzHXSJSJW0Hq7ylaD2Q==}
    engines: {node: '>= 6'}

  property-information@6.5.0:
    resolution: {integrity: sha512-PgTgs/BlvHxOu8QuEN7wi5A0OmXaBcHpmCSTehcs6Uuu9IkDIEo13Hy7n898RHfrQ49vKCoGeWZSaAK01nwVig==}

  proto3-json-serializer@2.0.1:
    resolution: {integrity: sha512-8awBvjO+FwkMd6gNoGFZyqkHZXCFd54CIYTb6De7dPaufGJ2XNW+QUNqbMr8MaAocMdb+KpsD4rxEOaTBDCffA==}
    engines: {node: '>=14.0.0'}

  proto3-json-serializer@2.0.2:
    resolution: {integrity: sha512-SAzp/O4Yh02jGdRc+uIrGoe87dkN/XtwxfZ4ZyafJHymd79ozp5VG5nyZ7ygqPM5+cpLDjjGnYFUkngonyDPOQ==}
    engines: {node: '>=14.0.0'}

  protobuf.js@1.1.2:
    resolution: {integrity: sha512-USO7Xus/pzPw549M1TguiyoOrKEhm9VMXv+CkDufcjMC8Rd7EPbxeRQPEjCV8ua1tm0k7z9xHkogcxovZogWdA==}

  protobufjs@7.2.6:
    resolution: {integrity: sha512-dgJaEDDL6x8ASUZ1YqWciTRrdOuYNzoOf27oHNfdyvKqHr5i0FV7FSLU+aIeFjyFgVxrpTOtQUi0BLLBymZaBw==}
    engines: {node: '>=12.0.0'}

  protobufjs@7.3.2:
    resolution: {integrity: sha512-RXyHaACeqXeqAKGLDl68rQKbmObRsTIn4TYVUUug1KfS47YWCo5MacGITEryugIgZqORCvJWEk4l449POg5Txg==}
    engines: {node: '>=12.0.0'}

  proxy-addr@2.0.7:
    resolution: {integrity: sha512-llQsMLSUDUPT44jdrU/O37qlnifitDP+ZwrmmZcoSKyLKvtZxpyV0n2/bD/N4tBAAZ/gJEdZU7KMraoK1+XYAg==}
    engines: {node: '>= 0.10'}

  proxy-from-env@1.1.0:
    resolution: {integrity: sha512-D+zkORCbA9f1tdWRK0RaCR3GPv50cMxcrz4X8k5LTSUD1Dkw47mKJEZQNunItRTkWwgtaUSo1RVFRIG9ZXiFYg==}

  pseudomap@1.0.2:
    resolution: {integrity: sha512-b/YwNhb8lk1Zz2+bXXpS/LK9OisiZZ1SNsSLxN1x2OXVEhW2Ckr/7mWE5vrC1ZTiJlD9g19jWszTmJsB+oEpFQ==}

  pump@3.0.0:
    resolution: {integrity: sha512-LwZy+p3SFs1Pytd/jYct4wpv49HiYCqd9Rlc5ZVdk0V+8Yzv6jR5Blk3TRmPL1ft69TxP0IMZGJ+WPFU2BFhww==}

  pumpify@2.0.1:
    resolution: {integrity: sha512-m7KOje7jZxrmutanlkS1daj1dS6z6BgslzOXmcSEpIlCxM3VJH7lG5QLeck/6hgF6F4crFf01UtQmNsJfweTAw==}

  punycode.js@2.3.1:
    resolution: {integrity: sha512-uxFIHU0YlHYhDQtV4R9J6a52SLx28BCjT+4ieh7IGbgwVJWO+km431c4yRlREUAsAmt/uMjQUyQHNEPf0M39CA==}
    engines: {node: '>=6'}

  punycode@2.3.1:
    resolution: {integrity: sha512-vYt7UD1U9Wg6138shLtLOvdAu+8DsC/ilFtEVHcH+wydcSpNE20AfSOduf6MkRFahL5FY7X1oU7nKVZFtfq8Fg==}
    engines: {node: '>=6'}

  pure-rand@6.1.0:
    resolution: {integrity: sha512-bVWawvoZoBYpp6yIoQtQXHZjmz35RSVHnUOTefl8Vcjr8snTPY1wnpSPMWekcFwbxI6gtmT7rSYPFvz71ldiOA==}

  qs@6.13.0:
    resolution: {integrity: sha512-+38qI9SOr8tfZ4QmJNplMUxqjbe7LKvvZgWdExBOmd+egZTtjLB67Gu0HRX3u/XOq7UU2Nx6nsjvS16Z9uwfpg==}
    engines: {node: '>=0.6'}

  range-parser@1.2.1:
    resolution: {integrity: sha512-Hrgsx+orqoygnmhFbKaHE6c296J+HTAQXoxEF6gNupROmmGJRoyzfG3ccAveqCBrwr/2yxQ5BVd/GTl5agOwSg==}
    engines: {node: '>= 0.6'}

  raw-body@2.5.2:
    resolution: {integrity: sha512-8zGqypfENjCIqGhgXToC8aB2r7YrBX+AQAfIPs/Mlk+BtPTztOvTS01NRW/3Eh60J+a48lt8qsCzirQ6loCVfA==}
    engines: {node: '>= 0.8'}

  raw-body@3.0.0:
    resolution: {integrity: sha512-RmkhL8CAyCRPXCE28MMH0z2PNWQBNk2Q09ZdxM9IOOXwxwZbN+qbWaatPkdkWIKL2ZVDImrN/pK5HTRz2PcS4g==}
    engines: {node: '>= 0.8'}

  rc@1.2.8:
    resolution: {integrity: sha512-y3bGgqKj3QBdxLbLkomlohkvsA8gdAiUQlSBJnBhfn+BPxg4bc62d8TcBW15wavDfgexCgccckhcZvywyQYPOw==}
    hasBin: true

  react-dom@18.3.1:
    resolution: {integrity: sha512-5m4nQKp+rZRb09LNH59GM4BxTh9251/ylbKIbpe7TpGxfJ+9kv6BLkLBXIjjspbgbnIBNqlI23tRnTWT0snUIw==}
    peerDependencies:
      react: ^18.3.1

  react-is@18.3.1:
    resolution: {integrity: sha512-/LLMVyas0ljjAtoYiPqYiL8VWXzUUdThrmU5+n20DZv+a+ClRoevUzw5JxU+Ieh5/c87ytoTBV9G1FiKfNJdmg==}

  react@18.3.1:
    resolution: {integrity: sha512-wS+hAgJShR0KhEvPJArfuPVN1+Hz1t0Y6n5jLrGQbkb4urgPE/0Rve+1kMB1v/oWgHgm4WIcV+i7F2pTVj+2iQ==}
    engines: {node: '>=0.10.0'}

  read-pkg@3.0.0:
    resolution: {integrity: sha512-BLq/cCO9two+lBgiTYNqD6GdtK8s4NpaWrl6/rCO9w0TUS8oJl7cmToOZfRYllKTISY6nt1U7jQ53brmKqY6BA==}
    engines: {node: '>=4'}

  readable-stream@3.6.2:
    resolution: {integrity: sha512-9u/sniCrY3D5WdsERHzHE4G2YCXqoG5FTHUiCC4SIbr6XcLZBY05ya9EKjYek9O5xOAwjGq+1JdGBAS7Q9ScoA==}
    engines: {node: '>= 6'}

  readdirp@4.0.2:
    resolution: {integrity: sha512-yDMz9g+VaZkqBYS/ozoBJwaBhTbZo3UNYQHNRw1D3UFQB8oHB4uS/tAODO+ZLjGWmUbKnIlOWO+aaIiAxrUWHA==}
    engines: {node: '>= 14.16.0'}

  regex-recursion@4.2.1:
    resolution: {integrity: sha512-QHNZyZAeKdndD1G3bKAbBEKOSSK4KOHQrAJ01N1LJeb0SoH4DJIeFhp0uUpETgONifS4+P3sOgoA1dhzgrQvhA==}

  regex-utilities@2.3.0:
    resolution: {integrity: sha512-8VhliFJAWRaUiVvREIiW2NXXTmHs4vMNnSzuJVhscgmGav3g9VDxLrQndI3dZZVVdp0ZO/5v0xmX516/7M9cng==}

  regex@5.0.2:
    resolution: {integrity: sha512-/pczGbKIQgfTMRV0XjABvc5RzLqQmwqxLHdQao2RTXPk+pmTXB2P0IaUHYdYyk412YLwUIkaeMd5T+RzVgTqnQ==}

  regexp.prototype.flags@1.5.2:
    resolution: {integrity: sha512-NcDiDkTLuPR+++OCKB0nWafEmhg/Da8aUPLPMQbK+bxKKCm1/S5he+AqYa4PlMCVBalb4/yxIRub6qkEx5yJbw==}
    engines: {node: '>= 0.4'}

  require-directory@2.1.1:
    resolution: {integrity: sha512-fGxEI7+wsG9xrvdjsrlmL22OMTTiHRwAMroiEeMgq8gzoLC/PQr7RsRDSTLUg/bZAZtF+TVIkHc6/4RIKrui+Q==}
    engines: {node: '>=0.10.0'}

  require-from-string@2.0.2:
    resolution: {integrity: sha512-Xf0nWe6RseziFMu+Ap9biiUbmplq6S9/p+7w7YXP/JBHhrUDDUhwa+vANyubuqfZWTveU//DYVGsDG7RKL/vEw==}
    engines: {node: '>=0.10.0'}

  require-in-the-middle@7.3.0:
    resolution: {integrity: sha512-nQFEv9gRw6SJAwWD2LrL0NmQvAcO7FBwJbwmr2ttPAacfy0xuiOjE5zt+zM4xDyuyvUaxBi/9gb2SoCyNEVJcw==}
    engines: {node: '>=8.6.0'}

  resolve-cwd@3.0.0:
    resolution: {integrity: sha512-OrZaX2Mb+rJCpH/6CpSqt9xFVpN++x01XnN2ie9g6P5/3xelLAkXWVADpdz1IHD/KFfEXyE6V0U01OQ3UO2rEg==}
    engines: {node: '>=8'}

  resolve-from@5.0.0:
    resolution: {integrity: sha512-qYg9KP24dD5qka9J47d0aVky0N+b4fTU89LN9iDnjB5waksiC49rvMB0PrUJQGoTmH50XPiqOvAjDfaijGxYZw==}
    engines: {node: '>=8'}

  resolve-pkg-maps@1.0.0:
    resolution: {integrity: sha512-seS2Tj26TBVOC2NIc2rOe2y2ZO7efxITtLZcGSOnHHNOQ7CkiUBfw0Iw2ck6xkIhPwLhKNLS8BO+hEpngQlqzw==}

  resolve.exports@2.0.2:
    resolution: {integrity: sha512-X2UW6Nw3n/aMgDVy+0rSqgHlv39WZAlZrXCdnbyEiKm17DSqHX4MmQMaST3FbeWR5FTuRcUwYAziZajji0Y7mg==}
    engines: {node: '>=10'}

  resolve@1.22.8:
    resolution: {integrity: sha512-oKWePCxqpd6FlLvGV1VU0x7bkPmmCNolxzjMf4NczoDnQcIWrAF+cPtZn5i6n+RfD2d9i0tzpKnG6Yk168yIyw==}
    hasBin: true

  retry-request@7.0.2:
    resolution: {integrity: sha512-dUOvLMJ0/JJYEn8NrpOaGNE7X3vpI5XlZS/u0ANjqtcZVKnIxP7IgCFwrKTxENw29emmwug53awKtaMm4i9g5w==}
    engines: {node: '>=14'}

  retry@0.13.1:
    resolution: {integrity: sha512-XQBQ3I8W1Cge0Seh+6gjj03LbmRFWuoszgK9ooCpwYIrhhoO80pfq4cUkU5DkknwfOfFteRwlZ56PYOGYyFWdg==}
    engines: {node: '>= 4'}

  rimraf@6.0.1:
    resolution: {integrity: sha512-9dkvaxAsk/xNXSJzMgFqqMCuFgt2+KsOFek3TMLfo8NCPfWpBmqwyNn5Y+NX56QUYfCtsyhF3ayiboEoUmJk/A==}
    engines: {node: 20 || >=22}
    hasBin: true

  rollup@4.25.0:
    resolution: {integrity: sha512-uVbClXmR6wvx5R1M3Od4utyLUxrmOcEm3pAtMphn73Apq19PDtHpgZoEvqH2YnnaNUuvKmg2DgRd2Sqv+odyqg==}
    engines: {node: '>=18.0.0', npm: '>=8.0.0'}
    hasBin: true

  safe-array-concat@1.1.2:
    resolution: {integrity: sha512-vj6RsCsWBCf19jIeHEfkRMw8DPiBb+DMXklQ/1SGDHOMlHdPUkZXFQ2YdplS23zESTijAcurb1aSgJA3AgMu1Q==}
    engines: {node: '>=0.4'}

  safe-buffer@5.2.1:
    resolution: {integrity: sha512-rp3So07KcdmmKbGvgaNxQSJr7bGVSVk5S9Eq1F+ppbRo70+YeaDxkw5Dd8NPN+GD6bjnYm2VuPuCXmpuYvmCXQ==}

  safe-regex-test@1.0.3:
    resolution: {integrity: sha512-CdASjNJPvRa7roO6Ra/gLYBTzYzzPyyBXxIMdGW3USQLyjWEls2RgW5UBTXaQVp+OrpeCK3bLem8smtmheoRuw==}
    engines: {node: '>= 0.4'}

  safe-stable-stringify@2.4.3:
    resolution: {integrity: sha512-e2bDA2WJT0wxseVd4lsDP4+3ONX6HpMXQa1ZhFQ7SU+GjvORCmShbCMltrtIDfkYhVHrOcPtj+KhmDBdPdZD1g==}
    engines: {node: '>=10'}

  safer-buffer@2.1.2:
    resolution: {integrity: sha512-YZo3K82SD7Riyi0E1EQPojLz7kpepnSQI9IyPbHHg1XXXevb5dJI7tpyN2ADxGcQbHG7vcyRHk0cbwqcQriUtg==}

  scheduler@0.23.2:
    resolution: {integrity: sha512-UOShsPwz7NrMUqhR6t0hWjFduvOzbtv7toDH1/hIrfRNIDBnnBWd0CwJTGvTpngVlmwGCdP9/Zl/tVrDqcuYzQ==}

  semver@5.7.2:
    resolution: {integrity: sha512-cBznnQ9KjJqU67B52RMC65CMarK2600WFnbkcaiwWq3xy/5haFJlshgnpjovMVJ+Hff49d8GEn0b87C5pDQ10g==}
    hasBin: true

  semver@6.3.1:
    resolution: {integrity: sha512-BR7VvDCVHO+q2xBEWskxS6DJE1qRnb7DxzUrogb71CWoSficBxYsiAGd+Kl0mmq/MprG9yArRkyrQxTO6XjMzA==}
    hasBin: true

  semver@7.6.0:
    resolution: {integrity: sha512-EnwXhrlwXMk9gKu5/flx5sv/an57AkRplG3hTK68W7FRDN+k+OWBj65M7719OkA82XLBxrcX0KSHj+X5COhOVg==}
    engines: {node: '>=10'}
    hasBin: true

  semver@7.6.3:
    resolution: {integrity: sha512-oVekP1cKtI+CTDvHWYFUcMtsK/00wmAEfyqKfNdARm8u1wNVhSgaX7A8d4UuIlUI5e84iEwOhs7ZPYRmzU9U6A==}
    engines: {node: '>=10'}
    hasBin: true

  send@0.19.0:
    resolution: {integrity: sha512-dW41u5VfLXu8SJh5bwRmyYUbAoSB3c9uQh6L8h/KtsFREPWpbX1lrljJo186Jc4nmci/sGUZ9a0a0J2zgfq2hw==}
    engines: {node: '>= 0.8.0'}

  serve-static@1.16.2:
    resolution: {integrity: sha512-VqpjJZKadQB/PEbEwvFdO43Ax5dFBZ2UECszz8bQ7pi7wt//PWe1P6MN7eCnjsatYtBT6EuiClbjSWP2WrIoTw==}
    engines: {node: '>= 0.8.0'}

  set-function-length@1.2.2:
    resolution: {integrity: sha512-pgRc4hJ4/sNjWCSS9AmnS40x3bNMDTknHgL5UaMBTMyJnU90EgWh1Rz+MC9eFu4BuN/UwZjKQuY/1v3rM7HMfg==}
    engines: {node: '>= 0.4'}

  set-function-name@2.0.2:
    resolution: {integrity: sha512-7PGFlmtwsEADb0WYyvCMa1t+yke6daIG4Wirafur5kcf+MhUnPms1UeR0CKQdTZD81yESwMHbtn+TR+dMviakQ==}
    engines: {node: '>= 0.4'}

  setprototypeof@1.2.0:
    resolution: {integrity: sha512-E5LDX7Wrp85Kil5bhZv46j8jOeboKq5JMmYM3gVGdGH8xFpPWXUMsNrlODCrkoxMEeNi/XZIwuRvY4XNwYMJpw==}

  shebang-command@2.0.0:
    resolution: {integrity: sha512-kHxr2zZpYtdmrN1qDjrrX/Z1rR1kG8Dx+gkpK1G4eXmvXswmcE1hTWBWYUzlraYw1/yZp6YuDY77YtvbN0dmDA==}
    engines: {node: '>=8'}

  shebang-regex@3.0.0:
    resolution: {integrity: sha512-7++dFhtcx3353uBaq8DDR4NuxBetBzC7ZQOhmTQInHEd6bSrXdiEyzCvG07Z44UYdLShWUyXt5M/yhz8ekcb1A==}
    engines: {node: '>=8'}

  shell-quote@1.8.1:
    resolution: {integrity: sha512-6j1W9l1iAs/4xYBI1SYOVZyFcCis9b4KCLQ8fgAGG07QvzaRLVVRQvAy85yNmmZSjYjg4MWh4gNvlPujU/5LpA==}

  shiki@1.23.1:
    resolution: {integrity: sha512-8kxV9TH4pXgdKGxNOkrSMydn1Xf6It8lsle0fiqxf7a1149K1WGtdOu3Zb91T5r1JpvRPxqxU3C2XdZZXQnrig==}

  shimmer@1.2.1:
    resolution: {integrity: sha512-sQTKC1Re/rM6XyFM6fIAGHRPVGvyXfgzIDvzoq608vM+jeyVD0Tu1E6Np0Kc2zAIFWIj963V2800iF/9LPieQw==}

  side-channel@1.0.6:
    resolution: {integrity: sha512-fDW/EZ6Q9RiO8eFG8Hj+7u/oW+XrPTIChwCOM2+th2A6OblDtYYIpve9m+KvI9Z4C9qSEXlaGR6bTEYHReuglA==}
    engines: {node: '>= 0.4'}

  signal-exit@3.0.7:
    resolution: {integrity: sha512-wnD2ZE+l+SPC/uoS0vXeE9L1+0wuaMqKlfz9AMUo38JsyLSBWSFcHR1Rri62LZc12vLr1gb3jl7iwQhgwpAbGQ==}

  signal-exit@4.1.0:
    resolution: {integrity: sha512-bzyZ1e88w9O1iNJbKnOlvYTrWPDl46O1bG0D3XInv+9tkPrxrN8jUUTiFlDkkmKWgn1M6CfIA13SuGqOa9Korw==}
    engines: {node: '>=14'}

  simple-concat@1.0.1:
    resolution: {integrity: sha512-cSFtAPtRhljv69IK0hTVZQ+OfE9nePi/rtJmw5UjHeVyVroEqJXP1sFztKUy1qU+xvz3u/sfYJLa947b7nAN2Q==}

  simple-get@3.1.1:
    resolution: {integrity: sha512-CQ5LTKGfCpvE1K0n2us+kuMPbk/q0EKl82s4aheV9oXjFEz6W/Y7oQFVJuU6QG77hRT4Ghb5RURteF5vnWjupA==}

  simple-get@4.0.1:
    resolution: {integrity: sha512-brv7p5WgH0jmQJr1ZDDfKDOSeWWg+OVypG99A/5vYGPqJ6pxiaHLy8nxtFjBA7oMa01ebA9gfh1uMCFqOuXxvA==}

  simple-swizzle@0.2.2:
    resolution: {integrity: sha512-JA//kQgZtbuY83m+xT+tXJkmJncGMTFT+C+g2h2R9uxkYIrE2yy9sgmcLhCnw57/WSD+Eh3J97FPEDFnbXnDUg==}

  sisteransi@1.0.5:
    resolution: {integrity: sha512-bLGGlR1QxBcynn2d5YmDX4MGjlZvy2MRBDRNHLJ8VI6l6+9FUiyTFNJ0IveOSP0bcXgVDPRcfGqA0pjaqUpfVg==}

  slash@3.0.0:
    resolution: {integrity: sha512-g9Q1haeby36OSStwb4ntCGGGaKsaVSjQ68fBxoQcutl5fS1vuY18H3wSt3jFyFtrkx+Kz0V1G85A4MyAdDMi2Q==}
    engines: {node: '>=8'}

  source-map-js@1.2.1:
    resolution: {integrity: sha512-UXWMKhLOwVKb728IUtQPXxfYU+usdybtUrK/8uGE8CQMvrhOpwvzDBwj0QhSL7MQc7vIsISBG8VQ8+IDQxpfQA==}
    engines: {node: '>=0.10.0'}

  source-map-support@0.5.13:
    resolution: {integrity: sha512-SHSKFHadjVA5oR4PPqhtAVdcBWwRYVd6g6cAXnIbRiIwc2EhPrTuKUBdSLvlEKyIP3GCf89fltvcZiP9MMFA1w==}

  source-map@0.6.1:
    resolution: {integrity: sha512-UjgapumWlbMhkBgzT7Ykc5YXUT46F0iKu8SGXq0bcwP5dz/h0Plj6enJqjz1Zbq2l5WaqYnrVbwWOWMyF3F47g==}
    engines: {node: '>=0.10.0'}

  source-map@0.8.0-beta.0:
    resolution: {integrity: sha512-2ymg6oRBpebeZi9UUNsgQ89bhx01TcTkmNTGnNO88imTmbSgy4nfujrgVEFKWpMTEGA11EDkTt7mqObTPdigIA==}
    engines: {node: '>= 8'}

  space-separated-tokens@2.0.2:
    resolution: {integrity: sha512-PEGlAwrG8yXGXRjW32fGbg66JAlOAwbObuqVoJpv/mRgoWDQfgH1wDPvtzWyUSNAXBGSk8h755YDbbcEy3SH2Q==}

  spdx-correct@3.2.0:
    resolution: {integrity: sha512-kN9dJbvnySHULIluDHy32WHRUu3Og7B9sbY7tsFLctQkIqnMh3hErYgdMjTYuqmcXX+lK5T1lnUt3G7zNswmZA==}

  spdx-exceptions@2.5.0:
    resolution: {integrity: sha512-PiU42r+xO4UbUS1buo3LPJkjlO7430Xn5SVAhdpzzsPHsjbYVflnnFdATgabnLude+Cqu25p6N+g2lw/PFsa4w==}

  spdx-expression-parse@3.0.1:
    resolution: {integrity: sha512-cbqHunsQWnJNE6KhVSMsMeH5H/L9EpymbzqTQ3uLwNCLZ1Q481oWaofqH7nO6V07xlXwY6PhQdQ2IedWx/ZK4Q==}

  spdx-license-ids@3.0.17:
    resolution: {integrity: sha512-sh8PWc/ftMqAAdFiBu6Fy6JUOYjqDJBJvIhpfDMyHrr0Rbp5liZqd4TjtQ/RgfLjKFZb+LMx5hpml5qOWy0qvg==}

  sprintf-js@1.0.3:
    resolution: {integrity: sha512-D9cPgkvLlV3t3IzL0D0YLvGA9Ahk4PcvVwUbN0dSGr1aP0Nrt4AEnTUbuGvquEC0mA64Gqt1fzirlRs5ibXx8g==}

  stack-trace@0.0.10:
    resolution: {integrity: sha512-KGzahc7puUKkzyMt+IqAep+TVNbKP+k2Lmwhub39m1AsTSkaDutx56aDCo+HLDzf/D26BIHTJWNiTG1KAJiQCg==}

  stack-utils@2.0.6:
    resolution: {integrity: sha512-XlkWvfIm6RmsWtNJx+uqtKLS8eqFbxUg0ZzLXqY0caEy9l7hruX8IpiDnjsLavoBgqCCR71TqWO8MaXYheJ3RQ==}
    engines: {node: '>=10'}

  statuses@2.0.1:
    resolution: {integrity: sha512-RwNA9Z/7PrK06rYLIzFMlaF+l73iwpzsqRIFgbMLbTcLD6cOao82TaWefPXQvB2fOC4AjuYSEndS7N/mTCbkdQ==}
    engines: {node: '>= 0.8'}

  stream-events@1.0.5:
    resolution: {integrity: sha512-E1GUzBSgvct8Jsb3v2X15pjzN1tYebtbLaMg+eBOUOAxgbLoSbT2NS91ckc5lJD1KfLjId+jXJRgo0qnV5Nerg==}

  stream-shift@1.0.3:
    resolution: {integrity: sha512-76ORR0DO1o1hlKwTbi/DM3EXWGf3ZJYO8cXX5RJwnul2DEg2oyoZyjLNoQM8WsvZiFKCRfC1O0J7iCvie3RZmQ==}

  string-length@4.0.2:
    resolution: {integrity: sha512-+l6rNN5fYHNhZZy41RXsYptCjA2Igmq4EG7kZAYFQI1E1VTXarr6ZPXBg6eq7Y6eK4FEhY6AJlyuFIb/v/S0VQ==}
    engines: {node: '>=10'}

  string-width@4.2.3:
    resolution: {integrity: sha512-wKyQRQpjJ0sIp62ErSZdGsjMJWsap5oRNihHhu6G7JVO/9jIB6UyevL+tXuOqrng8j/cxKTWyWUwvSTriiZz/g==}
    engines: {node: '>=8'}

  string-width@5.1.2:
    resolution: {integrity: sha512-HnLOCR3vjcY8beoNLtcjZ5/nxn2afmME6lhrDrebokqMap+XbeW8n9TXpPDOqdGK5qcI3oT0GKTW6wC7EMiVqA==}
    engines: {node: '>=12'}

  string.prototype.padend@3.1.6:
    resolution: {integrity: sha512-XZpspuSB7vJWhvJc9DLSlrXl1mcA2BdoY5jjnS135ydXqLoqhs96JjDtCkjJEQHvfqZIp9hBuBMgI589peyx9Q==}
    engines: {node: '>= 0.4'}

  string.prototype.trim@1.2.9:
    resolution: {integrity: sha512-klHuCNxiMZ8MlsOihJhJEBJAiMVqU3Z2nEXWfWnIqjN0gEFS9J9+IxKozWWtQGcgoa1WUZzLjKPTr4ZHNFTFxw==}
    engines: {node: '>= 0.4'}

  string.prototype.trimend@1.0.8:
    resolution: {integrity: sha512-p73uL5VCHCO2BZZ6krwwQE3kCzM7NKmis8S//xEC6fQonchbum4eP6kR4DLEjQFO3Wnj3Fuo8NM0kOSjVdHjZQ==}

  string.prototype.trimstart@1.0.8:
    resolution: {integrity: sha512-UXSH262CSZY1tfu3G3Secr6uGLCFVPMhIqHjlgCUtCCcgihYc/xKs9djMTMUOb2j1mVSeU8EU6NWc/iQKU6Gfg==}
    engines: {node: '>= 0.4'}

  string_decoder@1.3.0:
    resolution: {integrity: sha512-hkRX8U1WjJFd8LsDJ2yQ/wWWxaopEsABU1XfkM8A+j0+85JAGppt16cr1Whg6KIbb4okU6Mql6BOj+uup/wKeA==}

  stringify-entities@4.0.4:
    resolution: {integrity: sha512-IwfBptatlO+QCJUo19AqvrPNqlVMpW9YEL2LIVY+Rpv2qsjCGxaDLNRgeGsQWJhfItebuJhsGSLjaBbNSQ+ieg==}

  strip-ansi@6.0.1:
    resolution: {integrity: sha512-Y38VPSHcqkFrCpFnQ9vuSXmquuv5oXOKpGeT6aGrr3o3Gc9AlVa6JBfUSOCnbxGGZF+/0ooI7KrPuUSztUdU5A==}
    engines: {node: '>=8'}

  strip-ansi@7.1.0:
    resolution: {integrity: sha512-iq6eVVI64nQQTRYq2KtEg2d2uU7LElhTJwsH4YzIHZshxlgZms/wIc4VoDQTlG/IvVIrBKG06CrZnp0qv7hkcQ==}
    engines: {node: '>=12'}

  strip-bom@3.0.0:
    resolution: {integrity: sha512-vavAMRXOgBVNF6nyEEmL3DBK19iRpDcoIwW+swQ+CbGiu7lju6t+JklA1MHweoWtadgt4ISVUsXLyDq34ddcwA==}
    engines: {node: '>=4'}

  strip-bom@4.0.0:
    resolution: {integrity: sha512-3xurFv5tEgii33Zi8Jtp55wEIILR9eh34FAW00PZf+JnSsTmV/ioewSgQl97JHvgjoRGwPShsWm+IdrxB35d0w==}
    engines: {node: '>=8'}

  strip-final-newline@2.0.0:
    resolution: {integrity: sha512-BrpvfNAE3dcvq7ll3xVumzjKjZQ5tI1sEUIKr3Uoks0XUl45St3FlatVqef9prk4jRDzhW6WZg+3bk93y6pLjA==}
    engines: {node: '>=6'}

  strip-json-comments@2.0.1:
    resolution: {integrity: sha512-4gB8na07fecVVkOI6Rs4e7T6NOTki5EmL7TUduTs6bu3EdnSycntVJ4re8kgZA+wx9IueI2Y11bfbgwtzuE0KQ==}
    engines: {node: '>=0.10.0'}

  strip-json-comments@3.1.1:
    resolution: {integrity: sha512-6fPc+R4ihwqP6N/aIv2f1gMH8lOVtWQHoqC4yK6oSDVVocumAsfCqjkXnqiYMhmMwS/mEHLp7Vehlt3ql6lEig==}
    engines: {node: '>=8'}

  strnum@1.0.5:
    resolution: {integrity: sha512-J8bbNyKKXl5qYcR36TIO8W3mVGVHrmmxsd5PAItGkmyzwJvybiw2IVq5nqd0i4LSNSkB/sx9VHllbfFdr9k1JA==}

  stubs@3.0.0:
    resolution: {integrity: sha512-PdHt7hHUJKxvTCgbKX9C1V/ftOcjJQgz8BZwNfV5c4B6dcGqlpelTbJ999jBGZ2jYiPAwcX5dP6oBwVlBlUbxw==}

  sucrase@3.35.0:
    resolution: {integrity: sha512-8EbVDiu9iN/nESwxeSxDKe0dunta1GOlHufmSSXxMD2z2/tMZpDMpvXQGsc+ajGo8y2uYUmixaSRUc/QPoQ0GA==}
    engines: {node: '>=16 || 14 >=14.17'}
    hasBin: true

  supports-color@5.5.0:
    resolution: {integrity: sha512-QjVjwdXIt408MIiAqCX4oUKsgU2EqAGzs2Ppkm4aQYbjm+ZEWEcW4SfFNTr4uMNZma0ey4f5lgLrkB0aX0QMow==}
    engines: {node: '>=4'}

  supports-color@7.2.0:
    resolution: {integrity: sha512-qpCAvRl9stuOHveKsn7HncJRvv501qIacKzQlO/+Lwxc9+0q2wLyv4Dfvt80/DPn2pqOBsJdDiogXGR9+OvwRw==}
    engines: {node: '>=8'}

  supports-color@8.1.1:
    resolution: {integrity: sha512-MpUEN2OodtUzxvKQl72cUF7RQ5EiHsGvSsVG0ia9c5RbWGL2CI4C7EpPS8UTBIplnlzZiNuV56w+FuNxy3ty2Q==}
    engines: {node: '>=10'}

  supports-preserve-symlinks-flag@1.0.0:
    resolution: {integrity: sha512-ot0WnXS9fgdkgIcePe6RHNk1WA8+muPa6cSjeR3V8K27q9BB1rTE3R1p7Hv0z1ZyAc8s6Vvv8DIyWf681MAt0w==}
    engines: {node: '>= 0.4'}

  tar-fs@2.1.1:
    resolution: {integrity: sha512-V0r2Y9scmbDRLCNex/+hYzvp/zyYjvFbHPNgVTKfQvVrb6guiE/fxP+XblDNR011utopbkex2nM4dHNV6GDsng==}

  tar-stream@2.2.0:
    resolution: {integrity: sha512-ujeqbceABgwMZxEJnk2HDY2DlnUZ+9oEcb1KzTVfYHio0UE6dG71n60d8D2I4qNvleWrrXpmjpt7vZeF1LnMZQ==}
    engines: {node: '>=6'}

  teeny-request@9.0.0:
    resolution: {integrity: sha512-resvxdc6Mgb7YEThw6G6bExlXKkv6+YbuzGg9xuXxSgxJF7Ozs+o8Y9+2R3sArdWdW8nOokoQb1yrpFB0pQK2g==}
    engines: {node: '>=14'}

  test-exclude@6.0.0:
    resolution: {integrity: sha512-cAGWPIyOHU6zlmg88jwm7VRyXnMN7iV68OGAbYDk/Mh/xC/pzVPlQtY6ngoIH/5/tciuhGfvESU8GrHrcxD56w==}
    engines: {node: '>=8'}

  text-hex@1.0.0:
    resolution: {integrity: sha512-uuVGNWzgJ4yhRaNSiubPY7OjISw4sw4E5Uv0wbjp+OzcbmVU/rsT8ujgcXJhn9ypzsgr5vlzpPqP+MBBKcGvbg==}

  thenify-all@1.6.0:
    resolution: {integrity: sha512-RNxQH/qI8/t3thXJDwcstUO4zeqo64+Uy/+sNVRBx4Xn2OX+OZ9oP+iJnNFqplFra2ZUVeKCSa2oVWi3T4uVmA==}
    engines: {node: '>=0.8'}

  thenify@3.3.1:
    resolution: {integrity: sha512-RVZSIV5IG10Hk3enotrhvz0T9em6cyHBLkH/YAZuKqd8hRkKhSfCGIcP2KUY0EPxndzANBmNllzWPwak+bheSw==}

  tinyexec@0.3.1:
    resolution: {integrity: sha512-WiCJLEECkO18gwqIp6+hJg0//p23HXp4S+gGtAKu3mI2F2/sXC4FvHvXvB0zJVVaTPhx1/tOwdbRsa1sOBIKqQ==}

  tinyglobby@0.2.10:
    resolution: {integrity: sha512-Zc+8eJlFMvgatPZTl6A9L/yht8QqdmUNtURHaKZLmKBE12hNPSrqNkUp2cs3M/UKmNVVAMFQYSjYIVHDjW5zew==}
    engines: {node: '>=12.0.0'}

  tmpl@1.0.5:
    resolution: {integrity: sha512-3f0uOEAQwIqGuWW2MVzYg8fV/QNnc/IpuJNG837rLuczAaLVHslWHZQj4IGiEl5Hs3kkbhwL9Ab7Hrsmuj+Smw==}

  to-fast-properties@2.0.0:
    resolution: {integrity: sha512-/OaKK0xYrs3DmxRYqL/yDc+FxFUVYhDlXMhRmv3z915w2HF1tnN1omB354j8VUGO/hbRzyD6Y3sA7v7GS/ceog==}
    engines: {node: '>=4'}

  to-regex-range@5.0.1:
    resolution: {integrity: sha512-65P7iz6X5yEr1cwcgvQxbbIw7Uk3gOy5dIdtZ4rDveLqhrdJP+Li/Hx6tyK0NEb+2GCyneCMJiGqrADCSNk8sQ==}
    engines: {node: '>=8.0'}

  toidentifier@1.0.1:
    resolution: {integrity: sha512-o5sSPKEkg/DIQNmH43V0/uerLrpzVedkUh8tGNvaeXpfpuwjKenlSox/2O/BTlZUtEe+JG7s5YhEz608PlAHRA==}
    engines: {node: '>=0.6'}

  tr46@0.0.3:
    resolution: {integrity: sha512-N3WMsuqV66lT30CrXNbEjx4GEwlow3v6rr4mCcv6prnfwhS01rkgyFdjPNBYd9br7LpXV1+Emh01fHnq2Gdgrw==}

  tr46@1.0.1:
    resolution: {integrity: sha512-dTpowEjclQ7Kgx5SdBkqRzVhERQXov8/l9Ft9dVM9fmg0W0KQSVaXX9T4i6twCPNtYiZM53lpSSUAwJbFPOHxA==}

  tr46@5.0.0:
    resolution: {integrity: sha512-tk2G5R2KRwBd+ZN0zaEXpmzdKyOYksXwywulIX95MBODjSzMIuQnQ3m8JxgbhnL1LeVo7lqQKsYa1O3Htl7K5g==}
    engines: {node: '>=18'}

  tree-kill@1.2.2:
    resolution: {integrity: sha512-L0Orpi8qGpRG//Nd+H90vFB+3iHnue1zSSGmNOOCh1GLJ7rUKVwV2HvijphGQS2UmhUZewS9VgvxYIdgr+fG1A==}
    hasBin: true

  trim-lines@3.0.1:
    resolution: {integrity: sha512-kRj8B+YHZCc9kQYdWfJB2/oUl9rA99qbowYYBtr4ui4mZyAQ2JpvVBd/6U2YloATfqBhBTSMhTpgBHtU0Mf3Rg==}

  triple-beam@1.4.1:
    resolution: {integrity: sha512-aZbgViZrg1QNcG+LULa7nhZpJTZSLm/mXnHXnbAbjmN5aSa0y7V+wvv6+4WaBtpISJzThKy+PIPxc1Nq1EJ9mg==}
    engines: {node: '>= 14.0.0'}

  ts-deepmerge@2.0.7:
    resolution: {integrity: sha512-3phiGcxPSSR47RBubQxPoZ+pqXsEsozLo4G4AlSrsMKTFg9TA3l+3he5BqpUi9wiuDbaHWXH/amlzQ49uEdXtg==}

  ts-interface-checker@0.1.13:
    resolution: {integrity: sha512-Y/arvbn+rrz3JCKl9C4kVNfTfSm2/mEp5FSz5EsZSANGPSlQrpRI5M4PKF+mJnE52jOO90PnPSc3Ur3bTQw0gA==}

  ts-jest@29.2.5:
    resolution: {integrity: sha512-KD8zB2aAZrcKIdGk4OwpJggeLcH1FgrICqDSROWqlnJXGCXK4Mn6FcdK2B6670Xr73lHMG1kHw8R87A0ecZ+vA==}
    engines: {node: ^14.15.0 || ^16.10.0 || ^18.0.0 || >=20.0.0}
    hasBin: true
    peerDependencies:
      '@babel/core': '>=7.0.0-beta.0 <8'
      '@jest/transform': ^29.0.0
      '@jest/types': ^29.0.0
      babel-jest: ^29.0.0
      esbuild: '*'
      jest: ^29.0.0
      typescript: '>=4.3 <6'
    peerDependenciesMeta:
      '@babel/core':
        optional: true
      '@jest/transform':
        optional: true
      '@jest/types':
        optional: true
      babel-jest:
        optional: true
      esbuild:
        optional: true

  ts-md5@1.3.1:
    resolution: {integrity: sha512-DiwiXfwvcTeZ5wCE0z+2A9EseZsztaiZtGrtSaY5JOD7ekPnR/GoIVD5gXZAlK9Na9Kvpo9Waz5rW64WKAWApg==}
    engines: {node: '>=12'}

  tslib@2.6.2:
    resolution: {integrity: sha512-AEYxH93jGFPn/a2iVAwW87VuUIkR1FVUKB77NwMF7nBTDkDrrT/Hpt/IrCJ0QXhW27jTBDcf5ZY7w6RiqTMw2Q==}

  tsup@8.3.5:
    resolution: {integrity: sha512-Tunf6r6m6tnZsG9GYWndg0z8dEV7fD733VBFzFJ5Vcm1FtlXB8xBD/rtrBi2a3YKEV7hHtxiZtW5EAVADoe1pA==}
    engines: {node: '>=18'}
    hasBin: true
    peerDependencies:
      '@microsoft/api-extractor': ^7.36.0
      '@swc/core': ^1
      postcss: ^8.4.12
      typescript: '>=4.5.0'
    peerDependenciesMeta:
      '@microsoft/api-extractor':
        optional: true
      '@swc/core':
        optional: true
      postcss:
        optional: true
      typescript:
        optional: true

  tsx@4.19.1:
    resolution: {integrity: sha512-0flMz1lh74BR4wOvBjuh9olbnwqCPc35OOlfyzHba0Dc+QNUeWX/Gq2YTbnwcWPO3BMd8fkzRVrHcsR+a7z7rA==}
    engines: {node: '>=18.0.0'}
    hasBin: true

  tsx@4.19.2:
    resolution: {integrity: sha512-pOUl6Vo2LUq/bSa8S5q7b91cgNSjctn9ugq/+Mvow99qW6x/UZYwzxy/3NmqoT66eHYfCVvFvACC58UBPFf28g==}
    engines: {node: '>=18.0.0'}
    hasBin: true

  tunnel-agent@0.6.0:
    resolution: {integrity: sha512-McnNiV1l8RYeY8tBgEpuodCC1mLUdbSN+CYBL7kJsJNInOP8UjDDEwdk6Mw60vdLLrr5NHKZhMAOSrR2NZuQ+w==}

  type-detect@4.0.8:
    resolution: {integrity: sha512-0fr/mIH1dlO+x7TlcMy+bIDqKPsw/70tVyeHW787goQjhmqaZe10uwLujubK9q9Lg6Fiho1KUKDYz0Z7k7g5/g==}
    engines: {node: '>=4'}

  type-fest@0.21.3:
    resolution: {integrity: sha512-t0rzBq87m3fVcduHDUFhKmyyX+9eo6WQjZvf51Ea/M0Q7+T374Jp1aUiyUl0GKxp8M/OETVHSDvmkyPgvX+X2w==}
    engines: {node: '>=10'}

  type-is@1.6.18:
    resolution: {integrity: sha512-TkRKr9sUTxEH8MdfuCSP7VizJyzRNMjj2J2do2Jr3Kym598JVdEksuzPQCnlFPW4ky9Q+iA+ma9BGm06XQBy8g==}
    engines: {node: '>= 0.6'}

  typed-array-buffer@1.0.2:
    resolution: {integrity: sha512-gEymJYKZtKXzzBzM4jqa9w6Q1Jjm7x2d+sh19AdsD4wqnMPDYyvwpsIc2Q/835kHuo3BEQ7CjelGhfTsoBb2MQ==}
    engines: {node: '>= 0.4'}

  typed-array-byte-length@1.0.1:
    resolution: {integrity: sha512-3iMJ9q0ao7WE9tWcaYKIptkNBuOIcZCCT0d4MRvuuH88fEoEH62IuQe0OtraD3ebQEoTRk8XCBoknUNc1Y67pw==}
    engines: {node: '>= 0.4'}

  typed-array-byte-offset@1.0.2:
    resolution: {integrity: sha512-Ous0vodHa56FviZucS2E63zkgtgrACj7omjwd/8lTEMEPFFyjfixMZ1ZXenpgCFBBt4EC1J2XsyVS2gkG0eTFA==}
    engines: {node: '>= 0.4'}

  typed-array-length@1.0.6:
    resolution: {integrity: sha512-/OxDN6OtAk5KBpGb28T+HZc2M+ADtvRxXrKKbUwtsLgdoxgX13hyy7ek6bFRl5+aBs2yZzB0c4CnQfAtVypW/g==}
    engines: {node: '>= 0.4'}

  typedoc-material-theme@1.1.0:
    resolution: {integrity: sha512-LLWGVb8w+i+QGnsu/a0JKjcuzndFQt/UeGVOQz0HFFGGocROEHv5QYudIACrj+phL2LDwH05tJx0Ob3pYYH2UA==}
    engines: {node: '>=18.0.0', npm: '>=8.6.0'}
    peerDependencies:
      typedoc: ^0.25.13 || ^0.26.3

  typedoc-plugin-markdown@4.2.10:
    resolution: {integrity: sha512-PLX3pc1/7z13UJm4TDE9vo9jWGcClFUErXXtd5LdnoLjV6mynPpqZLU992DwMGFSRqJFZeKbVyqlNNeNHnk2tQ==}
    engines: {node: '>= 18'}
    peerDependencies:
      typedoc: 0.26.x

  typedoc-plugin-zod@1.2.1:
    resolution: {integrity: sha512-oPo0PhcryKNR9UYZ6F4LFqDpQEBtNRQe6CpRTOUGrdqZOeoIZtJBVVZnSn/pBJiBU+Y6iZ/HsPESLZn1BPeLkw==}
    peerDependencies:
      typedoc: 0.23.x || 0.24.x || 0.25.x || 0.26.x

  typedoc@0.26.11:
    resolution: {integrity: sha512-sFEgRRtrcDl2FxVP58Ze++ZK2UQAEvtvvH8rRlig1Ja3o7dDaMHmaBfvJmdGnNEFaLTpQsN8dpvZaTqJSu/Ugw==}
    engines: {node: '>= 18'}
    hasBin: true
    peerDependencies:
      typescript: 4.6.x || 4.7.x || 4.8.x || 4.9.x || 5.0.x || 5.1.x || 5.2.x || 5.3.x || 5.4.x || 5.5.x || 5.6.x

  typescript@4.9.5:
    resolution: {integrity: sha512-1FXk9E2Hm+QzZQ7z+McJiHL4NW1F2EzMu9Nq9i3zAaGqibafqYwCVU6WyWAuyQRRzOlxou8xZSyXLEN8oKj24g==}
    engines: {node: '>=4.2.0'}
    hasBin: true

  typescript@5.4.5:
    resolution: {integrity: sha512-vcI4UpRgg81oIRUFwR0WSIHKt11nJ7SAVlYNIu+QpqeyXP+gpQJy/Z4+F0aGxSE4MqwjyXvW/TzgkLAx2AGHwQ==}
    engines: {node: '>=14.17'}
    hasBin: true

  typescript@5.5.3:
    resolution: {integrity: sha512-/hreyEujaB0w76zKo6717l3L0o/qEUtRgdvUBvlkhoWeOVMjMuHNHk0BRBzikzuGDqNmPQbg5ifMEqsHLiIUcQ==}
    engines: {node: '>=14.17'}
    hasBin: true

  typescript@5.6.2:
    resolution: {integrity: sha512-NW8ByodCSNCwZeghjN3o+JX5OFH0Ojg6sadjEKY4huZ52TqbJTJnDo5+Tw98lSy63NZvi4n+ez5m2u5d4PkZyw==}
    engines: {node: '>=14.17'}
    hasBin: true

  typescript@5.6.3:
    resolution: {integrity: sha512-hjcS1mhfuyi4WW8IWtjP7brDrG2cuDZukyrYrSauoXGNgx0S7zceP07adYkJycEr56BOUTNPzbInooiN3fn1qw==}
    engines: {node: '>=14.17'}
    hasBin: true

  uc.micro@2.1.0:
    resolution: {integrity: sha512-ARDJmphmdvUk6Glw7y9DQ2bFkKBHwQHLi2lsaH6PPmz/Ka9sFOBsBluozhDltWmnv9u/cF6Rt87znRTPV+yp/A==}

  uglify-js@3.17.4:
    resolution: {integrity: sha512-T9q82TJI9e/C1TAxYvfb16xO120tMVFZrGA3f9/P4424DNu6ypK103y0GPFVa17yotwSyZW5iYXgjYHkGrJW/g==}
    engines: {node: '>=0.8.0'}
    hasBin: true

  unbox-primitive@1.0.2:
    resolution: {integrity: sha512-61pPlCD9h51VoreyJ0BReideM3MDKMKnh6+V9L08331ipq6Q8OFXZYiqP6n/tbHx4s5I9uRhcye6BrbkizkBDw==}

  undici-types@5.26.5:
    resolution: {integrity: sha512-JlCMO+ehdEIKqlFxk6IfVoAUVmgz7cU7zD/h9XZ0qzeosSHmUJVOzSQvvYSYWXkFXC+IfLKSIffhv0sVZup6pA==}

  undici-types@6.19.8:
    resolution: {integrity: sha512-ve2KP6f/JnbPBFyobGHuerC9g1FYGn/F8n1LWTwNxCEzd6IfqTwUQcNXgEtmmQ6DlRrC1hrSrBnCZPokRrDHjw==}

  unist-util-is@6.0.0:
    resolution: {integrity: sha512-2qCTHimwdxLfz+YzdGfkqNlH0tLi9xjTnHddPmJwtIG9MGsdbutfTc4P+haPD7l7Cjxf/WZj+we5qfVPvvxfYw==}

  unist-util-position@5.0.0:
    resolution: {integrity: sha512-fucsC7HjXvkB5R3kTCO7kUjRdrS0BJt3M/FPxmHMBOm8JQi2BsHAHFsy27E0EolP8rp0NzXsJ+jNPyDWvOJZPA==}

  unist-util-stringify-position@4.0.0:
    resolution: {integrity: sha512-0ASV06AAoKCDkS2+xw5RXJywruurpbC4JZSm7nr7MOt1ojAzvyyaO+UxZf18j8FCF6kmzCZKcAgN/yu2gm2XgQ==}

  unist-util-visit-parents@6.0.1:
    resolution: {integrity: sha512-L/PqWzfTP9lzzEa6CKs0k2nARxTdZduw3zyh8d2NVBnsyvHjSX4TWse388YrrQKbvI8w20fGjGlhgT96WwKykw==}

  unist-util-visit@5.0.0:
    resolution: {integrity: sha512-MR04uvD+07cwl/yhVuVWAtw+3GOR/knlL55Nd/wAdblk27GCVt3lqpTivy/tkJcZoNPzTwS1Y+KMojlLDhoTzg==}

  unpipe@1.0.0:
    resolution: {integrity: sha512-pjy2bYhSsufwWlKwPc+l3cN7+wuJlK6uz0YdJEOlQDbl6jo/YlPi4mb8agUkVC8BF7V8NuzeyPNqRksA3hztKQ==}
    engines: {node: '>= 0.8'}

  update-browserslist-db@1.1.1:
    resolution: {integrity: sha512-R8UzCaa9Az+38REPiJ1tXlImTJXlVfgHZsglwBD/k6nj76ctsH1E3q4doGrukiLQd3sGQYu56r5+lo5r94l29A==}
    hasBin: true
    peerDependencies:
      browserslist: '>= 4.21.0'

  uri-js@4.4.1:
    resolution: {integrity: sha512-7rKUyy33Q1yc98pQ1DAmLtwX109F7TIfWlW1Ydo8Wl1ii1SeHieeh0HHfPeL2fMXK6z0s8ecKs9frCuLJvndBg==}

  url-template@2.0.8:
    resolution: {integrity: sha512-XdVKMF4SJ0nP/O7XIPB0JwAEuT9lDIYnNsK8yGVe43y0AWoKeJNdv3ZNWh7ksJ6KqQFjOO6ox/VEitLnaVNufw==}

  util-deprecate@1.0.2:
    resolution: {integrity: sha512-EPD5q1uXyFxJpCrLnCc1nHnq3gOa6DZBocAIiI2TaSCA7VCJ1UJDMagCzIkXNsUYfD1daK//LTEQ8xiIbrHtcw==}

  util@0.10.4:
    resolution: {integrity: sha512-0Pm9hTQ3se5ll1XihRic3FDIku70C+iHUdT/W926rSgHV5QgXsYbKZN8MSC3tJtSkhuROzvsQjAaFENRXr+19A==}

  utils-merge@1.0.1:
    resolution: {integrity: sha512-pMZTvIkT1d+TFGvDOqodOclx0QWkkgi6Tdoa8gC8ffGAAqz9pzPTZWAybbsHHoED/ztMtkv/VoYTYyShUn81hA==}
    engines: {node: '>= 0.4.0'}

  uuid@10.0.0:
    resolution: {integrity: sha512-8XkAphELsDnEGrDxUOHB3RGvXz6TeuYSGEZBOjtTtPm2lwhGBjLgOzLHB63IUWfBpNucQjND6d3AOudO+H3RWQ==}
    hasBin: true

  uuid@11.0.3:
    resolution: {integrity: sha512-d0z310fCWv5dJwnX1Y/MncBAqGMKEzlBb1AOf7z9K8ALnd0utBX/msg/fA0+sbyN1ihbMsLhrBlnl1ak7Wa0rg==}
    hasBin: true

  uuid@8.3.2:
    resolution: {integrity: sha512-+NYs2QeMWy+GWFOEm9xnn6HCDp0l7QBD7ml8zLUmJ+93Q5NF0NocErnwkTkXVFNiX3/fpC6afS8Dhb/gz7R7eg==}
    hasBin: true

  uuid@9.0.1:
    resolution: {integrity: sha512-b+1eJOlsR9K8HJpow9Ok3fiWOWSIcIzXodvv0rQjVoOVNpWMpxf1wZNpt4y9h10odCNrqnYp1OBzRktckBe3sA==}
    hasBin: true

  v8-to-istanbul@9.3.0:
    resolution: {integrity: sha512-kiGUalWN+rgBJ/1OHZsBtU4rXZOfj/7rKQxULKlIzwzQSvMJUUNgPwJEEh7gU6xEVxC0ahoOBvN2YI8GH6FNgA==}
    engines: {node: '>=10.12.0'}

  validate-npm-package-license@3.0.4:
    resolution: {integrity: sha512-DpKm2Ui/xN7/HQKCtpZxoRWBhZ9Z0kqtygG8XCgNQ8ZlDnxuQmWhj566j8fN4Cu3/JmbhsDo7fcAJq4s9h27Ew==}

  validate.io-array@1.0.6:
    resolution: {integrity: sha512-DeOy7CnPEziggrOO5CZhVKJw6S3Yi7e9e65R1Nl/RTN1vTQKnzjfvks0/8kQ40FP/dsjRAOd4hxmJ7uLa6vxkg==}

  validate.io-function@1.0.2:
    resolution: {integrity: sha512-LlFybRJEriSuBnUhQyG5bwglhh50EpTL2ul23MPIuR1odjO7XaMLFV8vHGwp7AZciFxtYOeiSCT5st+XSPONiQ==}

  vary@1.1.2:
    resolution: {integrity: sha512-BNGbWLfd0eUPabhkXUVm0j8uuvREyTh5ovRa/dyow/BqAbZJyC+5fU+IzQOzmAKzYqYRAISoRhdQr3eIZ/PXqg==}
    engines: {node: '>= 0.8'}

  vfile-message@4.0.2:
    resolution: {integrity: sha512-jRDZ1IMLttGj41KcZvlrYAaI3CfqpLpfpf+Mfig13viT6NKvRzWZ+lXz0Y5D60w6uJIBAOGq9mSHf0gktF0duw==}

  vfile@6.0.3:
    resolution: {integrity: sha512-KzIbH/9tXat2u30jf+smMwFCsno4wHVdNmzFyL+T/L3UGqqk6JKfVqOFOZEpZSHADH1k40ab6NUIXZq422ov3Q==}

  walker@1.0.8:
    resolution: {integrity: sha512-ts/8E8l5b7kY0vlWLewOkDXMmPdLcVV4GmOQLyxuSswIJsweeFZtAsMF7k1Nszz+TYBQrlYRmzOnr398y1JemQ==}

  web-streams-polyfill@3.3.3:
    resolution: {integrity: sha512-d2JWLCivmZYTSIoge9MsgFCZrt571BikcWGYkjC1khllbTeDlGqZ2D8vD8E/lJa8WGWbb7Plm8/XJYV7IJHZZw==}
    engines: {node: '>= 8'}

  web-streams-polyfill@4.0.0-beta.3:
    resolution: {integrity: sha512-QW95TCTaHmsYfHDybGMwO5IJIM93I/6vTRk+daHTWFPhwh+C8Cg7j7XyKrwrj8Ib6vYXe0ocYNrmzY4xAAN6ug==}
    engines: {node: '>= 14'}

  webidl-conversions@3.0.1:
    resolution: {integrity: sha512-2JAn3z8AR6rjK8Sm8orRC0h/bcl/DqL7tRPdGZ4I1CjdF+EaMLmYxBHyXuKL849eucPFhvBoxMsflfOb8kxaeQ==}

  webidl-conversions@4.0.2:
    resolution: {integrity: sha512-YQ+BmxuTgd6UXZW3+ICGfyqRyHXVlD5GtQr5+qjiNW7bF0cqrzX500HVXPBOvgXb5YnzDd+h0zqyv61KUD7+Sg==}

  webidl-conversions@7.0.0:
    resolution: {integrity: sha512-VwddBukDzu71offAQR975unBIGqfKZpM+8ZX6ySk8nYhVoo5CYaZyzt3YBvYtRtO+aoGlqxPg/B87NGVZ/fu6g==}
    engines: {node: '>=12'}

  websocket-driver@0.7.4:
    resolution: {integrity: sha512-b17KeDIQVjvb0ssuSDF2cYXSg2iztliJ4B9WdsuB6J952qCPKmnVq4DyW5motImXHDC1cBT/1UezrJVsKw5zjg==}
    engines: {node: '>=0.8.0'}

  websocket-extensions@0.1.4:
    resolution: {integrity: sha512-OqedPIGOfsDlo31UNwYbCFMSaO9m9G/0faIHj5/dZFDMFqPTcx6UwqyOy3COEaEOg/9VsGIpdqn62W5KhoKSpg==}
    engines: {node: '>=0.8.0'}

  whatwg-fetch@3.6.20:
    resolution: {integrity: sha512-EqhiFU6daOA8kpjOWTL0olhVOF3i7OrFzSYiGsEMB8GcXS+RrzauAERX65xMeNWVqxA6HXH2m69Z9LaKKdisfg==}

  whatwg-mimetype@4.0.0:
    resolution: {integrity: sha512-QaKxh0eNIi2mE9p2vEdzfagOKHCcj1pJ56EEHGQOVxp8r9/iszLUUV7v89x9O1p/T+NlTM5W7jW6+cz4Fq1YVg==}
    engines: {node: '>=18'}

  whatwg-url@14.0.0:
    resolution: {integrity: sha512-1lfMEm2IEr7RIV+f4lUNPOqfFL+pO+Xw3fJSqmjX9AbXcXcYOkCe1P6+9VBZB6n94af16NfZf+sSk0JCBZC9aw==}
    engines: {node: '>=18'}

  whatwg-url@5.0.0:
    resolution: {integrity: sha512-saE57nupxk6v3HY35+jzBwYa0rKSy0XR8JSxZPwgLr7ys0IBzhGviA1/TUGJLmSVqs8pb9AnvICXEuOHLprYTw==}

  whatwg-url@7.1.0:
    resolution: {integrity: sha512-WUu7Rg1DroM7oQvGWfOiAK21n74Gg+T4elXEQYkOhtyLeWiJFoOGLXPKI/9gzIie9CtwVLm8wtw6YJdKyxSjeg==}

  which-boxed-primitive@1.0.2:
    resolution: {integrity: sha512-bwZdv0AKLpplFY2KZRX6TvyuN7ojjr7lwkg6ml0roIy9YeuSr7JS372qlNW18UQYzgYK9ziGcerWqZOmEn9VNg==}

  which-pm-runs@1.1.0:
    resolution: {integrity: sha512-n1brCuqClxfFfq/Rb0ICg9giSZqCS+pLtccdag6C2HyufBrh3fBOiy9nb6ggRMvWOVH5GrdJskj5iGTZNxd7SA==}
    engines: {node: '>=4'}

  which-typed-array@1.1.15:
    resolution: {integrity: sha512-oV0jmFtUky6CXfkqehVvBP/LSWJ2sy4vWMioiENyJLePrBO/yKyV9OyJySfAKosh+RYkIl5zJCNZ8/4JncrpdA==}
    engines: {node: '>= 0.4'}

  which@2.0.2:
    resolution: {integrity: sha512-BLI3Tl1TW3Pvl70l3yq3Y64i+awpwXqsGBYWkkqMtnbXgrMD+yj7rhW0kuEDxzJaYXGjEW5ogapKNMEKNMjibA==}
    engines: {node: '>= 8'}
    hasBin: true

  winston-transport@4.7.0:
    resolution: {integrity: sha512-ajBj65K5I7denzer2IYW6+2bNIVqLGDHqDw3Ow8Ohh+vdW+rv4MZ6eiDvHoKhfJFZ2auyN8byXieDDJ96ViONg==}
    engines: {node: '>= 12.0.0'}

  winston@3.13.0:
    resolution: {integrity: sha512-rwidmA1w3SE4j0E5MuIufFhyJPBDG7Nu71RkZor1p2+qHvJSZ9GYDA81AyleQcZbh/+V6HjeBdfnTZJm9rSeQQ==}
    engines: {node: '>= 12.0.0'}

  wordwrap@1.0.0:
    resolution: {integrity: sha512-gvVzJFlPycKc5dZN4yPkP8w7Dc37BtP1yczEneOb4uq34pXZcvrtRTmWV8W+Ume+XCxKgbjM+nevkyFPMybd4Q==}

  wrap-ansi@7.0.0:
    resolution: {integrity: sha512-YVGIj2kamLSTxw6NsZjoBxfSwsn0ycdesmc4p+Q21c5zPuZ1pl+NfxVdxPtdHvmNVOQ6XSYG4AUtyt/Fi7D16Q==}
    engines: {node: '>=10'}

  wrap-ansi@8.1.0:
    resolution: {integrity: sha512-si7QWI6zUMq56bESFvagtmzMdGOtoxfR+Sez11Mobfc7tm+VkUckk9bW2UeffTGVUbOksxmSw0AA2gs8g71NCQ==}
    engines: {node: '>=12'}

  wrappy@1.0.2:
    resolution: {integrity: sha512-l4Sp/DRseor9wL6EvV2+TuQn63dMkPjZ/sp9XkghTEbV9KlPS1xUsZ3u7/IQO4wxtcFB4bgpQPRcR3QCvezPcQ==}

  write-file-atomic@4.0.2:
    resolution: {integrity: sha512-7KxauUdBmSdWnmpaGFg+ppNjKF8uNLry8LyzjauQDOVONfFLNKrKvQOxZ/VuTIcS/gge/YNahf5RIIQWTSarlg==}
    engines: {node: ^12.13.0 || ^14.15.0 || >=16.0.0}

  xtend@4.0.2:
    resolution: {integrity: sha512-LKYU1iAXJXUgAXn9URjiu+MWhyUXHsvfp7mcuYm9dSUKK0/CjtrUwFAxD82/mCWbtLsGjFIad0wIsod4zrTAEQ==}
    engines: {node: '>=0.4'}

  y18n@5.0.8:
    resolution: {integrity: sha512-0pfFzegeDWJHJIAmTLRP2DwHjdF5s7jo9tuztdQxAhINCdvS+3nGINqPd00AphqJR/0LhANUS6/+7SCb98YOfA==}
    engines: {node: '>=10'}

  yallist@2.1.2:
    resolution: {integrity: sha512-ncTzHV7NvsQZkYe1DW7cbDLm0YpzHmZF5r/iyP3ZnQtMiJ+pjzisCiMNI+Sj+xQF5pXhSHxSB3uDbsBTzY/c2A==}

  yallist@3.1.1:
    resolution: {integrity: sha512-a4UGQaWPH59mOXUYnAG2ewncQS4i4F43Tv3JoAM+s2VDAmS9NsK8GpDMLrCHPksFT7h3K6TOoUNn2pb7RoXx4g==}

  yallist@4.0.0:
    resolution: {integrity: sha512-3wdGidZyq5PB084XLES5TpOSRA3wjXAlIWMhum2kRcv/41Sn2emQ0dycQW4uZXLejwKvg6EsvbdlVL+FYEct7A==}

  yaml@2.4.1:
    resolution: {integrity: sha512-pIXzoImaqmfOrL7teGUBt/T7ZDnyeGBWyXQBvOVhLkWLN37GXv8NMLK406UY6dS51JfcQHsmcW5cJ441bHg6Lg==}
    engines: {node: '>= 14'}
    hasBin: true

  yaml@2.6.1:
    resolution: {integrity: sha512-7r0XPzioN/Q9kXBro/XPnA6kznR73DHq+GXh5ON7ZozRO6aMjbmiBuKste2wslTFkC5d1dw0GooOCepZXJ2SAg==}
    engines: {node: '>= 14'}
    hasBin: true

  yargs-parser@21.1.1:
    resolution: {integrity: sha512-tVpsJW7DdjecAiFpbIB1e3qxIQsE6NoPc5/eTdrbbIC4h0LVsWhnoa3g+m2HclBIujHzsxZ4VJVA+GUuc2/LBw==}
    engines: {node: '>=12'}

  yargs@17.7.2:
    resolution: {integrity: sha512-7dSzzRQ++CKnNI/krKnYRV7JKKPUXMEh61soaHKg9mrWEhzFWhFnxPxGl+69cD1Ou63C13NUPCnmIcrvqCuM6w==}
    engines: {node: '>=12'}

  yocto-queue@0.1.0:
    resolution: {integrity: sha512-rVksvsnNCdJ/ohGc6xgPwyN8eheCxsiLM8mxuE/t/mOVqJewPuO1miLpTHQiRgTKCLexL4MeAFVagts7HmNZ2Q==}
    engines: {node: '>=10'}

  zod-to-json-schema@3.22.5:
    resolution: {integrity: sha512-+akaPo6a0zpVCCseDed504KBJUQpEW5QZw7RMneNmKw+fGaML1Z9tUNLnHHAC8x6dzVRO1eB2oEMyZRnuBZg7Q==}
    peerDependencies:
      zod: ^3.22.4

  zod@3.22.4:
    resolution: {integrity: sha512-iC+8Io04lddc+mVqQ9AZ7OQ2MrUKGN+oIQyq1vemgt46jwCwLfhq7/pwnBnNXXXZb8VTVLKwp9EDkx+ryxIWmg==}

  zod@3.23.8:
    resolution: {integrity: sha512-XBx9AXhXktjUqnepgTiE5flcKIYWi/rme0Eaj+5Y0lftuGBq+jyRu/md4WnuxqgP1ubdpNCsYEYPxrzVHD8d6g==}

  zwitch@2.0.4:
    resolution: {integrity: sha512-bXE4cR/kVZhKZX/RjPEflHaKVhUVl85noU3v6b8apfQEc1x4A+zBxjZ4lN8LqGd6WZ3dl98pY4o717VFmoPp+A==}

snapshots:

  '@ampproject/remapping@2.3.0':
    dependencies:
      '@jridgewell/gen-mapping': 0.3.5
      '@jridgewell/trace-mapping': 0.3.25

  '@anthropic-ai/sdk@0.24.3(encoding@0.1.13)':
    dependencies:
      '@types/node': 18.19.53
      '@types/node-fetch': 2.6.11
      abort-controller: 3.0.0
      agentkeepalive: 4.5.0
      form-data-encoder: 1.7.2
      formdata-node: 4.4.1
      node-fetch: 2.7.0(encoding@0.1.13)
      web-streams-polyfill: 3.3.3
    transitivePeerDependencies:
      - encoding

  '@anthropic-ai/sdk@0.9.1(encoding@0.1.13)':
    dependencies:
      '@types/node': 18.19.53
      '@types/node-fetch': 2.6.11
      abort-controller: 3.0.0
      agentkeepalive: 4.5.0
      digest-fetch: 1.3.0
      form-data-encoder: 1.7.2
      formdata-node: 4.4.1
      node-fetch: 2.7.0(encoding@0.1.13)
      web-streams-polyfill: 3.3.3
    transitivePeerDependencies:
      - encoding

  '@anthropic-ai/vertex-sdk@0.4.0(encoding@0.1.13)':
    dependencies:
      '@anthropic-ai/sdk': 0.24.3(encoding@0.1.13)
      google-auth-library: 9.14.2(encoding@0.1.13)
    transitivePeerDependencies:
      - encoding
      - supports-color

  '@babel/code-frame@7.25.7':
    dependencies:
      '@babel/highlight': 7.25.7
      picocolors: 1.1.0

  '@babel/compat-data@7.25.7': {}

  '@babel/core@7.25.7':
    dependencies:
      '@ampproject/remapping': 2.3.0
      '@babel/code-frame': 7.25.7
      '@babel/generator': 7.25.7
      '@babel/helper-compilation-targets': 7.25.7
      '@babel/helper-module-transforms': 7.25.7(@babel/core@7.25.7)
      '@babel/helpers': 7.25.7
      '@babel/parser': 7.25.7
      '@babel/template': 7.25.7
      '@babel/traverse': 7.25.7
      '@babel/types': 7.25.7
      convert-source-map: 2.0.0
      debug: 4.3.7
      gensync: 1.0.0-beta.2
      json5: 2.2.3
      semver: 6.3.1
    transitivePeerDependencies:
      - supports-color

  '@babel/generator@7.25.7':
    dependencies:
      '@babel/types': 7.25.7
      '@jridgewell/gen-mapping': 0.3.5
      '@jridgewell/trace-mapping': 0.3.25
      jsesc: 3.0.2

  '@babel/helper-compilation-targets@7.25.7':
    dependencies:
      '@babel/compat-data': 7.25.7
      '@babel/helper-validator-option': 7.25.7
      browserslist: 4.24.0
      lru-cache: 5.1.1
      semver: 6.3.1

  '@babel/helper-module-imports@7.25.7':
    dependencies:
      '@babel/traverse': 7.25.7
      '@babel/types': 7.25.7
    transitivePeerDependencies:
      - supports-color

  '@babel/helper-module-transforms@7.25.7(@babel/core@7.25.7)':
    dependencies:
      '@babel/core': 7.25.7
      '@babel/helper-module-imports': 7.25.7
      '@babel/helper-simple-access': 7.25.7
      '@babel/helper-validator-identifier': 7.25.7
      '@babel/traverse': 7.25.7
    transitivePeerDependencies:
      - supports-color

  '@babel/helper-plugin-utils@7.25.7': {}

  '@babel/helper-simple-access@7.25.7':
    dependencies:
      '@babel/traverse': 7.25.7
      '@babel/types': 7.25.7
    transitivePeerDependencies:
      - supports-color

  '@babel/helper-string-parser@7.25.7': {}

  '@babel/helper-validator-identifier@7.25.7': {}

  '@babel/helper-validator-option@7.25.7': {}

  '@babel/helpers@7.25.7':
    dependencies:
      '@babel/template': 7.25.7
      '@babel/types': 7.25.7

  '@babel/highlight@7.25.7':
    dependencies:
      '@babel/helper-validator-identifier': 7.25.7
      chalk: 2.4.2
      js-tokens: 4.0.0
      picocolors: 1.1.0

  '@babel/parser@7.25.7':
    dependencies:
      '@babel/types': 7.25.7

  '@babel/plugin-syntax-async-generators@7.8.4(@babel/core@7.25.7)':
    dependencies:
      '@babel/core': 7.25.7
      '@babel/helper-plugin-utils': 7.25.7

  '@babel/plugin-syntax-bigint@7.8.3(@babel/core@7.25.7)':
    dependencies:
      '@babel/core': 7.25.7
      '@babel/helper-plugin-utils': 7.25.7

  '@babel/plugin-syntax-class-properties@7.12.13(@babel/core@7.25.7)':
    dependencies:
      '@babel/core': 7.25.7
      '@babel/helper-plugin-utils': 7.25.7

  '@babel/plugin-syntax-class-static-block@7.14.5(@babel/core@7.25.7)':
    dependencies:
      '@babel/core': 7.25.7
      '@babel/helper-plugin-utils': 7.25.7

  '@babel/plugin-syntax-import-attributes@7.25.7(@babel/core@7.25.7)':
    dependencies:
      '@babel/core': 7.25.7
      '@babel/helper-plugin-utils': 7.25.7

  '@babel/plugin-syntax-import-meta@7.10.4(@babel/core@7.25.7)':
    dependencies:
      '@babel/core': 7.25.7
      '@babel/helper-plugin-utils': 7.25.7

  '@babel/plugin-syntax-json-strings@7.8.3(@babel/core@7.25.7)':
    dependencies:
      '@babel/core': 7.25.7
      '@babel/helper-plugin-utils': 7.25.7

  '@babel/plugin-syntax-jsx@7.25.7(@babel/core@7.25.7)':
    dependencies:
      '@babel/core': 7.25.7
      '@babel/helper-plugin-utils': 7.25.7

  '@babel/plugin-syntax-logical-assignment-operators@7.10.4(@babel/core@7.25.7)':
    dependencies:
      '@babel/core': 7.25.7
      '@babel/helper-plugin-utils': 7.25.7

  '@babel/plugin-syntax-nullish-coalescing-operator@7.8.3(@babel/core@7.25.7)':
    dependencies:
      '@babel/core': 7.25.7
      '@babel/helper-plugin-utils': 7.25.7

  '@babel/plugin-syntax-numeric-separator@7.10.4(@babel/core@7.25.7)':
    dependencies:
      '@babel/core': 7.25.7
      '@babel/helper-plugin-utils': 7.25.7

  '@babel/plugin-syntax-object-rest-spread@7.8.3(@babel/core@7.25.7)':
    dependencies:
      '@babel/core': 7.25.7
      '@babel/helper-plugin-utils': 7.25.7

  '@babel/plugin-syntax-optional-catch-binding@7.8.3(@babel/core@7.25.7)':
    dependencies:
      '@babel/core': 7.25.7
      '@babel/helper-plugin-utils': 7.25.7

  '@babel/plugin-syntax-optional-chaining@7.8.3(@babel/core@7.25.7)':
    dependencies:
      '@babel/core': 7.25.7
      '@babel/helper-plugin-utils': 7.25.7

  '@babel/plugin-syntax-private-property-in-object@7.14.5(@babel/core@7.25.7)':
    dependencies:
      '@babel/core': 7.25.7
      '@babel/helper-plugin-utils': 7.25.7

  '@babel/plugin-syntax-top-level-await@7.14.5(@babel/core@7.25.7)':
    dependencies:
      '@babel/core': 7.25.7
      '@babel/helper-plugin-utils': 7.25.7

  '@babel/plugin-syntax-typescript@7.25.7(@babel/core@7.25.7)':
    dependencies:
      '@babel/core': 7.25.7
      '@babel/helper-plugin-utils': 7.25.7

  '@babel/template@7.25.7':
    dependencies:
      '@babel/code-frame': 7.25.7
      '@babel/parser': 7.25.7
      '@babel/types': 7.25.7

  '@babel/traverse@7.25.7':
    dependencies:
      '@babel/code-frame': 7.25.7
      '@babel/generator': 7.25.7
      '@babel/parser': 7.25.7
      '@babel/template': 7.25.7
      '@babel/types': 7.25.7
      debug: 4.3.7
      globals: 11.12.0
    transitivePeerDependencies:
      - supports-color

  '@babel/types@7.25.7':
    dependencies:
      '@babel/helper-string-parser': 7.25.7
      '@babel/helper-validator-identifier': 7.25.7
      to-fast-properties: 2.0.0

  '@bcoe/v8-coverage@0.2.3': {}

  '@colors/colors@1.6.0': {}

  '@dabh/diagnostics@2.0.3':
    dependencies:
      colorspace: 1.1.4
      enabled: 2.0.0
      kuler: 2.0.0

  '@esbuild/aix-ppc64@0.23.1':
    optional: true

  '@esbuild/aix-ppc64@0.24.0':
    optional: true

  '@esbuild/android-arm64@0.23.1':
    optional: true

  '@esbuild/android-arm64@0.24.0':
    optional: true

  '@esbuild/android-arm@0.23.1':
    optional: true

  '@esbuild/android-arm@0.24.0':
    optional: true

  '@esbuild/android-x64@0.23.1':
    optional: true

  '@esbuild/android-x64@0.24.0':
    optional: true

  '@esbuild/darwin-arm64@0.23.1':
    optional: true

  '@esbuild/darwin-arm64@0.24.0':
    optional: true

  '@esbuild/darwin-x64@0.23.1':
    optional: true

  '@esbuild/darwin-x64@0.24.0':
    optional: true

  '@esbuild/freebsd-arm64@0.23.1':
    optional: true

  '@esbuild/freebsd-arm64@0.24.0':
    optional: true

  '@esbuild/freebsd-x64@0.23.1':
    optional: true

  '@esbuild/freebsd-x64@0.24.0':
    optional: true

  '@esbuild/linux-arm64@0.23.1':
    optional: true

  '@esbuild/linux-arm64@0.24.0':
    optional: true

  '@esbuild/linux-arm@0.23.1':
    optional: true

  '@esbuild/linux-arm@0.24.0':
    optional: true

  '@esbuild/linux-ia32@0.23.1':
    optional: true

  '@esbuild/linux-ia32@0.24.0':
    optional: true

  '@esbuild/linux-loong64@0.23.1':
    optional: true

  '@esbuild/linux-loong64@0.24.0':
    optional: true

  '@esbuild/linux-mips64el@0.23.1':
    optional: true

  '@esbuild/linux-mips64el@0.24.0':
    optional: true

  '@esbuild/linux-ppc64@0.23.1':
    optional: true

  '@esbuild/linux-ppc64@0.24.0':
    optional: true

  '@esbuild/linux-riscv64@0.23.1':
    optional: true

  '@esbuild/linux-riscv64@0.24.0':
    optional: true

  '@esbuild/linux-s390x@0.23.1':
    optional: true

  '@esbuild/linux-s390x@0.24.0':
    optional: true

  '@esbuild/linux-x64@0.23.1':
    optional: true

  '@esbuild/linux-x64@0.24.0':
    optional: true

  '@esbuild/netbsd-x64@0.23.1':
    optional: true

  '@esbuild/netbsd-x64@0.24.0':
    optional: true

  '@esbuild/openbsd-arm64@0.23.1':
    optional: true

  '@esbuild/openbsd-arm64@0.24.0':
    optional: true

  '@esbuild/openbsd-x64@0.23.1':
    optional: true

  '@esbuild/openbsd-x64@0.24.0':
    optional: true

  '@esbuild/sunos-x64@0.23.1':
    optional: true

  '@esbuild/sunos-x64@0.24.0':
    optional: true

  '@esbuild/win32-arm64@0.23.1':
    optional: true

  '@esbuild/win32-arm64@0.24.0':
    optional: true

  '@esbuild/win32-ia32@0.23.1':
    optional: true

  '@esbuild/win32-ia32@0.24.0':
    optional: true

  '@esbuild/win32-x64@0.23.1':
    optional: true

  '@esbuild/win32-x64@0.24.0':
    optional: true

  '@fastify/busboy@3.0.0': {}

  '@firebase/analytics-compat@0.2.16(@firebase/app-compat@0.2.46)(@firebase/app@0.10.16)':
    dependencies:
      '@firebase/analytics': 0.10.10(@firebase/app@0.10.16)
      '@firebase/analytics-types': 0.8.3
      '@firebase/app-compat': 0.2.46
      '@firebase/component': 0.6.11
      '@firebase/util': 1.10.2
      tslib: 2.6.2
    transitivePeerDependencies:
      - '@firebase/app'

  '@firebase/analytics-types@0.8.3': {}

  '@firebase/analytics@0.10.10(@firebase/app@0.10.16)':
    dependencies:
      '@firebase/app': 0.10.16
      '@firebase/component': 0.6.11
      '@firebase/installations': 0.6.11(@firebase/app@0.10.16)
      '@firebase/logger': 0.4.4
      '@firebase/util': 1.10.2
      tslib: 2.6.2

  '@firebase/app-check-compat@0.3.17(@firebase/app-compat@0.2.46)(@firebase/app@0.10.16)':
    dependencies:
      '@firebase/app-check': 0.8.10(@firebase/app@0.10.16)
      '@firebase/app-check-types': 0.5.3
      '@firebase/app-compat': 0.2.46
      '@firebase/component': 0.6.11
      '@firebase/logger': 0.4.4
      '@firebase/util': 1.10.2
      tslib: 2.6.2
    transitivePeerDependencies:
      - '@firebase/app'

  '@firebase/app-check-interop-types@0.3.1': {}

  '@firebase/app-check-interop-types@0.3.3': {}

  '@firebase/app-check-types@0.5.3': {}

  '@firebase/app-check@0.8.10(@firebase/app@0.10.16)':
    dependencies:
      '@firebase/app': 0.10.16
      '@firebase/component': 0.6.11
      '@firebase/logger': 0.4.4
      '@firebase/util': 1.10.2
      tslib: 2.6.2

  '@firebase/app-compat@0.2.46':
    dependencies:
      '@firebase/app': 0.10.16
      '@firebase/component': 0.6.11
      '@firebase/logger': 0.4.4
      '@firebase/util': 1.10.2
      tslib: 2.6.2

  '@firebase/app-types@0.9.1': {}

  '@firebase/app-types@0.9.3': {}

  '@firebase/app@0.10.16':
    dependencies:
      '@firebase/component': 0.6.11
      '@firebase/logger': 0.4.4
      '@firebase/util': 1.10.2
      idb: 7.1.1
      tslib: 2.6.2

  '@firebase/auth-compat@0.5.16(@firebase/app-compat@0.2.46)(@firebase/app-types@0.9.3)(@firebase/app@0.10.16)':
    dependencies:
      '@firebase/app-compat': 0.2.46
      '@firebase/auth': 1.8.1(@firebase/app@0.10.16)
      '@firebase/auth-types': 0.12.3(@firebase/app-types@0.9.3)(@firebase/util@1.10.2)
      '@firebase/component': 0.6.11
      '@firebase/util': 1.10.2
      tslib: 2.6.2
    transitivePeerDependencies:
      - '@firebase/app'
      - '@firebase/app-types'
      - '@react-native-async-storage/async-storage'

  '@firebase/auth-interop-types@0.2.2': {}

  '@firebase/auth-interop-types@0.2.4': {}

  '@firebase/auth-types@0.12.3(@firebase/app-types@0.9.3)(@firebase/util@1.10.2)':
    dependencies:
      '@firebase/app-types': 0.9.3
      '@firebase/util': 1.10.2

  '@firebase/auth@1.8.1(@firebase/app@0.10.16)':
    dependencies:
      '@firebase/app': 0.10.16
      '@firebase/component': 0.6.11
      '@firebase/logger': 0.4.4
      '@firebase/util': 1.10.2
      tslib: 2.6.2

  '@firebase/component@0.6.11':
    dependencies:
      '@firebase/util': 1.10.2
      tslib: 2.6.2

  '@firebase/component@0.6.6':
    dependencies:
      '@firebase/util': 1.9.5
      tslib: 2.6.2

  '@firebase/data-connect@0.1.2(@firebase/app@0.10.16)':
    dependencies:
      '@firebase/app': 0.10.16
      '@firebase/auth-interop-types': 0.2.4
      '@firebase/component': 0.6.11
      '@firebase/logger': 0.4.4
      '@firebase/util': 1.10.2
      tslib: 2.6.2

  '@firebase/database-compat@1.0.4':
    dependencies:
      '@firebase/component': 0.6.6
      '@firebase/database': 1.0.4
      '@firebase/database-types': 1.0.2
      '@firebase/logger': 0.4.1
      '@firebase/util': 1.9.5
      tslib: 2.6.2

  '@firebase/database-compat@2.0.1':
    dependencies:
      '@firebase/component': 0.6.11
      '@firebase/database': 1.0.10
      '@firebase/database-types': 1.0.7
      '@firebase/logger': 0.4.4
      '@firebase/util': 1.10.2
      tslib: 2.6.2

  '@firebase/database-types@1.0.2':
    dependencies:
      '@firebase/app-types': 0.9.1
      '@firebase/util': 1.9.5

  '@firebase/database-types@1.0.7':
    dependencies:
      '@firebase/app-types': 0.9.3
      '@firebase/util': 1.10.2

  '@firebase/database@1.0.10':
    dependencies:
      '@firebase/app-check-interop-types': 0.3.3
      '@firebase/auth-interop-types': 0.2.4
      '@firebase/component': 0.6.11
      '@firebase/logger': 0.4.4
      '@firebase/util': 1.10.2
      faye-websocket: 0.11.4
      tslib: 2.6.2

  '@firebase/database@1.0.4':
    dependencies:
      '@firebase/app-check-interop-types': 0.3.1
      '@firebase/auth-interop-types': 0.2.2
      '@firebase/component': 0.6.6
      '@firebase/logger': 0.4.1
      '@firebase/util': 1.9.5
      faye-websocket: 0.11.4
      tslib: 2.6.2

  '@firebase/firestore-compat@0.3.40(@firebase/app-compat@0.2.46)(@firebase/app-types@0.9.3)(@firebase/app@0.10.16)':
    dependencies:
      '@firebase/app-compat': 0.2.46
      '@firebase/component': 0.6.11
      '@firebase/firestore': 4.7.5(@firebase/app@0.10.16)
      '@firebase/firestore-types': 3.0.3(@firebase/app-types@0.9.3)(@firebase/util@1.10.2)
      '@firebase/util': 1.10.2
      tslib: 2.6.2
    transitivePeerDependencies:
      - '@firebase/app'
      - '@firebase/app-types'

  '@firebase/firestore-types@3.0.3(@firebase/app-types@0.9.3)(@firebase/util@1.10.2)':
    dependencies:
      '@firebase/app-types': 0.9.3
      '@firebase/util': 1.10.2

  '@firebase/firestore@4.7.5(@firebase/app@0.10.16)':
    dependencies:
      '@firebase/app': 0.10.16
      '@firebase/component': 0.6.11
      '@firebase/logger': 0.4.4
      '@firebase/util': 1.10.2
      '@firebase/webchannel-wrapper': 1.0.3
      '@grpc/grpc-js': 1.9.15
      '@grpc/proto-loader': 0.7.13
      tslib: 2.6.2

  '@firebase/functions-compat@0.3.16(@firebase/app-compat@0.2.46)(@firebase/app@0.10.16)':
    dependencies:
      '@firebase/app-compat': 0.2.46
      '@firebase/component': 0.6.11
      '@firebase/functions': 0.11.10(@firebase/app@0.10.16)
      '@firebase/functions-types': 0.6.3
      '@firebase/util': 1.10.2
      tslib: 2.6.2
    transitivePeerDependencies:
      - '@firebase/app'

  '@firebase/functions-types@0.6.3': {}

  '@firebase/functions@0.11.10(@firebase/app@0.10.16)':
    dependencies:
      '@firebase/app': 0.10.16
      '@firebase/app-check-interop-types': 0.3.3
      '@firebase/auth-interop-types': 0.2.4
      '@firebase/component': 0.6.11
      '@firebase/messaging-interop-types': 0.2.3
      '@firebase/util': 1.10.2
      tslib: 2.6.2

  '@firebase/installations-compat@0.2.11(@firebase/app-compat@0.2.46)(@firebase/app-types@0.9.3)(@firebase/app@0.10.16)':
    dependencies:
      '@firebase/app-compat': 0.2.46
      '@firebase/component': 0.6.11
      '@firebase/installations': 0.6.11(@firebase/app@0.10.16)
      '@firebase/installations-types': 0.5.3(@firebase/app-types@0.9.3)
      '@firebase/util': 1.10.2
      tslib: 2.6.2
    transitivePeerDependencies:
      - '@firebase/app'
      - '@firebase/app-types'

  '@firebase/installations-types@0.5.3(@firebase/app-types@0.9.3)':
    dependencies:
      '@firebase/app-types': 0.9.3

  '@firebase/installations@0.6.11(@firebase/app@0.10.16)':
    dependencies:
      '@firebase/app': 0.10.16
      '@firebase/component': 0.6.11
      '@firebase/util': 1.10.2
      idb: 7.1.1
      tslib: 2.6.2

  '@firebase/logger@0.4.1':
    dependencies:
      tslib: 2.6.2

  '@firebase/logger@0.4.4':
    dependencies:
      tslib: 2.6.2

  '@firebase/messaging-compat@0.2.14(@firebase/app-compat@0.2.46)(@firebase/app@0.10.16)':
    dependencies:
      '@firebase/app-compat': 0.2.46
      '@firebase/component': 0.6.11
      '@firebase/messaging': 0.12.14(@firebase/app@0.10.16)
      '@firebase/util': 1.10.2
      tslib: 2.6.2
    transitivePeerDependencies:
      - '@firebase/app'

  '@firebase/messaging-interop-types@0.2.3': {}

  '@firebase/messaging@0.12.14(@firebase/app@0.10.16)':
    dependencies:
      '@firebase/app': 0.10.16
      '@firebase/component': 0.6.11
      '@firebase/installations': 0.6.11(@firebase/app@0.10.16)
      '@firebase/messaging-interop-types': 0.2.3
      '@firebase/util': 1.10.2
      idb: 7.1.1
      tslib: 2.6.2

  '@firebase/performance-compat@0.2.11(@firebase/app-compat@0.2.46)(@firebase/app@0.10.16)':
    dependencies:
      '@firebase/app-compat': 0.2.46
      '@firebase/component': 0.6.11
      '@firebase/logger': 0.4.4
      '@firebase/performance': 0.6.11(@firebase/app@0.10.16)
      '@firebase/performance-types': 0.2.3
      '@firebase/util': 1.10.2
      tslib: 2.6.2
    transitivePeerDependencies:
      - '@firebase/app'

  '@firebase/performance-types@0.2.3': {}

  '@firebase/performance@0.6.11(@firebase/app@0.10.16)':
    dependencies:
      '@firebase/app': 0.10.16
      '@firebase/component': 0.6.11
      '@firebase/installations': 0.6.11(@firebase/app@0.10.16)
      '@firebase/logger': 0.4.4
      '@firebase/util': 1.10.2
      tslib: 2.6.2

  '@firebase/remote-config-compat@0.2.11(@firebase/app-compat@0.2.46)(@firebase/app@0.10.16)':
    dependencies:
      '@firebase/app-compat': 0.2.46
      '@firebase/component': 0.6.11
      '@firebase/logger': 0.4.4
      '@firebase/remote-config': 0.4.11(@firebase/app@0.10.16)
      '@firebase/remote-config-types': 0.3.3
      '@firebase/util': 1.10.2
      tslib: 2.6.2
    transitivePeerDependencies:
      - '@firebase/app'

  '@firebase/remote-config-types@0.3.3': {}

  '@firebase/remote-config@0.4.11(@firebase/app@0.10.16)':
    dependencies:
      '@firebase/app': 0.10.16
      '@firebase/component': 0.6.11
      '@firebase/installations': 0.6.11(@firebase/app@0.10.16)
      '@firebase/logger': 0.4.4
      '@firebase/util': 1.10.2
      tslib: 2.6.2

  '@firebase/storage-compat@0.3.14(@firebase/app-compat@0.2.46)(@firebase/app-types@0.9.3)(@firebase/app@0.10.16)':
    dependencies:
      '@firebase/app-compat': 0.2.46
      '@firebase/component': 0.6.11
      '@firebase/storage': 0.13.4(@firebase/app@0.10.16)
      '@firebase/storage-types': 0.8.3(@firebase/app-types@0.9.3)(@firebase/util@1.10.2)
      '@firebase/util': 1.10.2
      tslib: 2.6.2
    transitivePeerDependencies:
      - '@firebase/app'
      - '@firebase/app-types'

  '@firebase/storage-types@0.8.3(@firebase/app-types@0.9.3)(@firebase/util@1.10.2)':
    dependencies:
      '@firebase/app-types': 0.9.3
      '@firebase/util': 1.10.2

  '@firebase/storage@0.13.4(@firebase/app@0.10.16)':
    dependencies:
      '@firebase/app': 0.10.16
      '@firebase/component': 0.6.11
      '@firebase/util': 1.10.2
      tslib: 2.6.2

  '@firebase/util@1.10.2':
    dependencies:
      tslib: 2.6.2

  '@firebase/util@1.9.5':
    dependencies:
      tslib: 2.6.2

<<<<<<< HEAD
  '@firebase/vertexai@1.0.1(@firebase/app-types@0.9.3)(@firebase/app@0.10.16)':
    dependencies:
      '@firebase/app': 0.10.16
      '@firebase/app-check-interop-types': 0.3.3
      '@firebase/app-types': 0.9.3
      '@firebase/component': 0.6.11
      '@firebase/logger': 0.4.4
      '@firebase/util': 1.10.2
      tslib: 2.6.2

  '@firebase/webchannel-wrapper@1.0.3': {}

  '@genkit-ai/ai@0.9.6':
    dependencies:
=======
  '@genkit-ai/ai@0.9.6':
    dependencies:
>>>>>>> 0dbc518a
      '@genkit-ai/core': 0.9.6
      '@opentelemetry/api': 1.9.0
      '@types/node': 20.16.9
      colorette: 2.0.20
      json5: 2.2.3
      node-fetch: 3.3.2
      partial-json: 0.1.7
      uuid: 10.0.0
    transitivePeerDependencies:
      - supports-color

  '@genkit-ai/core@0.9.6':
    dependencies:
      '@opentelemetry/api': 1.9.0
      '@opentelemetry/context-async-hooks': 1.25.1(@opentelemetry/api@1.9.0)
      '@opentelemetry/core': 1.26.0(@opentelemetry/api@1.9.0)
      '@opentelemetry/sdk-metrics': 1.25.1(@opentelemetry/api@1.9.0)
      '@opentelemetry/sdk-node': 0.52.1(@opentelemetry/api@1.9.0)
      '@opentelemetry/sdk-trace-base': 1.26.0(@opentelemetry/api@1.9.0)
      ajv: 8.12.0
      ajv-formats: 3.0.1(ajv@8.12.0)
      async-mutex: 0.5.0
      body-parser: 1.20.3
      cors: 2.8.5
      express: 4.21.0
      get-port: 5.1.0
      json-schema: 0.4.0
      zod: 3.23.8
      zod-to-json-schema: 3.22.5(zod@3.23.8)
    transitivePeerDependencies:
      - supports-color

  '@google-cloud/aiplatform@3.25.0(encoding@0.1.13)':
    dependencies:
      google-gax: 4.3.7(encoding@0.1.13)
      protobuf.js: 1.1.2
    transitivePeerDependencies:
      - encoding
      - supports-color

  '@google-cloud/bigquery@7.8.0(encoding@0.1.13)':
    dependencies:
      '@google-cloud/common': 5.0.1(encoding@0.1.13)
      '@google-cloud/paginator': 5.0.2
      '@google-cloud/precise-date': 4.0.0
      '@google-cloud/promisify': 4.0.0
      arrify: 2.0.1
      big.js: 6.2.1
      duplexify: 4.1.3
      extend: 3.0.2
      is: 3.3.0
      stream-events: 1.0.5
      uuid: 9.0.1
    transitivePeerDependencies:
      - encoding
      - supports-color

  '@google-cloud/common@5.0.1(encoding@0.1.13)':
    dependencies:
      '@google-cloud/projectify': 4.0.0
      '@google-cloud/promisify': 4.0.0
      arrify: 2.0.1
      duplexify: 4.1.3
      ent: 2.2.0
      extend: 3.0.2
      google-auth-library: 9.14.2(encoding@0.1.13)
      retry-request: 7.0.2(encoding@0.1.13)
      teeny-request: 9.0.0(encoding@0.1.13)
    transitivePeerDependencies:
      - encoding
      - supports-color

  '@google-cloud/firestore@7.10.0(encoding@0.1.13)':
    dependencies:
      '@opentelemetry/api': 1.9.0
      fast-deep-equal: 3.1.3
      functional-red-black-tree: 1.0.1
      google-gax: 4.3.7(encoding@0.1.13)
      protobufjs: 7.3.2
    transitivePeerDependencies:
      - encoding
      - supports-color
    optional: true

  '@google-cloud/firestore@7.6.0(encoding@0.1.13)':
    dependencies:
      fast-deep-equal: 3.1.3
      functional-red-black-tree: 1.0.1
      google-gax: 4.3.2(encoding@0.1.13)
      protobufjs: 7.2.6
    transitivePeerDependencies:
      - encoding
      - supports-color

  '@google-cloud/firestore@7.9.0(encoding@0.1.13)':
    dependencies:
      fast-deep-equal: 3.1.3
      functional-red-black-tree: 1.0.1
      google-gax: 4.3.7(encoding@0.1.13)
      protobufjs: 7.3.2
    transitivePeerDependencies:
      - encoding
      - supports-color
    optional: true

  '@google-cloud/logging-winston@6.0.0(encoding@0.1.13)(winston@3.13.0)':
    dependencies:
      '@google-cloud/logging': 11.0.0(encoding@0.1.13)
      google-auth-library: 9.14.2(encoding@0.1.13)
      lodash.mapvalues: 4.6.0
      winston: 3.13.0
      winston-transport: 4.7.0
    transitivePeerDependencies:
      - encoding
      - supports-color

  '@google-cloud/logging@11.0.0(encoding@0.1.13)':
    dependencies:
      '@google-cloud/common': 5.0.1(encoding@0.1.13)
      '@google-cloud/paginator': 5.0.0
      '@google-cloud/projectify': 4.0.0
      '@google-cloud/promisify': 4.0.0
      arrify: 2.0.1
      dot-prop: 6.0.1
      eventid: 2.0.1
      extend: 3.0.2
      gcp-metadata: 6.1.0(encoding@0.1.13)
      google-auth-library: 9.14.2(encoding@0.1.13)
      google-gax: 4.3.2(encoding@0.1.13)
      on-finished: 2.4.1
      pumpify: 2.0.1
      stream-events: 1.0.5
      uuid: 9.0.1
    transitivePeerDependencies:
      - encoding
      - supports-color

  '@google-cloud/opentelemetry-cloud-monitoring-exporter@0.19.0(@opentelemetry/api@1.9.0)(@opentelemetry/core@1.25.1(@opentelemetry/api@1.9.0))(@opentelemetry/resources@1.25.1(@opentelemetry/api@1.9.0))(@opentelemetry/sdk-metrics@1.25.1(@opentelemetry/api@1.9.0))(encoding@0.1.13)':
    dependencies:
      '@google-cloud/opentelemetry-resource-util': 2.4.0(@opentelemetry/resources@1.25.1(@opentelemetry/api@1.9.0))(encoding@0.1.13)
      '@google-cloud/precise-date': 4.0.0
      '@opentelemetry/api': 1.9.0
      '@opentelemetry/core': 1.25.1(@opentelemetry/api@1.9.0)
      '@opentelemetry/resources': 1.25.1(@opentelemetry/api@1.9.0)
      '@opentelemetry/sdk-metrics': 1.25.1(@opentelemetry/api@1.9.0)
      google-auth-library: 9.14.2(encoding@0.1.13)
      googleapis: 137.1.0(encoding@0.1.13)
    transitivePeerDependencies:
      - encoding
      - supports-color

  '@google-cloud/opentelemetry-cloud-trace-exporter@2.4.1(@opentelemetry/api@1.9.0)(@opentelemetry/core@1.25.1(@opentelemetry/api@1.9.0))(@opentelemetry/resources@1.25.1(@opentelemetry/api@1.9.0))(@opentelemetry/sdk-trace-base@1.25.1(@opentelemetry/api@1.9.0))(encoding@0.1.13)':
    dependencies:
      '@google-cloud/opentelemetry-resource-util': 2.4.0(@opentelemetry/resources@1.25.1(@opentelemetry/api@1.9.0))(encoding@0.1.13)
      '@grpc/grpc-js': 1.10.10
      '@grpc/proto-loader': 0.7.13
      '@opentelemetry/api': 1.9.0
      '@opentelemetry/core': 1.25.1(@opentelemetry/api@1.9.0)
      '@opentelemetry/resources': 1.25.1(@opentelemetry/api@1.9.0)
      '@opentelemetry/sdk-trace-base': 1.25.1(@opentelemetry/api@1.9.0)
      google-auth-library: 9.14.2(encoding@0.1.13)
    transitivePeerDependencies:
      - encoding
      - supports-color

  '@google-cloud/opentelemetry-resource-util@2.4.0(@opentelemetry/resources@1.25.1(@opentelemetry/api@1.9.0))(encoding@0.1.13)':
    dependencies:
      '@opentelemetry/resources': 1.25.1(@opentelemetry/api@1.9.0)
      '@opentelemetry/semantic-conventions': 1.26.0
      gcp-metadata: 6.1.0(encoding@0.1.13)
    transitivePeerDependencies:
      - encoding
      - supports-color

  '@google-cloud/paginator@5.0.0':
    dependencies:
      arrify: 2.0.1
      extend: 3.0.2

  '@google-cloud/paginator@5.0.2':
    dependencies:
      arrify: 2.0.1
      extend: 3.0.2

  '@google-cloud/precise-date@4.0.0': {}

  '@google-cloud/projectify@4.0.0': {}

  '@google-cloud/promisify@4.0.0': {}

  '@google-cloud/storage@7.10.1(encoding@0.1.13)':
    dependencies:
      '@google-cloud/paginator': 5.0.2
      '@google-cloud/projectify': 4.0.0
      '@google-cloud/promisify': 4.0.0
      abort-controller: 3.0.0
      async-retry: 1.3.3
      duplexify: 4.1.3
      ent: 2.2.0
      fast-xml-parser: 4.3.6
      gaxios: 6.3.0(encoding@0.1.13)
      google-auth-library: 9.14.2(encoding@0.1.13)
      mime: 3.0.0
      p-limit: 3.1.0
      retry-request: 7.0.2(encoding@0.1.13)
      teeny-request: 9.0.0(encoding@0.1.13)
      uuid: 8.3.2
    transitivePeerDependencies:
      - encoding
      - supports-color
    optional: true

  '@google-cloud/storage@7.14.0(encoding@0.1.13)':
    dependencies:
      '@google-cloud/paginator': 5.0.2
      '@google-cloud/projectify': 4.0.0
      '@google-cloud/promisify': 4.0.0
      abort-controller: 3.0.0
      async-retry: 1.3.3
      duplexify: 4.1.3
      fast-xml-parser: 4.5.0
      gaxios: 6.3.0(encoding@0.1.13)
      google-auth-library: 9.14.2(encoding@0.1.13)
      html-entities: 2.5.2
      mime: 3.0.0
      p-limit: 3.1.0
      retry-request: 7.0.2(encoding@0.1.13)
      teeny-request: 9.0.0(encoding@0.1.13)
      uuid: 8.3.2
    transitivePeerDependencies:
      - encoding
      - supports-color
    optional: true

  '@google-cloud/vertexai@1.9.0(encoding@0.1.13)':
    dependencies:
      google-auth-library: 9.14.2(encoding@0.1.13)
    transitivePeerDependencies:
      - encoding
      - supports-color

  '@google/generative-ai@0.15.0': {}

  '@google/generative-ai@0.21.0': {}

  '@grpc/grpc-js@1.10.10':
    dependencies:
      '@grpc/proto-loader': 0.7.13
      '@js-sdsl/ordered-map': 4.4.2

  '@grpc/grpc-js@1.10.4':
    dependencies:
      '@grpc/proto-loader': 0.7.12
      '@js-sdsl/ordered-map': 4.4.2

  '@grpc/grpc-js@1.9.15':
    dependencies:
      '@grpc/proto-loader': 0.7.13
      '@types/node': 20.16.9

  '@grpc/proto-loader@0.7.12':
    dependencies:
      lodash.camelcase: 4.3.0
      long: 5.2.3
      protobufjs: 7.3.2
      yargs: 17.7.2

  '@grpc/proto-loader@0.7.13':
    dependencies:
      lodash.camelcase: 4.3.0
      long: 5.2.3
      protobufjs: 7.3.2
      yargs: 17.7.2

  '@isaacs/cliui@8.0.2':
    dependencies:
      string-width: 5.1.2
      string-width-cjs: string-width@4.2.3
      strip-ansi: 7.1.0
      strip-ansi-cjs: strip-ansi@6.0.1
      wrap-ansi: 8.1.0
      wrap-ansi-cjs: wrap-ansi@7.0.0

  '@istanbuljs/load-nyc-config@1.1.0':
    dependencies:
      camelcase: 5.3.1
      find-up: 4.1.0
      get-package-type: 0.1.0
      js-yaml: 3.14.1
      resolve-from: 5.0.0

  '@istanbuljs/schema@0.1.3': {}

  '@jest/console@29.7.0':
    dependencies:
      '@jest/types': 29.6.3
      '@types/node': 20.16.9
      chalk: 4.1.2
      jest-message-util: 29.7.0
      jest-util: 29.7.0
      slash: 3.0.0

  '@jest/core@29.7.0':
    dependencies:
      '@jest/console': 29.7.0
      '@jest/reporters': 29.7.0
      '@jest/test-result': 29.7.0
      '@jest/transform': 29.7.0
      '@jest/types': 29.6.3
      '@types/node': 20.16.9
      ansi-escapes: 4.3.2
      chalk: 4.1.2
      ci-info: 3.9.0
      exit: 0.1.2
      graceful-fs: 4.2.11
      jest-changed-files: 29.7.0
      jest-config: 29.7.0(@types/node@20.16.9)
      jest-haste-map: 29.7.0
      jest-message-util: 29.7.0
      jest-regex-util: 29.6.3
      jest-resolve: 29.7.0
      jest-resolve-dependencies: 29.7.0
      jest-runner: 29.7.0
      jest-runtime: 29.7.0
      jest-snapshot: 29.7.0
      jest-util: 29.7.0
      jest-validate: 29.7.0
      jest-watcher: 29.7.0
      micromatch: 4.0.5
      pretty-format: 29.7.0
      slash: 3.0.0
      strip-ansi: 6.0.1
    transitivePeerDependencies:
      - babel-plugin-macros
      - supports-color
      - ts-node

  '@jest/environment@29.7.0':
    dependencies:
      '@jest/fake-timers': 29.7.0
      '@jest/types': 29.6.3
      '@types/node': 20.16.9
      jest-mock: 29.7.0

  '@jest/expect-utils@29.7.0':
    dependencies:
      jest-get-type: 29.6.3

  '@jest/expect@29.7.0':
    dependencies:
      expect: 29.7.0
      jest-snapshot: 29.7.0
    transitivePeerDependencies:
      - supports-color

  '@jest/fake-timers@29.7.0':
    dependencies:
      '@jest/types': 29.6.3
      '@sinonjs/fake-timers': 10.3.0
      '@types/node': 20.16.9
      jest-message-util: 29.7.0
      jest-mock: 29.7.0
      jest-util: 29.7.0

  '@jest/globals@29.7.0':
    dependencies:
      '@jest/environment': 29.7.0
      '@jest/expect': 29.7.0
      '@jest/types': 29.6.3
      jest-mock: 29.7.0
    transitivePeerDependencies:
      - supports-color

  '@jest/reporters@29.7.0':
    dependencies:
      '@bcoe/v8-coverage': 0.2.3
      '@jest/console': 29.7.0
      '@jest/test-result': 29.7.0
      '@jest/transform': 29.7.0
      '@jest/types': 29.6.3
      '@jridgewell/trace-mapping': 0.3.25
      '@types/node': 20.16.9
      chalk: 4.1.2
      collect-v8-coverage: 1.0.2
      exit: 0.1.2
      glob: 7.2.3
      graceful-fs: 4.2.11
      istanbul-lib-coverage: 3.2.2
      istanbul-lib-instrument: 6.0.3
      istanbul-lib-report: 3.0.1
      istanbul-lib-source-maps: 4.0.1
      istanbul-reports: 3.1.7
      jest-message-util: 29.7.0
      jest-util: 29.7.0
      jest-worker: 29.7.0
      slash: 3.0.0
      string-length: 4.0.2
      strip-ansi: 6.0.1
      v8-to-istanbul: 9.3.0
    transitivePeerDependencies:
      - supports-color

  '@jest/schemas@29.6.3':
    dependencies:
      '@sinclair/typebox': 0.27.8

  '@jest/source-map@29.6.3':
    dependencies:
      '@jridgewell/trace-mapping': 0.3.25
      callsites: 3.1.0
      graceful-fs: 4.2.11

  '@jest/test-result@29.7.0':
    dependencies:
      '@jest/console': 29.7.0
      '@jest/types': 29.6.3
      '@types/istanbul-lib-coverage': 2.0.6
      collect-v8-coverage: 1.0.2

  '@jest/test-sequencer@29.7.0':
    dependencies:
      '@jest/test-result': 29.7.0
      graceful-fs: 4.2.11
      jest-haste-map: 29.7.0
      slash: 3.0.0

  '@jest/transform@29.7.0':
    dependencies:
      '@babel/core': 7.25.7
      '@jest/types': 29.6.3
      '@jridgewell/trace-mapping': 0.3.25
      babel-plugin-istanbul: 6.1.1
      chalk: 4.1.2
      convert-source-map: 2.0.0
      fast-json-stable-stringify: 2.1.0
      graceful-fs: 4.2.11
      jest-haste-map: 29.7.0
      jest-regex-util: 29.6.3
      jest-util: 29.7.0
      micromatch: 4.0.5
      pirates: 4.0.6
      slash: 3.0.0
      write-file-atomic: 4.0.2
    transitivePeerDependencies:
      - supports-color

  '@jest/types@29.6.3':
    dependencies:
      '@jest/schemas': 29.6.3
      '@types/istanbul-lib-coverage': 2.0.6
      '@types/istanbul-reports': 3.0.4
      '@types/node': 20.16.9
      '@types/yargs': 17.0.33
      chalk: 4.1.2

  '@jridgewell/gen-mapping@0.3.5':
    dependencies:
      '@jridgewell/set-array': 1.2.1
      '@jridgewell/sourcemap-codec': 1.4.15
      '@jridgewell/trace-mapping': 0.3.25

  '@jridgewell/resolve-uri@3.1.2': {}

  '@jridgewell/set-array@1.2.1': {}

  '@jridgewell/sourcemap-codec@1.4.15': {}

  '@jridgewell/trace-mapping@0.3.25':
    dependencies:
      '@jridgewell/resolve-uri': 3.1.2
      '@jridgewell/sourcemap-codec': 1.4.15

  '@js-sdsl/ordered-map@4.4.2': {}

  '@langchain/community@0.0.53(@pinecone-database/pinecone@2.2.0)(chromadb@1.9.2(encoding@0.1.13)(openai@4.53.0(encoding@0.1.13)))(encoding@0.1.13)(firebase-admin@12.3.1(encoding@0.1.13))(google-auth-library@8.9.0(encoding@0.1.13))(jsonwebtoken@9.0.2)(lodash@4.17.21)':
    dependencies:
      '@langchain/core': 0.1.61
      '@langchain/openai': 0.0.28(encoding@0.1.13)
      expr-eval: 2.0.2
      flat: 5.0.2
      langsmith: 0.1.14
      uuid: 9.0.1
      zod: 3.23.8
      zod-to-json-schema: 3.22.5(zod@3.23.8)
    optionalDependencies:
      '@pinecone-database/pinecone': 2.2.0
      chromadb: 1.9.2(encoding@0.1.13)(openai@4.53.0(encoding@0.1.13))
      firebase-admin: 12.3.1(encoding@0.1.13)
      google-auth-library: 8.9.0(encoding@0.1.13)
      jsonwebtoken: 9.0.2
      lodash: 4.17.21
    transitivePeerDependencies:
      - encoding

  '@langchain/core@0.1.61':
    dependencies:
      ansi-styles: 5.2.0
      camelcase: 6.3.0
      decamelize: 1.2.0
      js-tiktoken: 1.0.11
      langsmith: 0.1.14
      ml-distance: 4.0.1
      mustache: 4.2.0
      p-queue: 6.6.2
      p-retry: 4.6.2
      uuid: 9.0.1
      zod: 3.23.8
      zod-to-json-schema: 3.22.5(zod@3.23.8)

  '@langchain/openai@0.0.28(encoding@0.1.13)':
    dependencies:
      '@langchain/core': 0.1.61
      js-tiktoken: 1.0.11
      openai: 4.53.0(encoding@0.1.13)
      zod: 3.23.8
      zod-to-json-schema: 3.22.5(zod@3.23.8)
    transitivePeerDependencies:
      - encoding

  '@langchain/textsplitters@0.0.0':
    dependencies:
      '@langchain/core': 0.1.61
      js-tiktoken: 1.0.11

  '@material/material-color-utilities@0.2.7': {}

  '@mistralai/mistralai-gcp@1.3.4(zod@3.22.4)':
    dependencies:
      google-auth-library: 9.14.2(encoding@0.1.13)
      zod: 3.22.4
    transitivePeerDependencies:
      - encoding
      - supports-color

  '@mistralai/mistralai-gcp@1.3.5(encoding@0.1.13)(react-dom@18.3.1(react@18.3.1))(react@18.3.1)(zod@3.23.8)':
    dependencies:
      google-auth-library: 9.14.2(encoding@0.1.13)
      react: 18.3.1
      react-dom: 18.3.1(react@18.3.1)
      zod: 3.23.8
    transitivePeerDependencies:
      - encoding
      - supports-color

  '@modelcontextprotocol/sdk@1.0.0':
    dependencies:
      content-type: 1.0.5
      raw-body: 3.0.0
      zod: 3.23.8

  '@opentelemetry/api-logs@0.52.1':
    dependencies:
      '@opentelemetry/api': 1.9.0

  '@opentelemetry/api@1.9.0': {}

  '@opentelemetry/auto-instrumentations-node@0.49.1(@opentelemetry/api@1.9.0)(encoding@0.1.13)':
    dependencies:
      '@opentelemetry/api': 1.9.0
      '@opentelemetry/instrumentation': 0.52.1(@opentelemetry/api@1.9.0)
      '@opentelemetry/instrumentation-amqplib': 0.41.0(@opentelemetry/api@1.9.0)
      '@opentelemetry/instrumentation-aws-lambda': 0.43.0(@opentelemetry/api@1.9.0)
      '@opentelemetry/instrumentation-aws-sdk': 0.43.1(@opentelemetry/api@1.9.0)
      '@opentelemetry/instrumentation-bunyan': 0.40.0(@opentelemetry/api@1.9.0)
      '@opentelemetry/instrumentation-cassandra-driver': 0.40.0(@opentelemetry/api@1.9.0)
      '@opentelemetry/instrumentation-connect': 0.38.0(@opentelemetry/api@1.9.0)
      '@opentelemetry/instrumentation-cucumber': 0.8.0(@opentelemetry/api@1.9.0)
      '@opentelemetry/instrumentation-dataloader': 0.11.0(@opentelemetry/api@1.9.0)
      '@opentelemetry/instrumentation-dns': 0.38.0(@opentelemetry/api@1.9.0)
      '@opentelemetry/instrumentation-express': 0.41.1(@opentelemetry/api@1.9.0)
      '@opentelemetry/instrumentation-fastify': 0.38.0(@opentelemetry/api@1.9.0)
      '@opentelemetry/instrumentation-fs': 0.14.0(@opentelemetry/api@1.9.0)
      '@opentelemetry/instrumentation-generic-pool': 0.38.0(@opentelemetry/api@1.9.0)
      '@opentelemetry/instrumentation-graphql': 0.42.0(@opentelemetry/api@1.9.0)
      '@opentelemetry/instrumentation-grpc': 0.52.1(@opentelemetry/api@1.9.0)
      '@opentelemetry/instrumentation-hapi': 0.40.0(@opentelemetry/api@1.9.0)
      '@opentelemetry/instrumentation-http': 0.52.1(@opentelemetry/api@1.9.0)
      '@opentelemetry/instrumentation-ioredis': 0.42.0(@opentelemetry/api@1.9.0)
      '@opentelemetry/instrumentation-kafkajs': 0.2.0(@opentelemetry/api@1.9.0)
      '@opentelemetry/instrumentation-knex': 0.39.0(@opentelemetry/api@1.9.0)
      '@opentelemetry/instrumentation-koa': 0.42.0(@opentelemetry/api@1.9.0)
      '@opentelemetry/instrumentation-lru-memoizer': 0.39.0(@opentelemetry/api@1.9.0)
      '@opentelemetry/instrumentation-memcached': 0.38.0(@opentelemetry/api@1.9.0)
      '@opentelemetry/instrumentation-mongodb': 0.46.0(@opentelemetry/api@1.9.0)
      '@opentelemetry/instrumentation-mongoose': 0.40.0(@opentelemetry/api@1.9.0)
      '@opentelemetry/instrumentation-mysql': 0.40.0(@opentelemetry/api@1.9.0)
      '@opentelemetry/instrumentation-mysql2': 0.40.0(@opentelemetry/api@1.9.0)
      '@opentelemetry/instrumentation-nestjs-core': 0.39.0(@opentelemetry/api@1.9.0)
      '@opentelemetry/instrumentation-net': 0.38.0(@opentelemetry/api@1.9.0)
      '@opentelemetry/instrumentation-pg': 0.43.0(@opentelemetry/api@1.9.0)
      '@opentelemetry/instrumentation-pino': 0.41.0(@opentelemetry/api@1.9.0)
      '@opentelemetry/instrumentation-redis': 0.41.0(@opentelemetry/api@1.9.0)
      '@opentelemetry/instrumentation-redis-4': 0.41.0(@opentelemetry/api@1.9.0)
      '@opentelemetry/instrumentation-restify': 0.40.0(@opentelemetry/api@1.9.0)
      '@opentelemetry/instrumentation-router': 0.39.0(@opentelemetry/api@1.9.0)
      '@opentelemetry/instrumentation-socket.io': 0.41.0(@opentelemetry/api@1.9.0)
      '@opentelemetry/instrumentation-tedious': 0.12.0(@opentelemetry/api@1.9.0)
      '@opentelemetry/instrumentation-undici': 0.4.0(@opentelemetry/api@1.9.0)
      '@opentelemetry/instrumentation-winston': 0.39.0(@opentelemetry/api@1.9.0)
      '@opentelemetry/resource-detector-alibaba-cloud': 0.29.0(@opentelemetry/api@1.9.0)
      '@opentelemetry/resource-detector-aws': 1.5.2(@opentelemetry/api@1.9.0)
      '@opentelemetry/resource-detector-azure': 0.2.9(@opentelemetry/api@1.9.0)
      '@opentelemetry/resource-detector-container': 0.3.11(@opentelemetry/api@1.9.0)
      '@opentelemetry/resource-detector-gcp': 0.29.10(@opentelemetry/api@1.9.0)(encoding@0.1.13)
      '@opentelemetry/resources': 1.25.1(@opentelemetry/api@1.9.0)
      '@opentelemetry/sdk-node': 0.52.1(@opentelemetry/api@1.9.0)
    transitivePeerDependencies:
      - encoding
      - supports-color

  '@opentelemetry/context-async-hooks@1.25.1(@opentelemetry/api@1.9.0)':
    dependencies:
      '@opentelemetry/api': 1.9.0

  '@opentelemetry/core@1.25.1(@opentelemetry/api@1.9.0)':
    dependencies:
      '@opentelemetry/api': 1.9.0
      '@opentelemetry/semantic-conventions': 1.25.1

  '@opentelemetry/core@1.26.0(@opentelemetry/api@1.9.0)':
    dependencies:
      '@opentelemetry/api': 1.9.0
      '@opentelemetry/semantic-conventions': 1.27.0

  '@opentelemetry/exporter-trace-otlp-grpc@0.52.1(@opentelemetry/api@1.9.0)':
    dependencies:
      '@grpc/grpc-js': 1.10.10
      '@opentelemetry/api': 1.9.0
      '@opentelemetry/core': 1.25.1(@opentelemetry/api@1.9.0)
      '@opentelemetry/otlp-grpc-exporter-base': 0.52.1(@opentelemetry/api@1.9.0)
      '@opentelemetry/otlp-transformer': 0.52.1(@opentelemetry/api@1.9.0)
      '@opentelemetry/resources': 1.25.1(@opentelemetry/api@1.9.0)
      '@opentelemetry/sdk-trace-base': 1.25.1(@opentelemetry/api@1.9.0)

  '@opentelemetry/exporter-trace-otlp-http@0.52.1(@opentelemetry/api@1.9.0)':
    dependencies:
      '@opentelemetry/api': 1.9.0
      '@opentelemetry/core': 1.25.1(@opentelemetry/api@1.9.0)
      '@opentelemetry/otlp-exporter-base': 0.52.1(@opentelemetry/api@1.9.0)
      '@opentelemetry/otlp-transformer': 0.52.1(@opentelemetry/api@1.9.0)
      '@opentelemetry/resources': 1.25.1(@opentelemetry/api@1.9.0)
      '@opentelemetry/sdk-trace-base': 1.25.1(@opentelemetry/api@1.9.0)

  '@opentelemetry/exporter-trace-otlp-proto@0.52.1(@opentelemetry/api@1.9.0)':
    dependencies:
      '@opentelemetry/api': 1.9.0
      '@opentelemetry/core': 1.25.1(@opentelemetry/api@1.9.0)
      '@opentelemetry/otlp-exporter-base': 0.52.1(@opentelemetry/api@1.9.0)
      '@opentelemetry/otlp-transformer': 0.52.1(@opentelemetry/api@1.9.0)
      '@opentelemetry/resources': 1.25.1(@opentelemetry/api@1.9.0)
      '@opentelemetry/sdk-trace-base': 1.25.1(@opentelemetry/api@1.9.0)

  '@opentelemetry/exporter-zipkin@1.25.1(@opentelemetry/api@1.9.0)':
    dependencies:
      '@opentelemetry/api': 1.9.0
      '@opentelemetry/core': 1.25.1(@opentelemetry/api@1.9.0)
      '@opentelemetry/resources': 1.25.1(@opentelemetry/api@1.9.0)
      '@opentelemetry/sdk-trace-base': 1.25.1(@opentelemetry/api@1.9.0)
      '@opentelemetry/semantic-conventions': 1.25.1

  '@opentelemetry/instrumentation-amqplib@0.41.0(@opentelemetry/api@1.9.0)':
    dependencies:
      '@opentelemetry/api': 1.9.0
      '@opentelemetry/core': 1.26.0(@opentelemetry/api@1.9.0)
      '@opentelemetry/instrumentation': 0.52.1(@opentelemetry/api@1.9.0)
      '@opentelemetry/semantic-conventions': 1.27.0
    transitivePeerDependencies:
      - supports-color

  '@opentelemetry/instrumentation-aws-lambda@0.43.0(@opentelemetry/api@1.9.0)':
    dependencies:
      '@opentelemetry/api': 1.9.0
      '@opentelemetry/instrumentation': 0.52.1(@opentelemetry/api@1.9.0)
      '@opentelemetry/propagator-aws-xray': 1.3.1(@opentelemetry/api@1.9.0)
      '@opentelemetry/resources': 1.26.0(@opentelemetry/api@1.9.0)
      '@opentelemetry/semantic-conventions': 1.27.0
      '@types/aws-lambda': 8.10.122
    transitivePeerDependencies:
      - supports-color

  '@opentelemetry/instrumentation-aws-sdk@0.43.1(@opentelemetry/api@1.9.0)':
    dependencies:
      '@opentelemetry/api': 1.9.0
      '@opentelemetry/core': 1.26.0(@opentelemetry/api@1.9.0)
      '@opentelemetry/instrumentation': 0.52.1(@opentelemetry/api@1.9.0)
      '@opentelemetry/propagation-utils': 0.30.10(@opentelemetry/api@1.9.0)
      '@opentelemetry/semantic-conventions': 1.27.0
    transitivePeerDependencies:
      - supports-color

  '@opentelemetry/instrumentation-bunyan@0.40.0(@opentelemetry/api@1.9.0)':
    dependencies:
      '@opentelemetry/api': 1.9.0
      '@opentelemetry/api-logs': 0.52.1
      '@opentelemetry/instrumentation': 0.52.1(@opentelemetry/api@1.9.0)
      '@types/bunyan': 1.8.9
    transitivePeerDependencies:
      - supports-color

  '@opentelemetry/instrumentation-cassandra-driver@0.40.0(@opentelemetry/api@1.9.0)':
    dependencies:
      '@opentelemetry/api': 1.9.0
      '@opentelemetry/instrumentation': 0.52.1(@opentelemetry/api@1.9.0)
      '@opentelemetry/semantic-conventions': 1.27.0
    transitivePeerDependencies:
      - supports-color

  '@opentelemetry/instrumentation-connect@0.38.0(@opentelemetry/api@1.9.0)':
    dependencies:
      '@opentelemetry/api': 1.9.0
      '@opentelemetry/core': 1.26.0(@opentelemetry/api@1.9.0)
      '@opentelemetry/instrumentation': 0.52.1(@opentelemetry/api@1.9.0)
      '@opentelemetry/semantic-conventions': 1.27.0
      '@types/connect': 3.4.36
    transitivePeerDependencies:
      - supports-color

  '@opentelemetry/instrumentation-cucumber@0.8.0(@opentelemetry/api@1.9.0)':
    dependencies:
      '@opentelemetry/api': 1.9.0
      '@opentelemetry/instrumentation': 0.52.1(@opentelemetry/api@1.9.0)
      '@opentelemetry/semantic-conventions': 1.27.0
    transitivePeerDependencies:
      - supports-color

  '@opentelemetry/instrumentation-dataloader@0.11.0(@opentelemetry/api@1.9.0)':
    dependencies:
      '@opentelemetry/api': 1.9.0
      '@opentelemetry/instrumentation': 0.52.1(@opentelemetry/api@1.9.0)
    transitivePeerDependencies:
      - supports-color

  '@opentelemetry/instrumentation-dns@0.38.0(@opentelemetry/api@1.9.0)':
    dependencies:
      '@opentelemetry/api': 1.9.0
      '@opentelemetry/instrumentation': 0.52.1(@opentelemetry/api@1.9.0)
      semver: 7.6.0
    transitivePeerDependencies:
      - supports-color

  '@opentelemetry/instrumentation-express@0.41.1(@opentelemetry/api@1.9.0)':
    dependencies:
      '@opentelemetry/api': 1.9.0
      '@opentelemetry/core': 1.26.0(@opentelemetry/api@1.9.0)
      '@opentelemetry/instrumentation': 0.52.1(@opentelemetry/api@1.9.0)
      '@opentelemetry/semantic-conventions': 1.27.0
    transitivePeerDependencies:
      - supports-color

  '@opentelemetry/instrumentation-fastify@0.38.0(@opentelemetry/api@1.9.0)':
    dependencies:
      '@opentelemetry/api': 1.9.0
      '@opentelemetry/core': 1.26.0(@opentelemetry/api@1.9.0)
      '@opentelemetry/instrumentation': 0.52.1(@opentelemetry/api@1.9.0)
      '@opentelemetry/semantic-conventions': 1.27.0
    transitivePeerDependencies:
      - supports-color

  '@opentelemetry/instrumentation-fs@0.14.0(@opentelemetry/api@1.9.0)':
    dependencies:
      '@opentelemetry/api': 1.9.0
      '@opentelemetry/core': 1.26.0(@opentelemetry/api@1.9.0)
      '@opentelemetry/instrumentation': 0.52.1(@opentelemetry/api@1.9.0)
    transitivePeerDependencies:
      - supports-color

  '@opentelemetry/instrumentation-generic-pool@0.38.0(@opentelemetry/api@1.9.0)':
    dependencies:
      '@opentelemetry/api': 1.9.0
      '@opentelemetry/instrumentation': 0.52.1(@opentelemetry/api@1.9.0)
    transitivePeerDependencies:
      - supports-color

  '@opentelemetry/instrumentation-graphql@0.42.0(@opentelemetry/api@1.9.0)':
    dependencies:
      '@opentelemetry/api': 1.9.0
      '@opentelemetry/instrumentation': 0.52.1(@opentelemetry/api@1.9.0)
    transitivePeerDependencies:
      - supports-color

  '@opentelemetry/instrumentation-grpc@0.52.1(@opentelemetry/api@1.9.0)':
    dependencies:
      '@opentelemetry/api': 1.9.0
      '@opentelemetry/instrumentation': 0.52.1(@opentelemetry/api@1.9.0)
      '@opentelemetry/semantic-conventions': 1.25.1
    transitivePeerDependencies:
      - supports-color

  '@opentelemetry/instrumentation-hapi@0.40.0(@opentelemetry/api@1.9.0)':
    dependencies:
      '@opentelemetry/api': 1.9.0
      '@opentelemetry/core': 1.26.0(@opentelemetry/api@1.9.0)
      '@opentelemetry/instrumentation': 0.52.1(@opentelemetry/api@1.9.0)
      '@opentelemetry/semantic-conventions': 1.27.0
    transitivePeerDependencies:
      - supports-color

  '@opentelemetry/instrumentation-http@0.52.1(@opentelemetry/api@1.9.0)':
    dependencies:
      '@opentelemetry/api': 1.9.0
      '@opentelemetry/core': 1.25.1(@opentelemetry/api@1.9.0)
      '@opentelemetry/instrumentation': 0.52.1(@opentelemetry/api@1.9.0)
      '@opentelemetry/semantic-conventions': 1.25.1
      semver: 7.6.0
    transitivePeerDependencies:
      - supports-color

  '@opentelemetry/instrumentation-ioredis@0.42.0(@opentelemetry/api@1.9.0)':
    dependencies:
      '@opentelemetry/api': 1.9.0
      '@opentelemetry/instrumentation': 0.52.1(@opentelemetry/api@1.9.0)
      '@opentelemetry/redis-common': 0.36.2
      '@opentelemetry/semantic-conventions': 1.27.0
    transitivePeerDependencies:
      - supports-color

  '@opentelemetry/instrumentation-kafkajs@0.2.0(@opentelemetry/api@1.9.0)':
    dependencies:
      '@opentelemetry/api': 1.9.0
      '@opentelemetry/instrumentation': 0.52.1(@opentelemetry/api@1.9.0)
      '@opentelemetry/semantic-conventions': 1.27.0
    transitivePeerDependencies:
      - supports-color

  '@opentelemetry/instrumentation-knex@0.39.0(@opentelemetry/api@1.9.0)':
    dependencies:
      '@opentelemetry/api': 1.9.0
      '@opentelemetry/instrumentation': 0.52.1(@opentelemetry/api@1.9.0)
      '@opentelemetry/semantic-conventions': 1.27.0
    transitivePeerDependencies:
      - supports-color

  '@opentelemetry/instrumentation-koa@0.42.0(@opentelemetry/api@1.9.0)':
    dependencies:
      '@opentelemetry/api': 1.9.0
      '@opentelemetry/core': 1.26.0(@opentelemetry/api@1.9.0)
      '@opentelemetry/instrumentation': 0.52.1(@opentelemetry/api@1.9.0)
      '@opentelemetry/semantic-conventions': 1.27.0
    transitivePeerDependencies:
      - supports-color

  '@opentelemetry/instrumentation-lru-memoizer@0.39.0(@opentelemetry/api@1.9.0)':
    dependencies:
      '@opentelemetry/api': 1.9.0
      '@opentelemetry/instrumentation': 0.52.1(@opentelemetry/api@1.9.0)
    transitivePeerDependencies:
      - supports-color

  '@opentelemetry/instrumentation-memcached@0.38.0(@opentelemetry/api@1.9.0)':
    dependencies:
      '@opentelemetry/api': 1.9.0
      '@opentelemetry/instrumentation': 0.52.1(@opentelemetry/api@1.9.0)
      '@opentelemetry/semantic-conventions': 1.27.0
      '@types/memcached': 2.2.10
    transitivePeerDependencies:
      - supports-color

  '@opentelemetry/instrumentation-mongodb@0.46.0(@opentelemetry/api@1.9.0)':
    dependencies:
      '@opentelemetry/api': 1.9.0
      '@opentelemetry/instrumentation': 0.52.1(@opentelemetry/api@1.9.0)
      '@opentelemetry/sdk-metrics': 1.25.1(@opentelemetry/api@1.9.0)
      '@opentelemetry/semantic-conventions': 1.27.0
    transitivePeerDependencies:
      - supports-color

  '@opentelemetry/instrumentation-mongoose@0.40.0(@opentelemetry/api@1.9.0)':
    dependencies:
      '@opentelemetry/api': 1.9.0
      '@opentelemetry/core': 1.26.0(@opentelemetry/api@1.9.0)
      '@opentelemetry/instrumentation': 0.52.1(@opentelemetry/api@1.9.0)
      '@opentelemetry/semantic-conventions': 1.27.0
    transitivePeerDependencies:
      - supports-color

  '@opentelemetry/instrumentation-mysql2@0.40.0(@opentelemetry/api@1.9.0)':
    dependencies:
      '@opentelemetry/api': 1.9.0
      '@opentelemetry/instrumentation': 0.52.1(@opentelemetry/api@1.9.0)
      '@opentelemetry/semantic-conventions': 1.27.0
      '@opentelemetry/sql-common': 0.40.1(@opentelemetry/api@1.9.0)
    transitivePeerDependencies:
      - supports-color

  '@opentelemetry/instrumentation-mysql@0.40.0(@opentelemetry/api@1.9.0)':
    dependencies:
      '@opentelemetry/api': 1.9.0
      '@opentelemetry/instrumentation': 0.52.1(@opentelemetry/api@1.9.0)
      '@opentelemetry/semantic-conventions': 1.27.0
      '@types/mysql': 2.15.22
    transitivePeerDependencies:
      - supports-color

  '@opentelemetry/instrumentation-nestjs-core@0.39.0(@opentelemetry/api@1.9.0)':
    dependencies:
      '@opentelemetry/api': 1.9.0
      '@opentelemetry/instrumentation': 0.52.1(@opentelemetry/api@1.9.0)
      '@opentelemetry/semantic-conventions': 1.27.0
    transitivePeerDependencies:
      - supports-color

  '@opentelemetry/instrumentation-net@0.38.0(@opentelemetry/api@1.9.0)':
    dependencies:
      '@opentelemetry/api': 1.9.0
      '@opentelemetry/instrumentation': 0.52.1(@opentelemetry/api@1.9.0)
      '@opentelemetry/semantic-conventions': 1.27.0
    transitivePeerDependencies:
      - supports-color

  '@opentelemetry/instrumentation-pg@0.43.0(@opentelemetry/api@1.9.0)':
    dependencies:
      '@opentelemetry/api': 1.9.0
      '@opentelemetry/instrumentation': 0.52.1(@opentelemetry/api@1.9.0)
      '@opentelemetry/semantic-conventions': 1.27.0
      '@opentelemetry/sql-common': 0.40.1(@opentelemetry/api@1.9.0)
      '@types/pg': 8.6.1
      '@types/pg-pool': 2.0.4
    transitivePeerDependencies:
      - supports-color

  '@opentelemetry/instrumentation-pino@0.41.0(@opentelemetry/api@1.9.0)':
    dependencies:
      '@opentelemetry/api': 1.9.0
      '@opentelemetry/api-logs': 0.52.1
      '@opentelemetry/core': 1.25.1(@opentelemetry/api@1.9.0)
      '@opentelemetry/instrumentation': 0.52.1(@opentelemetry/api@1.9.0)
    transitivePeerDependencies:
      - supports-color

  '@opentelemetry/instrumentation-redis-4@0.41.0(@opentelemetry/api@1.9.0)':
    dependencies:
      '@opentelemetry/api': 1.9.0
      '@opentelemetry/instrumentation': 0.52.1(@opentelemetry/api@1.9.0)
      '@opentelemetry/redis-common': 0.36.2
      '@opentelemetry/semantic-conventions': 1.27.0
    transitivePeerDependencies:
      - supports-color

  '@opentelemetry/instrumentation-redis@0.41.0(@opentelemetry/api@1.9.0)':
    dependencies:
      '@opentelemetry/api': 1.9.0
      '@opentelemetry/instrumentation': 0.52.1(@opentelemetry/api@1.9.0)
      '@opentelemetry/redis-common': 0.36.2
      '@opentelemetry/semantic-conventions': 1.27.0
    transitivePeerDependencies:
      - supports-color

  '@opentelemetry/instrumentation-restify@0.40.0(@opentelemetry/api@1.9.0)':
    dependencies:
      '@opentelemetry/api': 1.9.0
      '@opentelemetry/core': 1.26.0(@opentelemetry/api@1.9.0)
      '@opentelemetry/instrumentation': 0.52.1(@opentelemetry/api@1.9.0)
      '@opentelemetry/semantic-conventions': 1.27.0
    transitivePeerDependencies:
      - supports-color

  '@opentelemetry/instrumentation-router@0.39.0(@opentelemetry/api@1.9.0)':
    dependencies:
      '@opentelemetry/api': 1.9.0
      '@opentelemetry/instrumentation': 0.52.1(@opentelemetry/api@1.9.0)
      '@opentelemetry/semantic-conventions': 1.27.0
    transitivePeerDependencies:
      - supports-color

  '@opentelemetry/instrumentation-socket.io@0.41.0(@opentelemetry/api@1.9.0)':
    dependencies:
      '@opentelemetry/api': 1.9.0
      '@opentelemetry/instrumentation': 0.52.1(@opentelemetry/api@1.9.0)
      '@opentelemetry/semantic-conventions': 1.27.0
    transitivePeerDependencies:
      - supports-color

  '@opentelemetry/instrumentation-tedious@0.12.0(@opentelemetry/api@1.9.0)':
    dependencies:
      '@opentelemetry/api': 1.9.0
      '@opentelemetry/instrumentation': 0.52.1(@opentelemetry/api@1.9.0)
      '@opentelemetry/semantic-conventions': 1.27.0
      '@types/tedious': 4.0.14
    transitivePeerDependencies:
      - supports-color

  '@opentelemetry/instrumentation-undici@0.4.0(@opentelemetry/api@1.9.0)':
    dependencies:
      '@opentelemetry/api': 1.9.0
      '@opentelemetry/core': 1.26.0(@opentelemetry/api@1.9.0)
      '@opentelemetry/instrumentation': 0.52.1(@opentelemetry/api@1.9.0)
    transitivePeerDependencies:
      - supports-color

  '@opentelemetry/instrumentation-winston@0.39.0(@opentelemetry/api@1.9.0)':
    dependencies:
      '@opentelemetry/api': 1.9.0
      '@opentelemetry/api-logs': 0.52.1
      '@opentelemetry/instrumentation': 0.52.1(@opentelemetry/api@1.9.0)
    transitivePeerDependencies:
      - supports-color

  '@opentelemetry/instrumentation@0.52.1(@opentelemetry/api@1.9.0)':
    dependencies:
      '@opentelemetry/api': 1.9.0
      '@opentelemetry/api-logs': 0.52.1
      '@types/shimmer': 1.0.5
      import-in-the-middle: 1.11.0
      require-in-the-middle: 7.3.0
      semver: 7.6.0
      shimmer: 1.2.1
    transitivePeerDependencies:
      - supports-color

  '@opentelemetry/otlp-exporter-base@0.52.1(@opentelemetry/api@1.9.0)':
    dependencies:
      '@opentelemetry/api': 1.9.0
      '@opentelemetry/core': 1.25.1(@opentelemetry/api@1.9.0)
      '@opentelemetry/otlp-transformer': 0.52.1(@opentelemetry/api@1.9.0)

  '@opentelemetry/otlp-grpc-exporter-base@0.52.1(@opentelemetry/api@1.9.0)':
    dependencies:
      '@grpc/grpc-js': 1.10.10
      '@opentelemetry/api': 1.9.0
      '@opentelemetry/core': 1.25.1(@opentelemetry/api@1.9.0)
      '@opentelemetry/otlp-exporter-base': 0.52.1(@opentelemetry/api@1.9.0)
      '@opentelemetry/otlp-transformer': 0.52.1(@opentelemetry/api@1.9.0)

  '@opentelemetry/otlp-transformer@0.52.1(@opentelemetry/api@1.9.0)':
    dependencies:
      '@opentelemetry/api': 1.9.0
      '@opentelemetry/api-logs': 0.52.1
      '@opentelemetry/core': 1.25.1(@opentelemetry/api@1.9.0)
      '@opentelemetry/resources': 1.25.1(@opentelemetry/api@1.9.0)
      '@opentelemetry/sdk-logs': 0.52.1(@opentelemetry/api@1.9.0)
      '@opentelemetry/sdk-metrics': 1.25.1(@opentelemetry/api@1.9.0)
      '@opentelemetry/sdk-trace-base': 1.25.1(@opentelemetry/api@1.9.0)
      protobufjs: 7.3.2

  '@opentelemetry/propagation-utils@0.30.10(@opentelemetry/api@1.9.0)':
    dependencies:
      '@opentelemetry/api': 1.9.0

  '@opentelemetry/propagator-aws-xray@1.3.1(@opentelemetry/api@1.9.0)':
    dependencies:
      '@opentelemetry/api': 1.9.0
      '@opentelemetry/core': 1.26.0(@opentelemetry/api@1.9.0)

  '@opentelemetry/propagator-b3@1.25.1(@opentelemetry/api@1.9.0)':
    dependencies:
      '@opentelemetry/api': 1.9.0
      '@opentelemetry/core': 1.25.1(@opentelemetry/api@1.9.0)

  '@opentelemetry/propagator-jaeger@1.25.1(@opentelemetry/api@1.9.0)':
    dependencies:
      '@opentelemetry/api': 1.9.0
      '@opentelemetry/core': 1.25.1(@opentelemetry/api@1.9.0)

  '@opentelemetry/redis-common@0.36.2': {}

  '@opentelemetry/resource-detector-alibaba-cloud@0.29.0(@opentelemetry/api@1.9.0)':
    dependencies:
      '@opentelemetry/api': 1.9.0
      '@opentelemetry/resources': 1.26.0(@opentelemetry/api@1.9.0)
      '@opentelemetry/semantic-conventions': 1.27.0

  '@opentelemetry/resource-detector-aws@1.5.2(@opentelemetry/api@1.9.0)':
    dependencies:
      '@opentelemetry/api': 1.9.0
      '@opentelemetry/core': 1.26.0(@opentelemetry/api@1.9.0)
      '@opentelemetry/resources': 1.26.0(@opentelemetry/api@1.9.0)
      '@opentelemetry/semantic-conventions': 1.27.0

  '@opentelemetry/resource-detector-azure@0.2.9(@opentelemetry/api@1.9.0)':
    dependencies:
      '@opentelemetry/api': 1.9.0
      '@opentelemetry/resources': 1.26.0(@opentelemetry/api@1.9.0)
      '@opentelemetry/semantic-conventions': 1.27.0

  '@opentelemetry/resource-detector-container@0.3.11(@opentelemetry/api@1.9.0)':
    dependencies:
      '@opentelemetry/api': 1.9.0
      '@opentelemetry/resources': 1.26.0(@opentelemetry/api@1.9.0)
      '@opentelemetry/semantic-conventions': 1.27.0

  '@opentelemetry/resource-detector-gcp@0.29.10(@opentelemetry/api@1.9.0)(encoding@0.1.13)':
    dependencies:
      '@opentelemetry/api': 1.9.0
      '@opentelemetry/core': 1.26.0(@opentelemetry/api@1.9.0)
      '@opentelemetry/resources': 1.26.0(@opentelemetry/api@1.9.0)
      '@opentelemetry/semantic-conventions': 1.27.0
      gcp-metadata: 6.1.0(encoding@0.1.13)
    transitivePeerDependencies:
      - encoding
      - supports-color

  '@opentelemetry/resources@1.25.1(@opentelemetry/api@1.9.0)':
    dependencies:
      '@opentelemetry/api': 1.9.0
      '@opentelemetry/core': 1.25.1(@opentelemetry/api@1.9.0)
      '@opentelemetry/semantic-conventions': 1.25.1

  '@opentelemetry/resources@1.26.0(@opentelemetry/api@1.9.0)':
    dependencies:
      '@opentelemetry/api': 1.9.0
      '@opentelemetry/core': 1.26.0(@opentelemetry/api@1.9.0)
      '@opentelemetry/semantic-conventions': 1.27.0

  '@opentelemetry/sdk-logs@0.52.1(@opentelemetry/api@1.9.0)':
    dependencies:
      '@opentelemetry/api': 1.9.0
      '@opentelemetry/api-logs': 0.52.1
      '@opentelemetry/core': 1.25.1(@opentelemetry/api@1.9.0)
      '@opentelemetry/resources': 1.25.1(@opentelemetry/api@1.9.0)

  '@opentelemetry/sdk-metrics@1.25.1(@opentelemetry/api@1.9.0)':
    dependencies:
      '@opentelemetry/api': 1.9.0
      '@opentelemetry/core': 1.25.1(@opentelemetry/api@1.9.0)
      '@opentelemetry/resources': 1.25.1(@opentelemetry/api@1.9.0)
      lodash.merge: 4.6.2

  '@opentelemetry/sdk-node@0.52.1(@opentelemetry/api@1.9.0)':
    dependencies:
      '@opentelemetry/api': 1.9.0
      '@opentelemetry/api-logs': 0.52.1
      '@opentelemetry/core': 1.25.1(@opentelemetry/api@1.9.0)
      '@opentelemetry/exporter-trace-otlp-grpc': 0.52.1(@opentelemetry/api@1.9.0)
      '@opentelemetry/exporter-trace-otlp-http': 0.52.1(@opentelemetry/api@1.9.0)
      '@opentelemetry/exporter-trace-otlp-proto': 0.52.1(@opentelemetry/api@1.9.0)
      '@opentelemetry/exporter-zipkin': 1.25.1(@opentelemetry/api@1.9.0)
      '@opentelemetry/instrumentation': 0.52.1(@opentelemetry/api@1.9.0)
      '@opentelemetry/resources': 1.25.1(@opentelemetry/api@1.9.0)
      '@opentelemetry/sdk-logs': 0.52.1(@opentelemetry/api@1.9.0)
      '@opentelemetry/sdk-metrics': 1.25.1(@opentelemetry/api@1.9.0)
      '@opentelemetry/sdk-trace-base': 1.25.1(@opentelemetry/api@1.9.0)
      '@opentelemetry/sdk-trace-node': 1.25.1(@opentelemetry/api@1.9.0)
      '@opentelemetry/semantic-conventions': 1.25.1
    transitivePeerDependencies:
      - supports-color

  '@opentelemetry/sdk-trace-base@1.25.1(@opentelemetry/api@1.9.0)':
    dependencies:
      '@opentelemetry/api': 1.9.0
      '@opentelemetry/core': 1.25.1(@opentelemetry/api@1.9.0)
      '@opentelemetry/resources': 1.25.1(@opentelemetry/api@1.9.0)
      '@opentelemetry/semantic-conventions': 1.25.1

  '@opentelemetry/sdk-trace-base@1.26.0(@opentelemetry/api@1.9.0)':
    dependencies:
      '@opentelemetry/api': 1.9.0
      '@opentelemetry/core': 1.26.0(@opentelemetry/api@1.9.0)
      '@opentelemetry/resources': 1.26.0(@opentelemetry/api@1.9.0)
      '@opentelemetry/semantic-conventions': 1.27.0

  '@opentelemetry/sdk-trace-node@1.25.1(@opentelemetry/api@1.9.0)':
    dependencies:
      '@opentelemetry/api': 1.9.0
      '@opentelemetry/context-async-hooks': 1.25.1(@opentelemetry/api@1.9.0)
      '@opentelemetry/core': 1.25.1(@opentelemetry/api@1.9.0)
      '@opentelemetry/propagator-b3': 1.25.1(@opentelemetry/api@1.9.0)
      '@opentelemetry/propagator-jaeger': 1.25.1(@opentelemetry/api@1.9.0)
      '@opentelemetry/sdk-trace-base': 1.25.1(@opentelemetry/api@1.9.0)
      semver: 7.6.0

  '@opentelemetry/semantic-conventions@1.25.1': {}

  '@opentelemetry/semantic-conventions@1.26.0': {}

  '@opentelemetry/semantic-conventions@1.27.0': {}

  '@opentelemetry/sql-common@0.40.1(@opentelemetry/api@1.9.0)':
    dependencies:
      '@opentelemetry/api': 1.9.0
      '@opentelemetry/core': 1.26.0(@opentelemetry/api@1.9.0)

  '@pinecone-database/pinecone@2.2.0':
    dependencies:
      '@sinclair/typebox': 0.29.6
      ajv: 8.12.0
      cross-fetch: 3.1.8(encoding@0.1.13)
      encoding: 0.1.13

  '@pkgjs/parseargs@0.11.0':
    optional: true

  '@protobufjs/aspromise@1.1.2': {}

  '@protobufjs/base64@1.1.2': {}

  '@protobufjs/codegen@2.0.4': {}

  '@protobufjs/eventemitter@1.1.0': {}

  '@protobufjs/fetch@1.1.0':
    dependencies:
      '@protobufjs/aspromise': 1.1.2
      '@protobufjs/inquire': 1.1.0

  '@protobufjs/float@1.0.2': {}

  '@protobufjs/inquire@1.1.0': {}

  '@protobufjs/path@1.1.2': {}

  '@protobufjs/pool@1.1.0': {}

  '@protobufjs/utf8@1.1.0': {}

  '@rollup/rollup-android-arm-eabi@4.25.0':
    optional: true

  '@rollup/rollup-android-arm64@4.25.0':
    optional: true

  '@rollup/rollup-darwin-arm64@4.25.0':
    optional: true

  '@rollup/rollup-darwin-x64@4.25.0':
    optional: true

  '@rollup/rollup-freebsd-arm64@4.25.0':
    optional: true

  '@rollup/rollup-freebsd-x64@4.25.0':
    optional: true

  '@rollup/rollup-linux-arm-gnueabihf@4.25.0':
    optional: true

  '@rollup/rollup-linux-arm-musleabihf@4.25.0':
    optional: true

  '@rollup/rollup-linux-arm64-gnu@4.25.0':
    optional: true

  '@rollup/rollup-linux-arm64-musl@4.25.0':
    optional: true

  '@rollup/rollup-linux-powerpc64le-gnu@4.25.0':
    optional: true

  '@rollup/rollup-linux-riscv64-gnu@4.25.0':
    optional: true

  '@rollup/rollup-linux-s390x-gnu@4.25.0':
    optional: true

  '@rollup/rollup-linux-x64-gnu@4.25.0':
    optional: true

  '@rollup/rollup-linux-x64-musl@4.25.0':
    optional: true

  '@rollup/rollup-win32-arm64-msvc@4.25.0':
    optional: true

  '@rollup/rollup-win32-ia32-msvc@4.25.0':
    optional: true

  '@rollup/rollup-win32-x64-msvc@4.25.0':
    optional: true

  '@shikijs/core@1.23.1':
    dependencies:
      '@shikijs/engine-javascript': 1.23.1
      '@shikijs/engine-oniguruma': 1.23.1
      '@shikijs/types': 1.23.1
      '@shikijs/vscode-textmate': 9.3.0
      '@types/hast': 3.0.4
      hast-util-to-html: 9.0.3

  '@shikijs/engine-javascript@1.23.1':
    dependencies:
      '@shikijs/types': 1.23.1
      '@shikijs/vscode-textmate': 9.3.0
      oniguruma-to-es: 0.4.1

  '@shikijs/engine-oniguruma@1.23.1':
    dependencies:
      '@shikijs/types': 1.23.1
      '@shikijs/vscode-textmate': 9.3.0

  '@shikijs/types@1.23.1':
    dependencies:
      '@shikijs/vscode-textmate': 9.3.0
      '@types/hast': 3.0.4

  '@shikijs/vscode-textmate@9.3.0': {}

  '@sinclair/typebox@0.27.8': {}

  '@sinclair/typebox@0.29.6': {}

  '@sinonjs/commons@3.0.1':
    dependencies:
      type-detect: 4.0.8

  '@sinonjs/fake-timers@10.3.0':
    dependencies:
      '@sinonjs/commons': 3.0.1

  '@tootallnate/once@2.0.0': {}

  '@types/aws-lambda@8.10.122': {}

  '@types/babel__core@7.20.5':
    dependencies:
      '@babel/parser': 7.25.7
      '@babel/types': 7.25.7
      '@types/babel__generator': 7.6.8
      '@types/babel__template': 7.4.4
      '@types/babel__traverse': 7.20.6

  '@types/babel__generator@7.6.8':
    dependencies:
      '@babel/types': 7.25.7

  '@types/babel__template@7.4.4':
    dependencies:
      '@babel/parser': 7.25.7
      '@babel/types': 7.25.7

  '@types/babel__traverse@7.20.6':
    dependencies:
      '@babel/types': 7.25.7

  '@types/body-parser@1.19.5':
    dependencies:
      '@types/connect': 3.4.38
      '@types/node': 20.16.9

  '@types/bunyan@1.8.9':
    dependencies:
      '@types/node': 20.16.9

  '@types/caseless@0.12.5': {}

  '@types/connect@3.4.36':
    dependencies:
      '@types/node': 20.16.9

  '@types/connect@3.4.38':
    dependencies:
      '@types/node': 20.16.9

  '@types/cors@2.8.17':
    dependencies:
      '@types/node': 20.16.9

  '@types/data-urls@3.0.4':
    dependencies:
      '@types/whatwg-mimetype': 3.0.2
      '@types/whatwg-url': 11.0.5

  '@types/estree@1.0.6': {}

  '@types/express-serve-static-core@4.17.43':
    dependencies:
      '@types/node': 20.16.9
      '@types/qs': 6.9.14
      '@types/range-parser': 1.2.7
      '@types/send': 0.17.4

  '@types/express@4.17.21':
    dependencies:
      '@types/body-parser': 1.19.5
      '@types/express-serve-static-core': 4.17.43
      '@types/qs': 6.9.14
      '@types/serve-static': 1.15.5

  '@types/graceful-fs@4.1.9':
    dependencies:
      '@types/node': 20.16.9

  '@types/hast@3.0.4':
    dependencies:
      '@types/unist': 3.0.3

  '@types/http-errors@2.0.4': {}

  '@types/istanbul-lib-coverage@2.0.6': {}

  '@types/istanbul-lib-report@3.0.3':
    dependencies:
      '@types/istanbul-lib-coverage': 2.0.6

  '@types/istanbul-reports@3.0.4':
    dependencies:
      '@types/istanbul-lib-report': 3.0.3

  '@types/jest@29.5.13':
    dependencies:
      expect: 29.7.0
      pretty-format: 29.7.0

  '@types/jsonwebtoken@9.0.6':
    dependencies:
      '@types/node': 20.16.9

  '@types/lodash@4.17.13': {}

  '@types/long@4.0.2': {}

  '@types/mdast@4.0.4':
    dependencies:
      '@types/unist': 3.0.3

  '@types/memcached@2.2.10':
    dependencies:
      '@types/node': 20.16.9

  '@types/mime@1.3.5': {}

  '@types/mime@3.0.4': {}

  '@types/mysql@2.15.22':
    dependencies:
      '@types/node': 20.16.9

  '@types/node-fetch@2.6.11':
    dependencies:
      '@types/node': 20.16.9
      form-data: 4.0.0

  '@types/node@18.19.53':
    dependencies:
      undici-types: 5.26.5

  '@types/node@20.11.30':
    dependencies:
      undici-types: 5.26.5

  '@types/node@20.16.9':
    dependencies:
      undici-types: 6.19.8

  '@types/node@22.9.0':
    dependencies:
      undici-types: 6.19.8

  '@types/pdf-parse@1.1.4': {}

  '@types/pg-pool@2.0.4':
    dependencies:
      '@types/pg': 8.6.1

  '@types/pg@8.6.1':
    dependencies:
      '@types/node': 20.16.9
      pg-protocol: 1.6.0
      pg-types: 2.2.0

  '@types/qs@6.9.14': {}

  '@types/range-parser@1.2.7': {}

  '@types/request@2.48.12':
    dependencies:
      '@types/caseless': 0.12.5
      '@types/node': 20.16.9
      '@types/tough-cookie': 4.0.5
      form-data: 2.5.1

  '@types/retry@0.12.0': {}

  '@types/send@0.17.4':
    dependencies:
      '@types/mime': 1.3.5
      '@types/node': 20.16.9

  '@types/serve-static@1.15.5':
    dependencies:
      '@types/http-errors': 2.0.4
      '@types/mime': 3.0.4
      '@types/node': 20.16.9

  '@types/shimmer@1.0.5': {}

  '@types/stack-utils@2.0.3': {}

  '@types/tedious@4.0.14':
    dependencies:
      '@types/node': 20.16.9

  '@types/tough-cookie@4.0.5': {}

  '@types/triple-beam@1.3.5': {}

  '@types/unist@3.0.3': {}

  '@types/uuid@9.0.8': {}

  '@types/webidl-conversions@7.0.3': {}

  '@types/whatwg-mimetype@3.0.2': {}

  '@types/whatwg-url@11.0.5':
    dependencies:
      '@types/webidl-conversions': 7.0.3

  '@types/yargs-parser@21.0.3': {}

  '@types/yargs@17.0.33':
    dependencies:
      '@types/yargs-parser': 21.0.3

  '@ungap/structured-clone@1.2.0': {}

  abort-controller@3.0.0:
    dependencies:
      event-target-shim: 5.0.1

  accepts@1.3.8:
    dependencies:
      mime-types: 2.1.35
      negotiator: 0.6.3

  acorn-import-attributes@1.9.5(acorn@8.11.3):
    dependencies:
      acorn: 8.11.3

  acorn@8.11.3: {}

  agent-base@6.0.2:
    dependencies:
      debug: 4.3.7
    transitivePeerDependencies:
      - supports-color

  agent-base@7.1.0:
    dependencies:
      debug: 4.3.7
    transitivePeerDependencies:
      - supports-color

  agentkeepalive@4.5.0:
    dependencies:
      humanize-ms: 1.2.1

  ajv-formats@3.0.1(ajv@8.12.0):
    optionalDependencies:
      ajv: 8.12.0

  ajv@8.12.0:
    dependencies:
      fast-deep-equal: 3.1.3
      json-schema-traverse: 1.0.0
      require-from-string: 2.0.2
      uri-js: 4.4.1

  ansi-escapes@4.3.2:
    dependencies:
      type-fest: 0.21.3

  ansi-regex@5.0.1: {}

  ansi-regex@6.0.1: {}

  ansi-styles@3.2.1:
    dependencies:
      color-convert: 1.9.3

  ansi-styles@4.3.0:
    dependencies:
      color-convert: 2.0.1

  ansi-styles@5.2.0: {}

  ansi-styles@6.2.1: {}

  any-promise@1.3.0: {}

  anymatch@3.1.3:
    dependencies:
      normalize-path: 3.0.0
      picomatch: 2.3.1

  argparse@1.0.10:
    dependencies:
      sprintf-js: 1.0.3

  argparse@2.0.1: {}

  array-buffer-byte-length@1.0.1:
    dependencies:
      call-bind: 1.0.7
      is-array-buffer: 3.0.4

  array-flatten@1.1.1: {}

  arraybuffer.prototype.slice@1.0.3:
    dependencies:
      array-buffer-byte-length: 1.0.1
      call-bind: 1.0.7
      define-properties: 1.2.1
      es-abstract: 1.23.2
      es-errors: 1.3.0
      get-intrinsic: 1.2.4
      is-array-buffer: 3.0.4
      is-shared-array-buffer: 1.0.3

  arrify@2.0.1: {}

  async-mutex@0.5.0:
    dependencies:
      tslib: 2.6.2

  async-retry@1.3.3:
    dependencies:
      retry: 0.13.1
    optional: true

  async@3.2.5: {}

  asynckit@0.4.0: {}

  available-typed-arrays@1.0.7:
    dependencies:
      possible-typed-array-names: 1.0.0

  axios@1.7.8:
    dependencies:
      follow-redirects: 1.15.9
      form-data: 4.0.0
      proxy-from-env: 1.1.0
    transitivePeerDependencies:
      - debug

  babel-jest@29.7.0(@babel/core@7.25.7):
    dependencies:
      '@babel/core': 7.25.7
      '@jest/transform': 29.7.0
      '@types/babel__core': 7.20.5
      babel-plugin-istanbul: 6.1.1
      babel-preset-jest: 29.6.3(@babel/core@7.25.7)
      chalk: 4.1.2
      graceful-fs: 4.2.11
      slash: 3.0.0
    transitivePeerDependencies:
      - supports-color

  babel-plugin-istanbul@6.1.1:
    dependencies:
      '@babel/helper-plugin-utils': 7.25.7
      '@istanbuljs/load-nyc-config': 1.1.0
      '@istanbuljs/schema': 0.1.3
      istanbul-lib-instrument: 5.2.1
      test-exclude: 6.0.0
    transitivePeerDependencies:
      - supports-color

  babel-plugin-jest-hoist@29.6.3:
    dependencies:
      '@babel/template': 7.25.7
      '@babel/types': 7.25.7
      '@types/babel__core': 7.20.5
      '@types/babel__traverse': 7.20.6

  babel-preset-current-node-syntax@1.1.0(@babel/core@7.25.7):
    dependencies:
      '@babel/core': 7.25.7
      '@babel/plugin-syntax-async-generators': 7.8.4(@babel/core@7.25.7)
      '@babel/plugin-syntax-bigint': 7.8.3(@babel/core@7.25.7)
      '@babel/plugin-syntax-class-properties': 7.12.13(@babel/core@7.25.7)
      '@babel/plugin-syntax-class-static-block': 7.14.5(@babel/core@7.25.7)
      '@babel/plugin-syntax-import-attributes': 7.25.7(@babel/core@7.25.7)
      '@babel/plugin-syntax-import-meta': 7.10.4(@babel/core@7.25.7)
      '@babel/plugin-syntax-json-strings': 7.8.3(@babel/core@7.25.7)
      '@babel/plugin-syntax-logical-assignment-operators': 7.10.4(@babel/core@7.25.7)
      '@babel/plugin-syntax-nullish-coalescing-operator': 7.8.3(@babel/core@7.25.7)
      '@babel/plugin-syntax-numeric-separator': 7.10.4(@babel/core@7.25.7)
      '@babel/plugin-syntax-object-rest-spread': 7.8.3(@babel/core@7.25.7)
      '@babel/plugin-syntax-optional-catch-binding': 7.8.3(@babel/core@7.25.7)
      '@babel/plugin-syntax-optional-chaining': 7.8.3(@babel/core@7.25.7)
      '@babel/plugin-syntax-private-property-in-object': 7.14.5(@babel/core@7.25.7)
      '@babel/plugin-syntax-top-level-await': 7.14.5(@babel/core@7.25.7)

  babel-preset-jest@29.6.3(@babel/core@7.25.7):
    dependencies:
      '@babel/core': 7.25.7
      babel-plugin-jest-hoist: 29.6.3
      babel-preset-current-node-syntax: 1.1.0(@babel/core@7.25.7)

  balanced-match@1.0.2: {}

  base-64@0.1.0: {}

  base64-js@1.5.1: {}

  big.js@6.2.1: {}

  bignumber.js@9.1.2: {}

  binary-extensions@2.3.0: {}

  binary-search@1.3.6: {}

  bl@4.1.0:
    dependencies:
      buffer: 5.7.1
      inherits: 2.0.4
      readable-stream: 3.6.2
    optional: true

  body-parser@1.20.3:
    dependencies:
      bytes: 3.1.2
      content-type: 1.0.5
      debug: 2.6.9
      depd: 2.0.0
      destroy: 1.2.0
      http-errors: 2.0.0
      iconv-lite: 0.4.24
      on-finished: 2.4.1
      qs: 6.13.0
      raw-body: 2.5.2
      type-is: 1.6.18
      unpipe: 1.0.0
    transitivePeerDependencies:
      - supports-color

  brace-expansion@1.1.11:
    dependencies:
      balanced-match: 1.0.2
      concat-map: 0.0.1

  brace-expansion@2.0.1:
    dependencies:
      balanced-match: 1.0.2

  braces@3.0.2:
    dependencies:
      fill-range: 7.0.1

  browserslist@4.24.0:
    dependencies:
      caniuse-lite: 1.0.30001667
      electron-to-chromium: 1.5.33
      node-releases: 2.0.18
      update-browserslist-db: 1.1.1(browserslist@4.24.0)

  bs-logger@0.2.6:
    dependencies:
      fast-json-stable-stringify: 2.1.0

  bser@2.1.1:
    dependencies:
      node-int64: 0.4.0

  buffer-equal-constant-time@1.0.1: {}

  buffer-from@1.1.2: {}

  buffer@5.7.1:
    dependencies:
      base64-js: 1.5.1
      ieee754: 1.2.1
    optional: true

  bundle-require@5.0.0(esbuild@0.24.0):
    dependencies:
      esbuild: 0.24.0
      load-tsconfig: 0.2.5

  bytes@3.1.2: {}

  cac@6.7.14: {}

  call-bind@1.0.7:
    dependencies:
      es-define-property: 1.0.0
      es-errors: 1.3.0
      function-bind: 1.1.2
      get-intrinsic: 1.2.4
      set-function-length: 1.2.2

  callsites@3.1.0: {}

  camelcase@5.3.1: {}

  camelcase@6.3.0: {}

  caniuse-lite@1.0.30001667: {}

  canvas@3.0.0-rc2:
    dependencies:
      node-addon-api: 7.1.1
      prebuild-install: 7.1.2
      simple-get: 3.1.1
    optional: true

  ccount@2.0.1: {}

  chalk@2.4.2:
    dependencies:
      ansi-styles: 3.2.1
      escape-string-regexp: 1.0.5
      supports-color: 5.5.0

  chalk@4.1.2:
    dependencies:
      ansi-styles: 4.3.0
      supports-color: 7.2.0

  char-regex@1.0.2: {}

  character-entities-html4@2.1.0: {}

  character-entities-legacy@3.0.0: {}

  charenc@0.0.2: {}

  chokidar@4.0.1:
    dependencies:
      readdirp: 4.0.2

  chownr@1.1.4:
    optional: true

  chromadb@1.8.1(encoding@0.1.13)(openai@4.53.0(encoding@0.1.13)):
    dependencies:
      cliui: 8.0.1
      isomorphic-fetch: 3.0.0(encoding@0.1.13)
    optionalDependencies:
      openai: 4.53.0(encoding@0.1.13)
    transitivePeerDependencies:
      - encoding

  chromadb@1.9.2(encoding@0.1.13)(openai@4.53.0(encoding@0.1.13)):
    dependencies:
      cliui: 8.0.1
      isomorphic-fetch: 3.0.0(encoding@0.1.13)
    optionalDependencies:
      openai: 4.53.0(encoding@0.1.13)
    transitivePeerDependencies:
      - encoding
    optional: true

  ci-info@3.9.0: {}

  cjs-module-lexer@1.2.3: {}

  cliui@8.0.1:
    dependencies:
      string-width: 4.2.3
      strip-ansi: 6.0.1
      wrap-ansi: 7.0.0

  co@4.6.0: {}

  collect-v8-coverage@1.0.2: {}

  color-convert@1.9.3:
    dependencies:
      color-name: 1.1.3

  color-convert@2.0.1:
    dependencies:
      color-name: 1.1.4

  color-name@1.1.3: {}

  color-name@1.1.4: {}

  color-string@1.9.1:
    dependencies:
      color-name: 1.1.4
      simple-swizzle: 0.2.2

  color@3.2.1:
    dependencies:
      color-convert: 1.9.3
      color-string: 1.9.1

  colorette@2.0.20: {}

  colorspace@1.1.4:
    dependencies:
      color: 3.2.1
      text-hex: 1.0.0

  combined-stream@1.0.8:
    dependencies:
      delayed-stream: 1.0.0

  comma-separated-tokens@2.0.3: {}

  commander@10.0.1: {}

  commander@4.1.1: {}

  commander@7.2.0: {}

  compute-cosine-similarity@1.1.0:
    dependencies:
      compute-dot: 1.1.0
      compute-l2norm: 1.1.0
      validate.io-array: 1.0.6
      validate.io-function: 1.0.2

  compute-dot@1.1.0:
    dependencies:
      validate.io-array: 1.0.6
      validate.io-function: 1.0.2

  compute-l2norm@1.1.0:
    dependencies:
      validate.io-array: 1.0.6
      validate.io-function: 1.0.2

  concat-map@0.0.1: {}

  consola@3.2.3: {}

  content-disposition@0.5.4:
    dependencies:
      safe-buffer: 5.2.1

  content-type@1.0.5: {}

  convert-source-map@2.0.0: {}

  cookie-signature@1.0.6: {}

  cookie@0.6.0: {}

  cors@2.8.5:
    dependencies:
      object-assign: 4.1.1
      vary: 1.1.2

  create-jest@29.7.0(@types/node@20.11.30):
    dependencies:
      '@jest/types': 29.6.3
      chalk: 4.1.2
      exit: 0.1.2
      graceful-fs: 4.2.11
      jest-config: 29.7.0(@types/node@20.11.30)
      jest-util: 29.7.0
      prompts: 2.4.2
    transitivePeerDependencies:
      - '@types/node'
      - babel-plugin-macros
      - supports-color
      - ts-node

  create-jest@29.7.0(@types/node@20.16.9):
    dependencies:
      '@jest/types': 29.6.3
      chalk: 4.1.2
      exit: 0.1.2
      graceful-fs: 4.2.11
      jest-config: 29.7.0(@types/node@20.16.9)
      jest-util: 29.7.0
      prompts: 2.4.2
    transitivePeerDependencies:
      - '@types/node'
      - babel-plugin-macros
      - supports-color
      - ts-node

  cross-env@7.0.3:
    dependencies:
      cross-spawn: 7.0.6

  cross-fetch@3.1.8(encoding@0.1.13):
    dependencies:
      node-fetch: 2.7.0(encoding@0.1.13)
    transitivePeerDependencies:
      - encoding

  cross-spawn@7.0.6:
    dependencies:
      path-key: 3.1.1
      shebang-command: 2.0.0
      which: 2.0.2

  crypt@0.0.2: {}

  data-uri-to-buffer@4.0.1: {}

  data-urls@5.0.0:
    dependencies:
      whatwg-mimetype: 4.0.0
      whatwg-url: 14.0.0

  data-view-buffer@1.0.1:
    dependencies:
      call-bind: 1.0.7
      es-errors: 1.3.0
      is-data-view: 1.0.1

  data-view-byte-length@1.0.1:
    dependencies:
      call-bind: 1.0.7
      es-errors: 1.3.0
      is-data-view: 1.0.1

  data-view-byte-offset@1.0.0:
    dependencies:
      call-bind: 1.0.7
      es-errors: 1.3.0
      is-data-view: 1.0.1

  debug@2.6.9:
    dependencies:
      ms: 2.0.0

  debug@3.2.7:
    dependencies:
      ms: 2.1.3

  debug@4.3.7:
    dependencies:
      ms: 2.1.3

  decamelize@1.2.0: {}

  decompress-response@4.2.1:
    dependencies:
      mimic-response: 2.1.0
    optional: true

  decompress-response@6.0.0:
    dependencies:
      mimic-response: 3.1.0
    optional: true

  dedent@1.5.3: {}

  deep-extend@0.6.0:
    optional: true

  deepmerge@4.3.1: {}

  define-data-property@1.1.4:
    dependencies:
      es-define-property: 1.0.0
      es-errors: 1.3.0
      gopd: 1.0.1

  define-properties@1.2.1:
    dependencies:
      define-data-property: 1.1.4
      has-property-descriptors: 1.0.2
      object-keys: 1.1.1

  delayed-stream@1.0.0: {}

  depd@2.0.0: {}

  dequal@2.0.3: {}

  destroy@1.2.0: {}

  detect-libc@2.0.3:
    optional: true

  detect-newline@3.1.0: {}

  devlop@1.1.0:
    dependencies:
      dequal: 2.0.3

  diff-sequences@29.6.3: {}

  digest-fetch@1.3.0:
    dependencies:
      base-64: 0.1.0
      md5: 2.3.0

  dommatrix@1.0.3: {}

  dot-prop@6.0.1:
    dependencies:
      is-obj: 2.0.0

  dotenv@16.4.5: {}

  duplexify@4.1.3:
    dependencies:
      end-of-stream: 1.4.4
      inherits: 2.0.4
      readable-stream: 3.6.2
      stream-shift: 1.0.3

  eastasianwidth@0.2.0: {}

  ecdsa-sig-formatter@1.0.11:
    dependencies:
      safe-buffer: 5.2.1

  ee-first@1.1.1: {}

  ejs@3.1.10:
    dependencies:
      jake: 10.9.1

  electron-to-chromium@1.5.33: {}

  emittery@0.13.1: {}

  emoji-regex-xs@1.0.0: {}

  emoji-regex@8.0.0: {}

  emoji-regex@9.2.2: {}

  enabled@2.0.0: {}

  encodeurl@1.0.2: {}

  encodeurl@2.0.0: {}

  encoding@0.1.13:
    dependencies:
      iconv-lite: 0.6.3

  end-of-stream@1.4.4:
    dependencies:
      once: 1.4.0

  ent@2.2.0: {}

  entities@4.5.0: {}

  error-ex@1.3.2:
    dependencies:
      is-arrayish: 0.2.1

  es-abstract@1.23.2:
    dependencies:
      array-buffer-byte-length: 1.0.1
      arraybuffer.prototype.slice: 1.0.3
      available-typed-arrays: 1.0.7
      call-bind: 1.0.7
      data-view-buffer: 1.0.1
      data-view-byte-length: 1.0.1
      data-view-byte-offset: 1.0.0
      es-define-property: 1.0.0
      es-errors: 1.3.0
      es-object-atoms: 1.0.0
      es-set-tostringtag: 2.0.3
      es-to-primitive: 1.2.1
      function.prototype.name: 1.1.6
      get-intrinsic: 1.2.4
      get-symbol-description: 1.0.2
      globalthis: 1.0.3
      gopd: 1.0.1
      has-property-descriptors: 1.0.2
      has-proto: 1.0.3
      has-symbols: 1.0.3
      hasown: 2.0.2
      internal-slot: 1.0.7
      is-array-buffer: 3.0.4
      is-callable: 1.2.7
      is-data-view: 1.0.1
      is-negative-zero: 2.0.3
      is-regex: 1.1.4
      is-shared-array-buffer: 1.0.3
      is-string: 1.0.7
      is-typed-array: 1.1.13
      is-weakref: 1.0.2
      object-inspect: 1.13.1
      object-keys: 1.1.1
      object.assign: 4.1.5
      regexp.prototype.flags: 1.5.2
      safe-array-concat: 1.1.2
      safe-regex-test: 1.0.3
      string.prototype.trim: 1.2.9
      string.prototype.trimend: 1.0.8
      string.prototype.trimstart: 1.0.8
      typed-array-buffer: 1.0.2
      typed-array-byte-length: 1.0.1
      typed-array-byte-offset: 1.0.2
      typed-array-length: 1.0.6
      unbox-primitive: 1.0.2
      which-typed-array: 1.1.15

  es-define-property@1.0.0:
    dependencies:
      get-intrinsic: 1.2.4

  es-errors@1.3.0: {}

  es-object-atoms@1.0.0:
    dependencies:
      es-errors: 1.3.0

  es-set-tostringtag@2.0.3:
    dependencies:
      get-intrinsic: 1.2.4
      has-tostringtag: 1.0.2
      hasown: 2.0.2

  es-to-primitive@1.2.1:
    dependencies:
      is-callable: 1.2.7
      is-date-object: 1.0.5
      is-symbol: 1.0.4

  esbuild@0.23.1:
    optionalDependencies:
      '@esbuild/aix-ppc64': 0.23.1
      '@esbuild/android-arm': 0.23.1
      '@esbuild/android-arm64': 0.23.1
      '@esbuild/android-x64': 0.23.1
      '@esbuild/darwin-arm64': 0.23.1
      '@esbuild/darwin-x64': 0.23.1
      '@esbuild/freebsd-arm64': 0.23.1
      '@esbuild/freebsd-x64': 0.23.1
      '@esbuild/linux-arm': 0.23.1
      '@esbuild/linux-arm64': 0.23.1
      '@esbuild/linux-ia32': 0.23.1
      '@esbuild/linux-loong64': 0.23.1
      '@esbuild/linux-mips64el': 0.23.1
      '@esbuild/linux-ppc64': 0.23.1
      '@esbuild/linux-riscv64': 0.23.1
      '@esbuild/linux-s390x': 0.23.1
      '@esbuild/linux-x64': 0.23.1
      '@esbuild/netbsd-x64': 0.23.1
      '@esbuild/openbsd-arm64': 0.23.1
      '@esbuild/openbsd-x64': 0.23.1
      '@esbuild/sunos-x64': 0.23.1
      '@esbuild/win32-arm64': 0.23.1
      '@esbuild/win32-ia32': 0.23.1
      '@esbuild/win32-x64': 0.23.1

  esbuild@0.24.0:
    optionalDependencies:
      '@esbuild/aix-ppc64': 0.24.0
      '@esbuild/android-arm': 0.24.0
      '@esbuild/android-arm64': 0.24.0
      '@esbuild/android-x64': 0.24.0
      '@esbuild/darwin-arm64': 0.24.0
      '@esbuild/darwin-x64': 0.24.0
      '@esbuild/freebsd-arm64': 0.24.0
      '@esbuild/freebsd-x64': 0.24.0
      '@esbuild/linux-arm': 0.24.0
      '@esbuild/linux-arm64': 0.24.0
      '@esbuild/linux-ia32': 0.24.0
      '@esbuild/linux-loong64': 0.24.0
      '@esbuild/linux-mips64el': 0.24.0
      '@esbuild/linux-ppc64': 0.24.0
      '@esbuild/linux-riscv64': 0.24.0
      '@esbuild/linux-s390x': 0.24.0
      '@esbuild/linux-x64': 0.24.0
      '@esbuild/netbsd-x64': 0.24.0
      '@esbuild/openbsd-arm64': 0.24.0
      '@esbuild/openbsd-x64': 0.24.0
      '@esbuild/sunos-x64': 0.24.0
      '@esbuild/win32-arm64': 0.24.0
      '@esbuild/win32-ia32': 0.24.0
      '@esbuild/win32-x64': 0.24.0

  escalade@3.1.2: {}

  escalade@3.2.0: {}

  escape-html@1.0.3: {}

  escape-string-regexp@1.0.5: {}

  escape-string-regexp@2.0.0: {}

  esprima@4.0.1: {}

  etag@1.8.1: {}

  event-target-shim@5.0.1: {}

  eventemitter3@4.0.7: {}

  eventid@2.0.1:
    dependencies:
      uuid: 8.3.2

  execa@5.1.1:
    dependencies:
      cross-spawn: 7.0.6
      get-stream: 6.0.1
      human-signals: 2.1.0
      is-stream: 2.0.1
      merge-stream: 2.0.0
      npm-run-path: 4.0.1
      onetime: 5.1.2
      signal-exit: 3.0.7
      strip-final-newline: 2.0.0

  exit@0.1.2: {}

  expand-template@2.0.3:
    optional: true

  expect@29.7.0:
    dependencies:
      '@jest/expect-utils': 29.7.0
      jest-get-type: 29.6.3
      jest-matcher-utils: 29.7.0
      jest-message-util: 29.7.0
      jest-util: 29.7.0

  expr-eval@2.0.2: {}

  express@4.21.0:
    dependencies:
      accepts: 1.3.8
      array-flatten: 1.1.1
      body-parser: 1.20.3
      content-disposition: 0.5.4
      content-type: 1.0.5
      cookie: 0.6.0
      cookie-signature: 1.0.6
      debug: 2.6.9
      depd: 2.0.0
      encodeurl: 2.0.0
      escape-html: 1.0.3
      etag: 1.8.1
      finalhandler: 1.3.1
      fresh: 0.5.2
      http-errors: 2.0.0
      merge-descriptors: 1.0.3
      methods: 1.1.2
      on-finished: 2.4.1
      parseurl: 1.3.3
      path-to-regexp: 0.1.10
      proxy-addr: 2.0.7
      qs: 6.13.0
      range-parser: 1.2.1
      safe-buffer: 5.2.1
      send: 0.19.0
      serve-static: 1.16.2
      setprototypeof: 1.2.0
      statuses: 2.0.1
      type-is: 1.6.18
      utils-merge: 1.0.1
      vary: 1.1.2
    transitivePeerDependencies:
      - supports-color

  extend@3.0.2: {}

  farmhash-modern@1.1.0: {}

  fast-deep-equal@3.1.3: {}

  fast-json-stable-stringify@2.1.0: {}

  fast-text-encoding@1.0.6:
    optional: true

  fast-xml-parser@4.3.6:
    dependencies:
      strnum: 1.0.5
    optional: true

  fast-xml-parser@4.5.0:
    dependencies:
      strnum: 1.0.5
    optional: true

  faye-websocket@0.11.4:
    dependencies:
      websocket-driver: 0.7.4

  fb-watchman@2.0.2:
    dependencies:
      bser: 2.1.1

  fdir@6.4.2(picomatch@4.0.2):
    optionalDependencies:
      picomatch: 4.0.2

  fecha@4.2.3: {}

  fetch-blob@3.2.0:
    dependencies:
      node-domexception: 1.0.0
      web-streams-polyfill: 3.3.3

  filelist@1.0.4:
    dependencies:
      minimatch: 5.1.6

  fill-range@7.0.1:
    dependencies:
      to-regex-range: 5.0.1

  finalhandler@1.3.1:
    dependencies:
      debug: 2.6.9
      encodeurl: 2.0.0
      escape-html: 1.0.3
      on-finished: 2.4.1
      parseurl: 1.3.3
      statuses: 2.0.1
      unpipe: 1.0.0
    transitivePeerDependencies:
      - supports-color

  find-package@1.0.0:
    dependencies:
      parents: 1.0.1

  find-up@4.1.0:
    dependencies:
      locate-path: 5.0.0
      path-exists: 4.0.0

  firebase-admin@12.3.1(encoding@0.1.13):
    dependencies:
      '@fastify/busboy': 3.0.0
      '@firebase/database-compat': 1.0.4
      '@firebase/database-types': 1.0.2
      '@types/node': 22.9.0
      farmhash-modern: 1.1.0
      jsonwebtoken: 9.0.2
      jwks-rsa: 3.1.0
      node-forge: 1.3.1
      uuid: 10.0.0
    optionalDependencies:
      '@google-cloud/firestore': 7.9.0(encoding@0.1.13)
      '@google-cloud/storage': 7.10.1(encoding@0.1.13)
    transitivePeerDependencies:
      - encoding
      - supports-color

  firebase-admin@13.0.1(encoding@0.1.13):
    dependencies:
      '@fastify/busboy': 3.0.0
      '@firebase/database-compat': 2.0.1
      '@firebase/database-types': 1.0.7
      '@types/node': 22.9.0
      farmhash-modern: 1.1.0
      google-auth-library: 9.14.2(encoding@0.1.13)
      jsonwebtoken: 9.0.2
      jwks-rsa: 3.1.0
      node-forge: 1.3.1
      uuid: 11.0.3
    optionalDependencies:
      '@google-cloud/firestore': 7.10.0(encoding@0.1.13)
      '@google-cloud/storage': 7.14.0(encoding@0.1.13)
    transitivePeerDependencies:
      - encoding
      - supports-color

  firebase-functions-test@3.3.0(firebase-admin@13.0.1(encoding@0.1.13))(firebase-functions@6.1.1(firebase-admin@13.0.1(encoding@0.1.13)))(jest@29.7.0(@types/node@20.11.30)):
    dependencies:
      '@types/lodash': 4.17.13
      firebase-admin: 13.0.1(encoding@0.1.13)
      firebase-functions: 6.1.1(firebase-admin@13.0.1(encoding@0.1.13))
      jest: 29.7.0(@types/node@20.11.30)
      lodash: 4.17.21
      ts-deepmerge: 2.0.7

  firebase-functions@6.1.1(firebase-admin@13.0.1(encoding@0.1.13)):
    dependencies:
      '@types/cors': 2.8.17
      '@types/express': 4.17.21
      cors: 2.8.5
      express: 4.21.0
      firebase-admin: 13.0.1(encoding@0.1.13)
      protobufjs: 7.3.2
    transitivePeerDependencies:
      - supports-color

  firebase@11.0.2:
    dependencies:
      '@firebase/analytics': 0.10.10(@firebase/app@0.10.16)
      '@firebase/analytics-compat': 0.2.16(@firebase/app-compat@0.2.46)(@firebase/app@0.10.16)
      '@firebase/app': 0.10.16
      '@firebase/app-check': 0.8.10(@firebase/app@0.10.16)
      '@firebase/app-check-compat': 0.3.17(@firebase/app-compat@0.2.46)(@firebase/app@0.10.16)
      '@firebase/app-compat': 0.2.46
      '@firebase/app-types': 0.9.3
      '@firebase/auth': 1.8.1(@firebase/app@0.10.16)
      '@firebase/auth-compat': 0.5.16(@firebase/app-compat@0.2.46)(@firebase/app-types@0.9.3)(@firebase/app@0.10.16)
      '@firebase/data-connect': 0.1.2(@firebase/app@0.10.16)
      '@firebase/database': 1.0.10
      '@firebase/database-compat': 2.0.1
      '@firebase/firestore': 4.7.5(@firebase/app@0.10.16)
      '@firebase/firestore-compat': 0.3.40(@firebase/app-compat@0.2.46)(@firebase/app-types@0.9.3)(@firebase/app@0.10.16)
      '@firebase/functions': 0.11.10(@firebase/app@0.10.16)
      '@firebase/functions-compat': 0.3.16(@firebase/app-compat@0.2.46)(@firebase/app@0.10.16)
      '@firebase/installations': 0.6.11(@firebase/app@0.10.16)
      '@firebase/installations-compat': 0.2.11(@firebase/app-compat@0.2.46)(@firebase/app-types@0.9.3)(@firebase/app@0.10.16)
      '@firebase/messaging': 0.12.14(@firebase/app@0.10.16)
      '@firebase/messaging-compat': 0.2.14(@firebase/app-compat@0.2.46)(@firebase/app@0.10.16)
      '@firebase/performance': 0.6.11(@firebase/app@0.10.16)
      '@firebase/performance-compat': 0.2.11(@firebase/app-compat@0.2.46)(@firebase/app@0.10.16)
      '@firebase/remote-config': 0.4.11(@firebase/app@0.10.16)
      '@firebase/remote-config-compat': 0.2.11(@firebase/app-compat@0.2.46)(@firebase/app@0.10.16)
      '@firebase/storage': 0.13.4(@firebase/app@0.10.16)
      '@firebase/storage-compat': 0.3.14(@firebase/app-compat@0.2.46)(@firebase/app-types@0.9.3)(@firebase/app@0.10.16)
      '@firebase/util': 1.10.2
      '@firebase/vertexai': 1.0.1(@firebase/app-types@0.9.3)(@firebase/app@0.10.16)
    transitivePeerDependencies:
      - '@react-native-async-storage/async-storage'

  flat@5.0.2: {}

  fn.name@1.1.0: {}

  follow-redirects@1.15.9: {}

  for-each@0.3.3:
    dependencies:
      is-callable: 1.2.7

  foreground-child@3.1.1:
    dependencies:
      cross-spawn: 7.0.6
      signal-exit: 4.1.0

  form-data-encoder@1.7.2: {}

  form-data@2.5.1:
    dependencies:
      asynckit: 0.4.0
      combined-stream: 1.0.8
      mime-types: 2.1.35

  form-data@4.0.0:
    dependencies:
      asynckit: 0.4.0
      combined-stream: 1.0.8
      mime-types: 2.1.35

  formdata-node@4.4.1:
    dependencies:
      node-domexception: 1.0.0
      web-streams-polyfill: 4.0.0-beta.3

  formdata-polyfill@4.0.10:
    dependencies:
      fetch-blob: 3.2.0

  forwarded@0.2.0: {}

  fresh@0.5.2: {}

  front-matter@4.0.2:
    dependencies:
      js-yaml: 3.14.1

  fs-constants@1.0.0:
    optional: true

  fs.realpath@1.0.0: {}

  fsevents@2.3.3:
    optional: true

  function-bind@1.1.2: {}

  function.prototype.name@1.1.6:
    dependencies:
      call-bind: 1.0.7
      define-properties: 1.2.1
      es-abstract: 1.23.2
      functions-have-names: 1.2.3

  functional-red-black-tree@1.0.1: {}

  functions-have-names@1.2.3: {}

  gaxios@5.1.3(encoding@0.1.13):
    dependencies:
      extend: 3.0.2
      https-proxy-agent: 5.0.1
      is-stream: 2.0.1
      node-fetch: 2.7.0(encoding@0.1.13)
    transitivePeerDependencies:
      - encoding
      - supports-color
    optional: true

  gaxios@6.3.0(encoding@0.1.13):
    dependencies:
      extend: 3.0.2
      https-proxy-agent: 7.0.4
      is-stream: 2.0.1
      node-fetch: 2.7.0(encoding@0.1.13)
    transitivePeerDependencies:
      - encoding
      - supports-color

  gcp-metadata@5.3.0(encoding@0.1.13):
    dependencies:
      gaxios: 5.1.3(encoding@0.1.13)
      json-bigint: 1.0.0
    transitivePeerDependencies:
      - encoding
      - supports-color
    optional: true

  gcp-metadata@6.1.0(encoding@0.1.13):
    dependencies:
      gaxios: 6.3.0(encoding@0.1.13)
      json-bigint: 1.0.0
    transitivePeerDependencies:
      - encoding
      - supports-color

  genkitx-openai@0.10.1(@genkit-ai/ai@0.9.6)(@genkit-ai/core@0.9.6):
    dependencies:
      '@genkit-ai/ai': 0.9.6
      '@genkit-ai/core': 0.9.6
      openai: 4.53.0(encoding@0.1.13)
      zod: 3.23.8
    transitivePeerDependencies:
      - encoding

  gensync@1.0.0-beta.2: {}

  genversion@3.2.0:
    dependencies:
      commander: 7.2.0
      ejs: 3.1.10
      find-package: 1.0.0

  get-caller-file@2.0.5: {}

  get-intrinsic@1.2.4:
    dependencies:
      es-errors: 1.3.0
      function-bind: 1.1.2
      has-proto: 1.0.3
      has-symbols: 1.0.3
      hasown: 2.0.2

  get-package-type@0.1.0: {}

  get-port@5.1.0: {}

  get-stream@6.0.1: {}

  get-symbol-description@1.0.2:
    dependencies:
      call-bind: 1.0.7
      es-errors: 1.3.0
      get-intrinsic: 1.2.4

  get-tsconfig@4.8.1:
    dependencies:
      resolve-pkg-maps: 1.0.0

  github-from-package@0.0.0:
    optional: true

  glob@10.3.12:
    dependencies:
      foreground-child: 3.1.1
      jackspeak: 2.3.6
      minimatch: 9.0.4
      minipass: 7.1.2
      path-scurry: 1.10.2

  glob@11.0.0:
    dependencies:
      foreground-child: 3.1.1
      jackspeak: 4.0.2
      minimatch: 10.0.1
      minipass: 7.1.2
      package-json-from-dist: 1.0.1
      path-scurry: 2.0.0

  glob@7.2.3:
    dependencies:
      fs.realpath: 1.0.0
      inflight: 1.0.6
      inherits: 2.0.4
      minimatch: 3.1.2
      once: 1.4.0
      path-is-absolute: 1.0.1

  globals@11.12.0: {}

  globalthis@1.0.3:
    dependencies:
      define-properties: 1.2.1

  google-auth-library@8.9.0(encoding@0.1.13):
    dependencies:
      arrify: 2.0.1
      base64-js: 1.5.1
      ecdsa-sig-formatter: 1.0.11
      fast-text-encoding: 1.0.6
      gaxios: 5.1.3(encoding@0.1.13)
      gcp-metadata: 5.3.0(encoding@0.1.13)
      gtoken: 6.1.2(encoding@0.1.13)
      jws: 4.0.0
      lru-cache: 6.0.0
    transitivePeerDependencies:
      - encoding
      - supports-color
    optional: true

  google-auth-library@9.11.0(encoding@0.1.13):
    dependencies:
      base64-js: 1.5.1
      ecdsa-sig-formatter: 1.0.11
      gaxios: 6.3.0(encoding@0.1.13)
      gcp-metadata: 6.1.0(encoding@0.1.13)
      gtoken: 7.1.0(encoding@0.1.13)
      jws: 4.0.0
    transitivePeerDependencies:
      - encoding
      - supports-color

  google-auth-library@9.14.2(encoding@0.1.13):
    dependencies:
      base64-js: 1.5.1
      ecdsa-sig-formatter: 1.0.11
      gaxios: 6.3.0(encoding@0.1.13)
      gcp-metadata: 6.1.0(encoding@0.1.13)
      gtoken: 7.1.0(encoding@0.1.13)
      jws: 4.0.0
    transitivePeerDependencies:
      - encoding
      - supports-color

  google-auth-library@9.7.0(encoding@0.1.13):
    dependencies:
      base64-js: 1.5.1
      ecdsa-sig-formatter: 1.0.11
      gaxios: 6.3.0(encoding@0.1.13)
      gcp-metadata: 6.1.0(encoding@0.1.13)
      gtoken: 7.1.0(encoding@0.1.13)
      jws: 4.0.0
    transitivePeerDependencies:
      - encoding
      - supports-color

  google-gax@4.3.2(encoding@0.1.13):
    dependencies:
      '@grpc/grpc-js': 1.10.4
      '@grpc/proto-loader': 0.7.12
      '@types/long': 4.0.2
      abort-controller: 3.0.0
      duplexify: 4.1.3
      google-auth-library: 9.14.2(encoding@0.1.13)
      node-fetch: 2.7.0(encoding@0.1.13)
      object-hash: 3.0.0
      proto3-json-serializer: 2.0.1
      protobufjs: 7.2.6
      retry-request: 7.0.2(encoding@0.1.13)
      uuid: 9.0.1
    transitivePeerDependencies:
      - encoding
      - supports-color

  google-gax@4.3.7(encoding@0.1.13):
    dependencies:
      '@grpc/grpc-js': 1.10.10
      '@grpc/proto-loader': 0.7.13
      '@types/long': 4.0.2
      abort-controller: 3.0.0
      duplexify: 4.1.3
      google-auth-library: 9.14.2(encoding@0.1.13)
      node-fetch: 2.7.0(encoding@0.1.13)
      object-hash: 3.0.0
      proto3-json-serializer: 2.0.2
      protobufjs: 7.3.2
      retry-request: 7.0.2(encoding@0.1.13)
      uuid: 9.0.1
    transitivePeerDependencies:
      - encoding
      - supports-color

  google-p12-pem@4.0.1:
    dependencies:
      node-forge: 1.3.1
    optional: true

  googleapis-common@7.2.0(encoding@0.1.13):
    dependencies:
      extend: 3.0.2
      gaxios: 6.3.0(encoding@0.1.13)
      google-auth-library: 9.14.2(encoding@0.1.13)
      qs: 6.13.0
      url-template: 2.0.8
      uuid: 9.0.1
    transitivePeerDependencies:
      - encoding
      - supports-color

  googleapis@137.1.0(encoding@0.1.13):
    dependencies:
      google-auth-library: 9.14.2(encoding@0.1.13)
      googleapis-common: 7.2.0(encoding@0.1.13)
    transitivePeerDependencies:
      - encoding
      - supports-color

  googleapis@140.0.1(encoding@0.1.13):
    dependencies:
      google-auth-library: 9.14.2(encoding@0.1.13)
      googleapis-common: 7.2.0(encoding@0.1.13)
    transitivePeerDependencies:
      - encoding
      - supports-color

  gopd@1.0.1:
    dependencies:
      get-intrinsic: 1.2.4

  graceful-fs@4.2.11: {}

  gtoken@6.1.2(encoding@0.1.13):
    dependencies:
      gaxios: 5.1.3(encoding@0.1.13)
      google-p12-pem: 4.0.1
      jws: 4.0.0
    transitivePeerDependencies:
      - encoding
      - supports-color
    optional: true

  gtoken@7.1.0(encoding@0.1.13):
    dependencies:
      gaxios: 6.3.0(encoding@0.1.13)
      jws: 4.0.0
    transitivePeerDependencies:
      - encoding
      - supports-color

  handlebars@4.7.8:
    dependencies:
      minimist: 1.2.8
      neo-async: 2.6.2
      source-map: 0.6.1
      wordwrap: 1.0.0
    optionalDependencies:
      uglify-js: 3.17.4

  has-bigints@1.0.2: {}

  has-flag@3.0.0: {}

  has-flag@4.0.0: {}

  has-property-descriptors@1.0.2:
    dependencies:
      es-define-property: 1.0.0

  has-proto@1.0.3: {}

  has-symbols@1.0.3: {}

  has-tostringtag@1.0.2:
    dependencies:
      has-symbols: 1.0.3

  hasown@2.0.2:
    dependencies:
      function-bind: 1.1.2

  hast-util-to-html@9.0.3:
    dependencies:
      '@types/hast': 3.0.4
      '@types/unist': 3.0.3
      ccount: 2.0.1
      comma-separated-tokens: 2.0.3
      hast-util-whitespace: 3.0.0
      html-void-elements: 3.0.0
      mdast-util-to-hast: 13.2.0
      property-information: 6.5.0
      space-separated-tokens: 2.0.2
      stringify-entities: 4.0.4
      zwitch: 2.0.4

  hast-util-whitespace@3.0.0:
    dependencies:
      '@types/hast': 3.0.4

  hosted-git-info@2.8.9: {}

  html-entities@2.5.2:
    optional: true

  html-escaper@2.0.2: {}

  html-void-elements@3.0.0: {}

  http-errors@2.0.0:
    dependencies:
      depd: 2.0.0
      inherits: 2.0.4
      setprototypeof: 1.2.0
      statuses: 2.0.1
      toidentifier: 1.0.1

  http-parser-js@0.5.8: {}

  http-proxy-agent@5.0.0:
    dependencies:
      '@tootallnate/once': 2.0.0
      agent-base: 6.0.2
      debug: 4.3.7
    transitivePeerDependencies:
      - supports-color

  https-proxy-agent@5.0.1:
    dependencies:
      agent-base: 6.0.2
      debug: 4.3.7
    transitivePeerDependencies:
      - supports-color

  https-proxy-agent@7.0.4:
    dependencies:
      agent-base: 7.1.0
      debug: 4.3.7
    transitivePeerDependencies:
      - supports-color

  human-signals@2.1.0: {}

  humanize-ms@1.2.1:
    dependencies:
      ms: 2.1.3

  iconv-lite@0.4.24:
    dependencies:
      safer-buffer: 2.1.2

  iconv-lite@0.6.3:
    dependencies:
      safer-buffer: 2.1.2

  idb@7.1.1: {}

  ieee754@1.2.1:
    optional: true

  ignore@5.3.1:
    optional: true

  import-in-the-middle@1.11.0:
    dependencies:
      acorn: 8.11.3
      acorn-import-attributes: 1.9.5(acorn@8.11.3)
      cjs-module-lexer: 1.2.3
      module-details-from-path: 1.0.3

  import-local@3.2.0:
    dependencies:
      pkg-dir: 4.2.0
      resolve-cwd: 3.0.0

  imurmurhash@0.1.4: {}

  inflight@1.0.6:
    dependencies:
      once: 1.4.0
      wrappy: 1.0.2

  inherits@2.0.3: {}

  inherits@2.0.4: {}

  ini@1.3.8:
    optional: true

  internal-slot@1.0.7:
    dependencies:
      es-errors: 1.3.0
      hasown: 2.0.2
      side-channel: 1.0.6

  ipaddr.js@1.9.1: {}

  is-any-array@2.0.1: {}

  is-array-buffer@3.0.4:
    dependencies:
      call-bind: 1.0.7
      get-intrinsic: 1.2.4

  is-arrayish@0.2.1: {}

  is-arrayish@0.3.2: {}

  is-bigint@1.0.4:
    dependencies:
      has-bigints: 1.0.2

  is-boolean-object@1.1.2:
    dependencies:
      call-bind: 1.0.7
      has-tostringtag: 1.0.2

  is-buffer@1.1.6: {}

  is-callable@1.2.7: {}

  is-core-module@2.13.1:
    dependencies:
      hasown: 2.0.2

  is-data-view@1.0.1:
    dependencies:
      is-typed-array: 1.1.13

  is-date-object@1.0.5:
    dependencies:
      has-tostringtag: 1.0.2

  is-fullwidth-code-point@3.0.0: {}

  is-generator-fn@2.1.0: {}

  is-negative-zero@2.0.3: {}

  is-number-object@1.0.7:
    dependencies:
      has-tostringtag: 1.0.2

  is-number@7.0.0: {}

  is-obj@2.0.0: {}

  is-regex@1.1.4:
    dependencies:
      call-bind: 1.0.7
      has-tostringtag: 1.0.2

  is-shared-array-buffer@1.0.3:
    dependencies:
      call-bind: 1.0.7

  is-stream@2.0.1: {}

  is-string@1.0.7:
    dependencies:
      has-tostringtag: 1.0.2

  is-symbol@1.0.4:
    dependencies:
      has-symbols: 1.0.3

  is-typed-array@1.1.13:
    dependencies:
      which-typed-array: 1.1.15

  is-weakref@1.0.2:
    dependencies:
      call-bind: 1.0.7

  is@3.3.0: {}

  isarray@2.0.5: {}

  isexe@2.0.0: {}

  isomorphic-fetch@3.0.0(encoding@0.1.13):
    dependencies:
      node-fetch: 2.7.0(encoding@0.1.13)
      whatwg-fetch: 3.6.20
    transitivePeerDependencies:
      - encoding

  istanbul-lib-coverage@3.2.2: {}

  istanbul-lib-instrument@5.2.1:
    dependencies:
      '@babel/core': 7.25.7
      '@babel/parser': 7.25.7
      '@istanbuljs/schema': 0.1.3
      istanbul-lib-coverage: 3.2.2
      semver: 6.3.1
    transitivePeerDependencies:
      - supports-color

  istanbul-lib-instrument@6.0.3:
    dependencies:
      '@babel/core': 7.25.7
      '@babel/parser': 7.25.7
      '@istanbuljs/schema': 0.1.3
      istanbul-lib-coverage: 3.2.2
      semver: 7.6.3
    transitivePeerDependencies:
      - supports-color

  istanbul-lib-report@3.0.1:
    dependencies:
      istanbul-lib-coverage: 3.2.2
      make-dir: 4.0.0
      supports-color: 7.2.0

  istanbul-lib-source-maps@4.0.1:
    dependencies:
      debug: 4.3.7
      istanbul-lib-coverage: 3.2.2
      source-map: 0.6.1
    transitivePeerDependencies:
      - supports-color

  istanbul-reports@3.1.7:
    dependencies:
      html-escaper: 2.0.2
      istanbul-lib-report: 3.0.1

  jackspeak@2.3.6:
    dependencies:
      '@isaacs/cliui': 8.0.2
    optionalDependencies:
      '@pkgjs/parseargs': 0.11.0

  jackspeak@4.0.2:
    dependencies:
      '@isaacs/cliui': 8.0.2

  jake@10.9.1:
    dependencies:
      async: 3.2.5
      chalk: 4.1.2
      filelist: 1.0.4
      minimatch: 3.1.2

  jest-changed-files@29.7.0:
    dependencies:
      execa: 5.1.1
      jest-util: 29.7.0
      p-limit: 3.1.0

  jest-circus@29.7.0:
    dependencies:
      '@jest/environment': 29.7.0
      '@jest/expect': 29.7.0
      '@jest/test-result': 29.7.0
      '@jest/types': 29.6.3
      '@types/node': 20.16.9
      chalk: 4.1.2
      co: 4.6.0
      dedent: 1.5.3
      is-generator-fn: 2.1.0
      jest-each: 29.7.0
      jest-matcher-utils: 29.7.0
      jest-message-util: 29.7.0
      jest-runtime: 29.7.0
      jest-snapshot: 29.7.0
      jest-util: 29.7.0
      p-limit: 3.1.0
      pretty-format: 29.7.0
      pure-rand: 6.1.0
      slash: 3.0.0
      stack-utils: 2.0.6
    transitivePeerDependencies:
      - babel-plugin-macros
      - supports-color

  jest-cli@29.7.0(@types/node@20.11.30):
    dependencies:
      '@jest/core': 29.7.0
      '@jest/test-result': 29.7.0
      '@jest/types': 29.6.3
      chalk: 4.1.2
      create-jest: 29.7.0(@types/node@20.11.30)
      exit: 0.1.2
      import-local: 3.2.0
      jest-config: 29.7.0(@types/node@20.11.30)
      jest-util: 29.7.0
      jest-validate: 29.7.0
      yargs: 17.7.2
    transitivePeerDependencies:
      - '@types/node'
      - babel-plugin-macros
      - supports-color
      - ts-node

  jest-cli@29.7.0(@types/node@20.16.9):
    dependencies:
      '@jest/core': 29.7.0
      '@jest/test-result': 29.7.0
      '@jest/types': 29.6.3
      chalk: 4.1.2
      create-jest: 29.7.0(@types/node@20.16.9)
      exit: 0.1.2
      import-local: 3.2.0
      jest-config: 29.7.0(@types/node@20.16.9)
      jest-util: 29.7.0
      jest-validate: 29.7.0
      yargs: 17.7.2
    transitivePeerDependencies:
      - '@types/node'
      - babel-plugin-macros
      - supports-color
      - ts-node

  jest-config@29.7.0(@types/node@20.11.30):
    dependencies:
      '@babel/core': 7.25.7
      '@jest/test-sequencer': 29.7.0
      '@jest/types': 29.6.3
      babel-jest: 29.7.0(@babel/core@7.25.7)
      chalk: 4.1.2
      ci-info: 3.9.0
      deepmerge: 4.3.1
      glob: 7.2.3
      graceful-fs: 4.2.11
      jest-circus: 29.7.0
      jest-environment-node: 29.7.0
      jest-get-type: 29.6.3
      jest-regex-util: 29.6.3
      jest-resolve: 29.7.0
      jest-runner: 29.7.0
      jest-util: 29.7.0
      jest-validate: 29.7.0
      micromatch: 4.0.5
      parse-json: 5.2.0
      pretty-format: 29.7.0
      slash: 3.0.0
      strip-json-comments: 3.1.1
    optionalDependencies:
      '@types/node': 20.11.30
    transitivePeerDependencies:
      - babel-plugin-macros
      - supports-color

  jest-config@29.7.0(@types/node@20.16.9):
    dependencies:
      '@babel/core': 7.25.7
      '@jest/test-sequencer': 29.7.0
      '@jest/types': 29.6.3
      babel-jest: 29.7.0(@babel/core@7.25.7)
      chalk: 4.1.2
      ci-info: 3.9.0
      deepmerge: 4.3.1
      glob: 7.2.3
      graceful-fs: 4.2.11
      jest-circus: 29.7.0
      jest-environment-node: 29.7.0
      jest-get-type: 29.6.3
      jest-regex-util: 29.6.3
      jest-resolve: 29.7.0
      jest-runner: 29.7.0
      jest-util: 29.7.0
      jest-validate: 29.7.0
      micromatch: 4.0.5
      parse-json: 5.2.0
      pretty-format: 29.7.0
      slash: 3.0.0
      strip-json-comments: 3.1.1
    optionalDependencies:
      '@types/node': 20.16.9
    transitivePeerDependencies:
      - babel-plugin-macros
      - supports-color

  jest-diff@29.7.0:
    dependencies:
      chalk: 4.1.2
      diff-sequences: 29.6.3
      jest-get-type: 29.6.3
      pretty-format: 29.7.0

  jest-docblock@29.7.0:
    dependencies:
      detect-newline: 3.1.0

  jest-each@29.7.0:
    dependencies:
      '@jest/types': 29.6.3
      chalk: 4.1.2
      jest-get-type: 29.6.3
      jest-util: 29.7.0
      pretty-format: 29.7.0

  jest-environment-node@29.7.0:
    dependencies:
      '@jest/environment': 29.7.0
      '@jest/fake-timers': 29.7.0
      '@jest/types': 29.6.3
      '@types/node': 20.16.9
      jest-mock: 29.7.0
      jest-util: 29.7.0

  jest-get-type@29.6.3: {}

  jest-haste-map@29.7.0:
    dependencies:
      '@jest/types': 29.6.3
      '@types/graceful-fs': 4.1.9
      '@types/node': 20.16.9
      anymatch: 3.1.3
      fb-watchman: 2.0.2
      graceful-fs: 4.2.11
      jest-regex-util: 29.6.3
      jest-util: 29.7.0
      jest-worker: 29.7.0
      micromatch: 4.0.5
      walker: 1.0.8
    optionalDependencies:
      fsevents: 2.3.3

  jest-leak-detector@29.7.0:
    dependencies:
      jest-get-type: 29.6.3
      pretty-format: 29.7.0

  jest-matcher-utils@29.7.0:
    dependencies:
      chalk: 4.1.2
      jest-diff: 29.7.0
      jest-get-type: 29.6.3
      pretty-format: 29.7.0

  jest-message-util@29.7.0:
    dependencies:
      '@babel/code-frame': 7.25.7
      '@jest/types': 29.6.3
      '@types/stack-utils': 2.0.3
      chalk: 4.1.2
      graceful-fs: 4.2.11
      micromatch: 4.0.5
      pretty-format: 29.7.0
      slash: 3.0.0
      stack-utils: 2.0.6

  jest-mock@29.7.0:
    dependencies:
      '@jest/types': 29.6.3
      '@types/node': 20.16.9
      jest-util: 29.7.0

  jest-pnp-resolver@1.2.3(jest-resolve@29.7.0):
    optionalDependencies:
      jest-resolve: 29.7.0

  jest-regex-util@29.6.3: {}

  jest-resolve-dependencies@29.7.0:
    dependencies:
      jest-regex-util: 29.6.3
      jest-snapshot: 29.7.0
    transitivePeerDependencies:
      - supports-color

  jest-resolve@29.7.0:
    dependencies:
      chalk: 4.1.2
      graceful-fs: 4.2.11
      jest-haste-map: 29.7.0
      jest-pnp-resolver: 1.2.3(jest-resolve@29.7.0)
      jest-util: 29.7.0
      jest-validate: 29.7.0
      resolve: 1.22.8
      resolve.exports: 2.0.2
      slash: 3.0.0

  jest-runner@29.7.0:
    dependencies:
      '@jest/console': 29.7.0
      '@jest/environment': 29.7.0
      '@jest/test-result': 29.7.0
      '@jest/transform': 29.7.0
      '@jest/types': 29.6.3
      '@types/node': 20.16.9
      chalk: 4.1.2
      emittery: 0.13.1
      graceful-fs: 4.2.11
      jest-docblock: 29.7.0
      jest-environment-node: 29.7.0
      jest-haste-map: 29.7.0
      jest-leak-detector: 29.7.0
      jest-message-util: 29.7.0
      jest-resolve: 29.7.0
      jest-runtime: 29.7.0
      jest-util: 29.7.0
      jest-watcher: 29.7.0
      jest-worker: 29.7.0
      p-limit: 3.1.0
      source-map-support: 0.5.13
    transitivePeerDependencies:
      - supports-color

  jest-runtime@29.7.0:
    dependencies:
      '@jest/environment': 29.7.0
      '@jest/fake-timers': 29.7.0
      '@jest/globals': 29.7.0
      '@jest/source-map': 29.6.3
      '@jest/test-result': 29.7.0
      '@jest/transform': 29.7.0
      '@jest/types': 29.6.3
      '@types/node': 20.16.9
      chalk: 4.1.2
      cjs-module-lexer: 1.2.3
      collect-v8-coverage: 1.0.2
      glob: 7.2.3
      graceful-fs: 4.2.11
      jest-haste-map: 29.7.0
      jest-message-util: 29.7.0
      jest-mock: 29.7.0
      jest-regex-util: 29.6.3
      jest-resolve: 29.7.0
      jest-snapshot: 29.7.0
      jest-util: 29.7.0
      slash: 3.0.0
      strip-bom: 4.0.0
    transitivePeerDependencies:
      - supports-color

  jest-snapshot@29.7.0:
    dependencies:
      '@babel/core': 7.25.7
      '@babel/generator': 7.25.7
      '@babel/plugin-syntax-jsx': 7.25.7(@babel/core@7.25.7)
      '@babel/plugin-syntax-typescript': 7.25.7(@babel/core@7.25.7)
      '@babel/types': 7.25.7
      '@jest/expect-utils': 29.7.0
      '@jest/transform': 29.7.0
      '@jest/types': 29.6.3
      babel-preset-current-node-syntax: 1.1.0(@babel/core@7.25.7)
      chalk: 4.1.2
      expect: 29.7.0
      graceful-fs: 4.2.11
      jest-diff: 29.7.0
      jest-get-type: 29.6.3
      jest-matcher-utils: 29.7.0
      jest-message-util: 29.7.0
      jest-util: 29.7.0
      natural-compare: 1.4.0
      pretty-format: 29.7.0
      semver: 7.6.0
    transitivePeerDependencies:
      - supports-color

  jest-util@29.7.0:
    dependencies:
      '@jest/types': 29.6.3
      '@types/node': 20.16.9
      chalk: 4.1.2
      ci-info: 3.9.0
      graceful-fs: 4.2.11
      picomatch: 2.3.1

  jest-validate@29.7.0:
    dependencies:
      '@jest/types': 29.6.3
      camelcase: 6.3.0
      chalk: 4.1.2
      jest-get-type: 29.6.3
      leven: 3.1.0
      pretty-format: 29.7.0

  jest-watcher@29.7.0:
    dependencies:
      '@jest/test-result': 29.7.0
      '@jest/types': 29.6.3
      '@types/node': 20.16.9
      ansi-escapes: 4.3.2
      chalk: 4.1.2
      emittery: 0.13.1
      jest-util: 29.7.0
      string-length: 4.0.2

  jest-worker@29.7.0:
    dependencies:
      '@types/node': 20.16.9
      jest-util: 29.7.0
      merge-stream: 2.0.0
      supports-color: 8.1.1

  jest@29.7.0(@types/node@20.11.30):
    dependencies:
      '@jest/core': 29.7.0
      '@jest/types': 29.6.3
      import-local: 3.2.0
      jest-cli: 29.7.0(@types/node@20.11.30)
    transitivePeerDependencies:
      - '@types/node'
      - babel-plugin-macros
      - supports-color
      - ts-node

  jest@29.7.0(@types/node@20.16.9):
    dependencies:
      '@jest/core': 29.7.0
      '@jest/types': 29.6.3
      import-local: 3.2.0
      jest-cli: 29.7.0(@types/node@20.16.9)
    transitivePeerDependencies:
      - '@types/node'
      - babel-plugin-macros
      - supports-color
      - ts-node

  jose@4.15.5: {}

  joycon@3.1.1: {}

  js-tiktoken@1.0.11:
    dependencies:
      base64-js: 1.5.1

  js-tokens@4.0.0: {}

  js-yaml@3.14.1:
    dependencies:
      argparse: 1.0.10
      esprima: 4.0.1

  js-yaml@4.1.0:
    dependencies:
      argparse: 2.0.1

  jsesc@3.0.2: {}

  json-bigint@1.0.0:
    dependencies:
      bignumber.js: 9.1.2

  json-parse-better-errors@1.0.2: {}

  json-parse-even-better-errors@2.3.1: {}

  json-schema-traverse@1.0.0: {}

  json-schema@0.4.0: {}

  json5@2.2.3: {}

  jsonpointer@5.0.1: {}

  jsonwebtoken@9.0.2:
    dependencies:
      jws: 3.2.2
      lodash.includes: 4.3.0
      lodash.isboolean: 3.0.3
      lodash.isinteger: 4.0.4
      lodash.isnumber: 3.0.3
      lodash.isplainobject: 4.0.6
      lodash.isstring: 4.0.1
      lodash.once: 4.1.1
      ms: 2.1.3
      semver: 7.6.3

  jwa@1.4.1:
    dependencies:
      buffer-equal-constant-time: 1.0.1
      ecdsa-sig-formatter: 1.0.11
      safe-buffer: 5.2.1

  jwa@2.0.0:
    dependencies:
      buffer-equal-constant-time: 1.0.1
      ecdsa-sig-formatter: 1.0.11
      safe-buffer: 5.2.1

  jwks-rsa@3.1.0:
    dependencies:
      '@types/express': 4.17.21
      '@types/jsonwebtoken': 9.0.6
      debug: 4.3.7
      jose: 4.15.5
      limiter: 1.1.5
      lru-memoizer: 2.2.0
    transitivePeerDependencies:
      - supports-color

  jws@3.2.2:
    dependencies:
      jwa: 1.4.1
      safe-buffer: 5.2.1

  jws@4.0.0:
    dependencies:
      jwa: 2.0.0
      safe-buffer: 5.2.1

  kleur@3.0.3: {}

  kuler@2.0.0: {}

  langchain@0.1.36(@google-cloud/storage@7.14.0(encoding@0.1.13))(@pinecone-database/pinecone@2.2.0)(axios@1.7.8)(chromadb@1.9.2(encoding@0.1.13)(openai@4.53.0(encoding@0.1.13)))(encoding@0.1.13)(fast-xml-parser@4.5.0)(firebase-admin@12.3.1(encoding@0.1.13))(google-auth-library@8.9.0(encoding@0.1.13))(handlebars@4.7.8)(ignore@5.3.1)(jsonwebtoken@9.0.2)(lodash@4.17.21)(pdf-parse@1.1.1):
    dependencies:
      '@anthropic-ai/sdk': 0.9.1(encoding@0.1.13)
      '@langchain/community': 0.0.53(@pinecone-database/pinecone@2.2.0)(chromadb@1.9.2(encoding@0.1.13)(openai@4.53.0(encoding@0.1.13)))(encoding@0.1.13)(firebase-admin@12.3.1(encoding@0.1.13))(google-auth-library@8.9.0(encoding@0.1.13))(jsonwebtoken@9.0.2)(lodash@4.17.21)
      '@langchain/core': 0.1.61
      '@langchain/openai': 0.0.28(encoding@0.1.13)
      '@langchain/textsplitters': 0.0.0
      binary-extensions: 2.3.0
      js-tiktoken: 1.0.11
      js-yaml: 4.1.0
      jsonpointer: 5.0.1
      langchainhub: 0.0.8
      langsmith: 0.1.14
      ml-distance: 4.0.1
      openapi-types: 12.1.3
      p-retry: 4.6.2
      uuid: 9.0.1
      yaml: 2.4.1
      zod: 3.23.8
      zod-to-json-schema: 3.22.5(zod@3.23.8)
    optionalDependencies:
      '@google-cloud/storage': 7.14.0(encoding@0.1.13)
      '@pinecone-database/pinecone': 2.2.0
      axios: 1.7.8
      chromadb: 1.9.2(encoding@0.1.13)(openai@4.53.0(encoding@0.1.13))
      fast-xml-parser: 4.5.0
      google-auth-library: 8.9.0(encoding@0.1.13)
      handlebars: 4.7.8
      ignore: 5.3.1
      pdf-parse: 1.1.1
    transitivePeerDependencies:
      - '@aws-crypto/sha256-js'
      - '@aws-sdk/client-bedrock-agent-runtime'
      - '@aws-sdk/client-bedrock-runtime'
      - '@aws-sdk/client-dynamodb'
      - '@aws-sdk/client-kendra'
      - '@aws-sdk/client-lambda'
      - '@azure/search-documents'
      - '@clickhouse/client'
      - '@cloudflare/ai'
      - '@datastax/astra-db-ts'
      - '@elastic/elasticsearch'
      - '@getmetal/metal-sdk'
      - '@getzep/zep-js'
      - '@gradientai/nodejs-sdk'
      - '@huggingface/inference'
      - '@mozilla/readability'
      - '@neondatabase/serverless'
      - '@opensearch-project/opensearch'
      - '@planetscale/database'
      - '@premai/prem-sdk'
      - '@qdrant/js-client-rest'
      - '@raycast/api'
      - '@rockset/client'
      - '@smithy/eventstream-codec'
      - '@smithy/protocol-http'
      - '@smithy/signature-v4'
      - '@smithy/util-utf8'
      - '@supabase/postgrest-js'
      - '@tensorflow-models/universal-sentence-encoder'
      - '@tensorflow/tfjs-converter'
      - '@tensorflow/tfjs-core'
      - '@upstash/redis'
      - '@upstash/vector'
      - '@vercel/postgres'
      - '@writerai/writer-sdk'
      - '@xenova/transformers'
      - '@zilliz/milvus2-sdk-node'
      - better-sqlite3
      - cassandra-driver
      - cborg
      - closevector-common
      - closevector-node
      - closevector-web
      - cohere-ai
      - discord.js
      - dria
      - duck-duck-scrape
      - encoding
      - firebase-admin
      - googleapis
      - hnswlib-node
      - interface-datastore
      - it-all
      - jsonwebtoken
      - llmonitor
      - lodash
      - lunary
      - mysql2
      - neo4j-driver
      - pg
      - pg-copy-streams
      - pickleparser
      - portkey-ai
      - replicate
      - typesense
      - usearch
      - vectordb
      - voy-search

  langchainhub@0.0.8: {}

  langsmith@0.1.14:
    dependencies:
      '@types/uuid': 9.0.8
      commander: 10.0.1
      p-queue: 6.6.2
      p-retry: 4.6.2
      uuid: 9.0.1

  leven@3.1.0: {}

  lilconfig@3.1.2: {}

  limiter@1.1.5: {}

  lines-and-columns@1.2.4: {}

  linkify-it@5.0.0:
    dependencies:
      uc.micro: 2.1.0

  llm-chunk@0.0.1: {}

  load-json-file@4.0.0:
    dependencies:
      graceful-fs: 4.2.11
      parse-json: 4.0.0
      pify: 3.0.0
      strip-bom: 3.0.0

  load-tsconfig@0.2.5: {}

  locate-path@5.0.0:
    dependencies:
      p-locate: 4.1.0

  lodash.camelcase@4.3.0: {}

  lodash.clonedeep@4.5.0: {}

  lodash.includes@4.3.0: {}

  lodash.isboolean@3.0.3: {}

  lodash.isinteger@4.0.4: {}

  lodash.isnumber@3.0.3: {}

  lodash.isplainobject@4.0.6: {}

  lodash.isstring@4.0.1: {}

  lodash.mapvalues@4.6.0: {}

  lodash.memoize@4.1.2: {}

  lodash.merge@4.6.2: {}

  lodash.once@4.1.1: {}

  lodash.sortby@4.7.0: {}

  lodash@4.17.21: {}

  logform@2.6.0:
    dependencies:
      '@colors/colors': 1.6.0
      '@types/triple-beam': 1.3.5
      fecha: 4.2.3
      ms: 2.1.3
      safe-stable-stringify: 2.4.3
      triple-beam: 1.4.1

  long@1.1.5: {}

  long@5.2.3: {}

  loose-envify@1.4.0:
    dependencies:
      js-tokens: 4.0.0

  lru-cache@10.2.0: {}

  lru-cache@11.0.1: {}

  lru-cache@4.0.2:
    dependencies:
      pseudomap: 1.0.2
      yallist: 2.1.2

  lru-cache@5.1.1:
    dependencies:
      yallist: 3.1.1

  lru-cache@6.0.0:
    dependencies:
      yallist: 4.0.0

  lru-memoizer@2.2.0:
    dependencies:
      lodash.clonedeep: 4.5.0
      lru-cache: 4.0.2

  lunr@2.3.9: {}

  make-dir@4.0.0:
    dependencies:
      semver: 7.6.3

  make-error@1.3.6: {}

  makeerror@1.0.12:
    dependencies:
      tmpl: 1.0.5

  markdown-it@14.1.0:
    dependencies:
      argparse: 2.0.1
      entities: 4.5.0
      linkify-it: 5.0.0
      mdurl: 2.0.0
      punycode.js: 2.3.1
      uc.micro: 2.1.0

  md5@2.3.0:
    dependencies:
      charenc: 0.0.2
      crypt: 0.0.2
      is-buffer: 1.1.6

  mdast-util-to-hast@13.2.0:
    dependencies:
      '@types/hast': 3.0.4
      '@types/mdast': 4.0.4
      '@ungap/structured-clone': 1.2.0
      devlop: 1.1.0
      micromark-util-sanitize-uri: 2.0.1
      trim-lines: 3.0.1
      unist-util-position: 5.0.0
      unist-util-visit: 5.0.0
      vfile: 6.0.3

  mdurl@2.0.0: {}

  media-typer@0.3.0: {}

  memorystream@0.3.1: {}

  merge-descriptors@1.0.3: {}

  merge-stream@2.0.0: {}

  methods@1.1.2: {}

  micromark-util-character@2.1.1:
    dependencies:
      micromark-util-symbol: 2.0.1
      micromark-util-types: 2.0.1

  micromark-util-encode@2.0.1: {}

  micromark-util-sanitize-uri@2.0.1:
    dependencies:
      micromark-util-character: 2.1.1
      micromark-util-encode: 2.0.1
      micromark-util-symbol: 2.0.1

  micromark-util-symbol@2.0.1: {}

  micromark-util-types@2.0.1: {}

  micromatch@4.0.5:
    dependencies:
      braces: 3.0.2
      picomatch: 2.3.1

  mime-db@1.52.0: {}

  mime-types@2.1.35:
    dependencies:
      mime-db: 1.52.0

  mime@1.6.0: {}

  mime@3.0.0:
    optional: true

  mimic-fn@2.1.0: {}

  mimic-response@2.1.0:
    optional: true

  mimic-response@3.1.0:
    optional: true

  minimatch@10.0.1:
    dependencies:
      brace-expansion: 2.0.1

  minimatch@3.1.2:
    dependencies:
      brace-expansion: 1.1.11

  minimatch@5.1.6:
    dependencies:
      brace-expansion: 2.0.1

  minimatch@9.0.4:
    dependencies:
      brace-expansion: 2.0.1

  minimatch@9.0.5:
    dependencies:
      brace-expansion: 2.0.1

  minimist@1.2.8: {}

  minipass@7.1.2: {}

  mkdirp-classic@0.5.3:
    optional: true

  ml-array-mean@1.1.6:
    dependencies:
      ml-array-sum: 1.1.6

  ml-array-sum@1.1.6:
    dependencies:
      is-any-array: 2.0.1

  ml-distance-euclidean@2.0.0: {}

  ml-distance@4.0.1:
    dependencies:
      ml-array-mean: 1.1.6
      ml-distance-euclidean: 2.0.0
      ml-tree-similarity: 1.0.0

  ml-tree-similarity@1.0.0:
    dependencies:
      binary-search: 1.3.6
      num-sort: 2.1.0

  module-details-from-path@1.0.3: {}

  ms@2.0.0: {}

  ms@2.1.3: {}

  mustache@4.2.0: {}

  mz@2.7.0:
    dependencies:
      any-promise: 1.3.0
      object-assign: 4.1.1
      thenify-all: 1.6.0

  nanoid@3.3.7:
    optional: true

  napi-build-utils@1.0.2:
    optional: true

  natural-compare@1.4.0: {}

  negotiator@0.6.3: {}

  neo-async@2.6.2: {}

  node-abi@3.71.0:
    dependencies:
      semver: 7.6.3
    optional: true

  node-addon-api@7.1.1:
    optional: true

  node-domexception@1.0.0: {}

  node-ensure@0.0.0: {}

  node-fetch@2.7.0(encoding@0.1.13):
    dependencies:
      whatwg-url: 5.0.0
    optionalDependencies:
      encoding: 0.1.13

  node-fetch@3.3.2:
    dependencies:
      data-uri-to-buffer: 4.0.1
      fetch-blob: 3.2.0
      formdata-polyfill: 4.0.10

  node-forge@1.3.1: {}

  node-int64@0.4.0: {}

  node-releases@2.0.18: {}

  normalize-package-data@2.5.0:
    dependencies:
      hosted-git-info: 2.8.9
      resolve: 1.22.8
      semver: 5.7.2
      validate-npm-package-license: 3.0.4

  normalize-path@3.0.0: {}

  npm-run-all@4.1.5:
    dependencies:
      ansi-styles: 3.2.1
      chalk: 2.4.2
      cross-spawn: 7.0.6
      memorystream: 0.3.1
      minimatch: 3.1.2
      pidtree: 0.3.1
      read-pkg: 3.0.0
      shell-quote: 1.8.1
      string.prototype.padend: 3.1.6

  npm-run-path@4.0.1:
    dependencies:
      path-key: 3.1.1

  num-sort@2.1.0: {}

  object-assign@4.1.1: {}

  object-hash@3.0.0: {}

  object-inspect@1.13.1: {}

  object-keys@1.1.1: {}

  object.assign@4.1.5:
    dependencies:
      call-bind: 1.0.7
      define-properties: 1.2.1
      has-symbols: 1.0.3
      object-keys: 1.1.1

  ollama@0.5.9:
    dependencies:
      whatwg-fetch: 3.6.20

  on-finished@2.4.1:
    dependencies:
      ee-first: 1.1.1

  once@1.4.0:
    dependencies:
      wrappy: 1.0.2

  one-time@1.0.0:
    dependencies:
      fn.name: 1.1.0

  onetime@5.1.2:
    dependencies:
      mimic-fn: 2.1.0

  oniguruma-to-es@0.4.1:
    dependencies:
      emoji-regex-xs: 1.0.0
      regex: 5.0.2
      regex-recursion: 4.2.1

  only-allow@1.2.1:
    dependencies:
      which-pm-runs: 1.1.0

  openai@4.53.0(encoding@0.1.13):
    dependencies:
      '@types/node': 18.19.53
      '@types/node-fetch': 2.6.11
      abort-controller: 3.0.0
      agentkeepalive: 4.5.0
      form-data-encoder: 1.7.2
      formdata-node: 4.4.1
      node-fetch: 2.7.0(encoding@0.1.13)
      web-streams-polyfill: 3.3.3
    transitivePeerDependencies:
      - encoding

  openapi-types@12.1.3: {}

  p-finally@1.0.0: {}

  p-limit@2.3.0:
    dependencies:
      p-try: 2.2.0

  p-limit@3.1.0:
    dependencies:
      yocto-queue: 0.1.0

  p-locate@4.1.0:
    dependencies:
      p-limit: 2.3.0

  p-queue@6.6.2:
    dependencies:
      eventemitter3: 4.0.7
      p-timeout: 3.2.0

  p-retry@4.6.2:
    dependencies:
      '@types/retry': 0.12.0
      retry: 0.13.1

  p-timeout@3.2.0:
    dependencies:
      p-finally: 1.0.0

  p-try@2.2.0: {}

  package-json-from-dist@1.0.1: {}

  parents@1.0.1:
    dependencies:
      path-platform: 0.11.15

  parse-json@4.0.0:
    dependencies:
      error-ex: 1.3.2
      json-parse-better-errors: 1.0.2

  parse-json@5.2.0:
    dependencies:
      '@babel/code-frame': 7.25.7
      error-ex: 1.3.2
      json-parse-even-better-errors: 2.3.1
      lines-and-columns: 1.2.4

  parseurl@1.3.3: {}

  partial-json@0.1.7: {}

  path-exists@4.0.0: {}

  path-is-absolute@1.0.1: {}

  path-key@3.1.1: {}

  path-parse@1.0.7: {}

  path-platform@0.11.15: {}

  path-scurry@1.10.2:
    dependencies:
      lru-cache: 10.2.0
      minipass: 7.1.2

  path-scurry@2.0.0:
    dependencies:
      lru-cache: 11.0.1
      minipass: 7.1.2

  path-to-regexp@0.1.10: {}

  path-type@3.0.0:
    dependencies:
      pify: 3.0.0

  path2d@0.2.2:
    optional: true

  path@0.12.7:
    dependencies:
      process: 0.11.10
      util: 0.10.4

  pdf-parse@1.1.1:
    dependencies:
      debug: 3.2.7
      node-ensure: 0.0.0
    transitivePeerDependencies:
      - supports-color

  pdfjs-dist-legacy@1.0.1:
    dependencies:
      dommatrix: 1.0.3
      web-streams-polyfill: 3.3.3

  pdfjs-dist@4.8.69:
    optionalDependencies:
      canvas: 3.0.0-rc2
      path2d: 0.2.2

  pg-int8@1.0.1: {}

  pg-protocol@1.6.0: {}

  pg-types@2.2.0:
    dependencies:
      pg-int8: 1.0.1
      postgres-array: 2.0.0
      postgres-bytea: 1.0.0
      postgres-date: 1.0.7
      postgres-interval: 1.2.0

  picocolors@1.1.0: {}

  picocolors@1.1.1: {}

  picomatch@2.3.1: {}

  picomatch@4.0.2: {}

  pidtree@0.3.1: {}

  pify@3.0.0: {}

  pirates@4.0.6: {}

  pkg-dir@4.2.0:
    dependencies:
      find-up: 4.1.0

  possible-typed-array-names@1.0.0: {}

  postcss-load-config@6.0.1(postcss@8.4.47)(tsx@4.19.2)(yaml@2.4.1):
    dependencies:
      lilconfig: 3.1.2
    optionalDependencies:
      postcss: 8.4.47
      tsx: 4.19.2
      yaml: 2.4.1

  postcss-load-config@6.0.1(postcss@8.4.47)(tsx@4.19.2)(yaml@2.6.1):
    dependencies:
      lilconfig: 3.1.2
    optionalDependencies:
      postcss: 8.4.47
      tsx: 4.19.2
      yaml: 2.6.1

  postcss@8.4.47:
    dependencies:
      nanoid: 3.3.7
      picocolors: 1.1.1
      source-map-js: 1.2.1
    optional: true

  postgres-array@2.0.0: {}

  postgres-bytea@1.0.0: {}

  postgres-date@1.0.7: {}

  postgres-interval@1.2.0:
    dependencies:
      xtend: 4.0.2

  prebuild-install@7.1.2:
    dependencies:
      detect-libc: 2.0.3
      expand-template: 2.0.3
      github-from-package: 0.0.0
      minimist: 1.2.8
      mkdirp-classic: 0.5.3
      napi-build-utils: 1.0.2
      node-abi: 3.71.0
      pump: 3.0.0
      rc: 1.2.8
      simple-get: 4.0.1
      tar-fs: 2.1.1
      tunnel-agent: 0.6.0
    optional: true

  pretty-format@29.7.0:
    dependencies:
      '@jest/schemas': 29.6.3
      ansi-styles: 5.2.0
      react-is: 18.3.1

  process@0.11.10: {}

  prompts@2.4.2:
    dependencies:
      kleur: 3.0.3
      sisteransi: 1.0.5

  property-information@6.5.0: {}

  proto3-json-serializer@2.0.1:
    dependencies:
      protobufjs: 7.3.2

  proto3-json-serializer@2.0.2:
    dependencies:
      protobufjs: 7.3.2

  protobuf.js@1.1.2:
    dependencies:
      long: 1.1.5

  protobufjs@7.2.6:
    dependencies:
      '@protobufjs/aspromise': 1.1.2
      '@protobufjs/base64': 1.1.2
      '@protobufjs/codegen': 2.0.4
      '@protobufjs/eventemitter': 1.1.0
      '@protobufjs/fetch': 1.1.0
      '@protobufjs/float': 1.0.2
      '@protobufjs/inquire': 1.1.0
      '@protobufjs/path': 1.1.2
      '@protobufjs/pool': 1.1.0
      '@protobufjs/utf8': 1.1.0
      '@types/node': 20.16.9
      long: 5.2.3

  protobufjs@7.3.2:
    dependencies:
      '@protobufjs/aspromise': 1.1.2
      '@protobufjs/base64': 1.1.2
      '@protobufjs/codegen': 2.0.4
      '@protobufjs/eventemitter': 1.1.0
      '@protobufjs/fetch': 1.1.0
      '@protobufjs/float': 1.0.2
      '@protobufjs/inquire': 1.1.0
      '@protobufjs/path': 1.1.2
      '@protobufjs/pool': 1.1.0
      '@protobufjs/utf8': 1.1.0
      '@types/node': 20.16.9
      long: 5.2.3

  proxy-addr@2.0.7:
    dependencies:
      forwarded: 0.2.0
      ipaddr.js: 1.9.1

  proxy-from-env@1.1.0: {}

  pseudomap@1.0.2: {}

  pump@3.0.0:
    dependencies:
      end-of-stream: 1.4.4
      once: 1.4.0

  pumpify@2.0.1:
    dependencies:
      duplexify: 4.1.3
      inherits: 2.0.4
      pump: 3.0.0

  punycode.js@2.3.1: {}

  punycode@2.3.1: {}

  pure-rand@6.1.0: {}

  qs@6.13.0:
    dependencies:
      side-channel: 1.0.6

  range-parser@1.2.1: {}

  raw-body@2.5.2:
    dependencies:
      bytes: 3.1.2
      http-errors: 2.0.0
      iconv-lite: 0.4.24
      unpipe: 1.0.0

  raw-body@3.0.0:
    dependencies:
      bytes: 3.1.2
      http-errors: 2.0.0
      iconv-lite: 0.6.3
      unpipe: 1.0.0

  rc@1.2.8:
    dependencies:
      deep-extend: 0.6.0
      ini: 1.3.8
      minimist: 1.2.8
      strip-json-comments: 2.0.1
    optional: true

  react-dom@18.3.1(react@18.3.1):
    dependencies:
      loose-envify: 1.4.0
      react: 18.3.1
      scheduler: 0.23.2

  react-is@18.3.1: {}

  react@18.3.1:
    dependencies:
      loose-envify: 1.4.0

  read-pkg@3.0.0:
    dependencies:
      load-json-file: 4.0.0
      normalize-package-data: 2.5.0
      path-type: 3.0.0

  readable-stream@3.6.2:
    dependencies:
      inherits: 2.0.4
      string_decoder: 1.3.0
      util-deprecate: 1.0.2

  readdirp@4.0.2: {}

  regex-recursion@4.2.1:
    dependencies:
      regex-utilities: 2.3.0

  regex-utilities@2.3.0: {}

  regex@5.0.2:
    dependencies:
      regex-utilities: 2.3.0

  regexp.prototype.flags@1.5.2:
    dependencies:
      call-bind: 1.0.7
      define-properties: 1.2.1
      es-errors: 1.3.0
      set-function-name: 2.0.2

  require-directory@2.1.1: {}

  require-from-string@2.0.2: {}

  require-in-the-middle@7.3.0:
    dependencies:
      debug: 4.3.7
      module-details-from-path: 1.0.3
      resolve: 1.22.8
    transitivePeerDependencies:
      - supports-color

  resolve-cwd@3.0.0:
    dependencies:
      resolve-from: 5.0.0

  resolve-from@5.0.0: {}

  resolve-pkg-maps@1.0.0: {}

  resolve.exports@2.0.2: {}

  resolve@1.22.8:
    dependencies:
      is-core-module: 2.13.1
      path-parse: 1.0.7
      supports-preserve-symlinks-flag: 1.0.0

  retry-request@7.0.2(encoding@0.1.13):
    dependencies:
      '@types/request': 2.48.12
      extend: 3.0.2
      teeny-request: 9.0.0(encoding@0.1.13)
    transitivePeerDependencies:
      - encoding
      - supports-color

  retry@0.13.1: {}

  rimraf@6.0.1:
    dependencies:
      glob: 11.0.0
      package-json-from-dist: 1.0.1

  rollup@4.25.0:
    dependencies:
      '@types/estree': 1.0.6
    optionalDependencies:
      '@rollup/rollup-android-arm-eabi': 4.25.0
      '@rollup/rollup-android-arm64': 4.25.0
      '@rollup/rollup-darwin-arm64': 4.25.0
      '@rollup/rollup-darwin-x64': 4.25.0
      '@rollup/rollup-freebsd-arm64': 4.25.0
      '@rollup/rollup-freebsd-x64': 4.25.0
      '@rollup/rollup-linux-arm-gnueabihf': 4.25.0
      '@rollup/rollup-linux-arm-musleabihf': 4.25.0
      '@rollup/rollup-linux-arm64-gnu': 4.25.0
      '@rollup/rollup-linux-arm64-musl': 4.25.0
      '@rollup/rollup-linux-powerpc64le-gnu': 4.25.0
      '@rollup/rollup-linux-riscv64-gnu': 4.25.0
      '@rollup/rollup-linux-s390x-gnu': 4.25.0
      '@rollup/rollup-linux-x64-gnu': 4.25.0
      '@rollup/rollup-linux-x64-musl': 4.25.0
      '@rollup/rollup-win32-arm64-msvc': 4.25.0
      '@rollup/rollup-win32-ia32-msvc': 4.25.0
      '@rollup/rollup-win32-x64-msvc': 4.25.0
      fsevents: 2.3.3

  safe-array-concat@1.1.2:
    dependencies:
      call-bind: 1.0.7
      get-intrinsic: 1.2.4
      has-symbols: 1.0.3
      isarray: 2.0.5

  safe-buffer@5.2.1: {}

  safe-regex-test@1.0.3:
    dependencies:
      call-bind: 1.0.7
      es-errors: 1.3.0
      is-regex: 1.1.4

  safe-stable-stringify@2.4.3: {}

  safer-buffer@2.1.2: {}

  scheduler@0.23.2:
    dependencies:
      loose-envify: 1.4.0

  semver@5.7.2: {}

  semver@6.3.1: {}

  semver@7.6.0:
    dependencies:
      lru-cache: 6.0.0

  semver@7.6.3: {}

  send@0.19.0:
    dependencies:
      debug: 2.6.9
      depd: 2.0.0
      destroy: 1.2.0
      encodeurl: 1.0.2
      escape-html: 1.0.3
      etag: 1.8.1
      fresh: 0.5.2
      http-errors: 2.0.0
      mime: 1.6.0
      ms: 2.1.3
      on-finished: 2.4.1
      range-parser: 1.2.1
      statuses: 2.0.1
    transitivePeerDependencies:
      - supports-color

  serve-static@1.16.2:
    dependencies:
      encodeurl: 2.0.0
      escape-html: 1.0.3
      parseurl: 1.3.3
      send: 0.19.0
    transitivePeerDependencies:
      - supports-color

  set-function-length@1.2.2:
    dependencies:
      define-data-property: 1.1.4
      es-errors: 1.3.0
      function-bind: 1.1.2
      get-intrinsic: 1.2.4
      gopd: 1.0.1
      has-property-descriptors: 1.0.2

  set-function-name@2.0.2:
    dependencies:
      define-data-property: 1.1.4
      es-errors: 1.3.0
      functions-have-names: 1.2.3
      has-property-descriptors: 1.0.2

  setprototypeof@1.2.0: {}

  shebang-command@2.0.0:
    dependencies:
      shebang-regex: 3.0.0

  shebang-regex@3.0.0: {}

  shell-quote@1.8.1: {}

  shiki@1.23.1:
    dependencies:
      '@shikijs/core': 1.23.1
      '@shikijs/engine-javascript': 1.23.1
      '@shikijs/engine-oniguruma': 1.23.1
      '@shikijs/types': 1.23.1
      '@shikijs/vscode-textmate': 9.3.0
      '@types/hast': 3.0.4

  shimmer@1.2.1: {}

  side-channel@1.0.6:
    dependencies:
      call-bind: 1.0.7
      es-errors: 1.3.0
      get-intrinsic: 1.2.4
      object-inspect: 1.13.1

  signal-exit@3.0.7: {}

  signal-exit@4.1.0: {}

  simple-concat@1.0.1:
    optional: true

  simple-get@3.1.1:
    dependencies:
      decompress-response: 4.2.1
      once: 1.4.0
      simple-concat: 1.0.1
    optional: true

  simple-get@4.0.1:
    dependencies:
      decompress-response: 6.0.0
      once: 1.4.0
      simple-concat: 1.0.1
    optional: true

  simple-swizzle@0.2.2:
    dependencies:
      is-arrayish: 0.3.2

  sisteransi@1.0.5: {}

  slash@3.0.0: {}

  source-map-js@1.2.1:
    optional: true

  source-map-support@0.5.13:
    dependencies:
      buffer-from: 1.1.2
      source-map: 0.6.1

  source-map@0.6.1: {}

  source-map@0.8.0-beta.0:
    dependencies:
      whatwg-url: 7.1.0

  space-separated-tokens@2.0.2: {}

  spdx-correct@3.2.0:
    dependencies:
      spdx-expression-parse: 3.0.1
      spdx-license-ids: 3.0.17

  spdx-exceptions@2.5.0: {}

  spdx-expression-parse@3.0.1:
    dependencies:
      spdx-exceptions: 2.5.0
      spdx-license-ids: 3.0.17

  spdx-license-ids@3.0.17: {}

  sprintf-js@1.0.3: {}

  stack-trace@0.0.10: {}

  stack-utils@2.0.6:
    dependencies:
      escape-string-regexp: 2.0.0

  statuses@2.0.1: {}

  stream-events@1.0.5:
    dependencies:
      stubs: 3.0.0

  stream-shift@1.0.3: {}

  string-length@4.0.2:
    dependencies:
      char-regex: 1.0.2
      strip-ansi: 6.0.1

  string-width@4.2.3:
    dependencies:
      emoji-regex: 8.0.0
      is-fullwidth-code-point: 3.0.0
      strip-ansi: 6.0.1

  string-width@5.1.2:
    dependencies:
      eastasianwidth: 0.2.0
      emoji-regex: 9.2.2
      strip-ansi: 7.1.0

  string.prototype.padend@3.1.6:
    dependencies:
      call-bind: 1.0.7
      define-properties: 1.2.1
      es-abstract: 1.23.2
      es-object-atoms: 1.0.0

  string.prototype.trim@1.2.9:
    dependencies:
      call-bind: 1.0.7
      define-properties: 1.2.1
      es-abstract: 1.23.2
      es-object-atoms: 1.0.0

  string.prototype.trimend@1.0.8:
    dependencies:
      call-bind: 1.0.7
      define-properties: 1.2.1
      es-object-atoms: 1.0.0

  string.prototype.trimstart@1.0.8:
    dependencies:
      call-bind: 1.0.7
      define-properties: 1.2.1
      es-object-atoms: 1.0.0

  string_decoder@1.3.0:
    dependencies:
      safe-buffer: 5.2.1

  stringify-entities@4.0.4:
    dependencies:
      character-entities-html4: 2.1.0
      character-entities-legacy: 3.0.0

  strip-ansi@6.0.1:
    dependencies:
      ansi-regex: 5.0.1

  strip-ansi@7.1.0:
    dependencies:
      ansi-regex: 6.0.1

  strip-bom@3.0.0: {}

  strip-bom@4.0.0: {}

  strip-final-newline@2.0.0: {}

  strip-json-comments@2.0.1:
    optional: true

  strip-json-comments@3.1.1: {}

  strnum@1.0.5:
    optional: true

  stubs@3.0.0: {}

  sucrase@3.35.0:
    dependencies:
      '@jridgewell/gen-mapping': 0.3.5
      commander: 4.1.1
      glob: 10.3.12
      lines-and-columns: 1.2.4
      mz: 2.7.0
      pirates: 4.0.6
      ts-interface-checker: 0.1.13

  supports-color@5.5.0:
    dependencies:
      has-flag: 3.0.0

  supports-color@7.2.0:
    dependencies:
      has-flag: 4.0.0

  supports-color@8.1.1:
    dependencies:
      has-flag: 4.0.0

  supports-preserve-symlinks-flag@1.0.0: {}

  tar-fs@2.1.1:
    dependencies:
      chownr: 1.1.4
      mkdirp-classic: 0.5.3
      pump: 3.0.0
      tar-stream: 2.2.0
    optional: true

  tar-stream@2.2.0:
    dependencies:
      bl: 4.1.0
      end-of-stream: 1.4.4
      fs-constants: 1.0.0
      inherits: 2.0.4
      readable-stream: 3.6.2
    optional: true

  teeny-request@9.0.0(encoding@0.1.13):
    dependencies:
      http-proxy-agent: 5.0.0
      https-proxy-agent: 5.0.1
      node-fetch: 2.7.0(encoding@0.1.13)
      stream-events: 1.0.5
      uuid: 9.0.1
    transitivePeerDependencies:
      - encoding
      - supports-color

  test-exclude@6.0.0:
    dependencies:
      '@istanbuljs/schema': 0.1.3
      glob: 7.2.3
      minimatch: 3.1.2

  text-hex@1.0.0: {}

  thenify-all@1.6.0:
    dependencies:
      thenify: 3.3.1

  thenify@3.3.1:
    dependencies:
      any-promise: 1.3.0

  tinyexec@0.3.1: {}

  tinyglobby@0.2.10:
    dependencies:
      fdir: 6.4.2(picomatch@4.0.2)
      picomatch: 4.0.2

  tmpl@1.0.5: {}

  to-fast-properties@2.0.0: {}

  to-regex-range@5.0.1:
    dependencies:
      is-number: 7.0.0

  toidentifier@1.0.1: {}

  tr46@0.0.3: {}

  tr46@1.0.1:
    dependencies:
      punycode: 2.3.1

  tr46@5.0.0:
    dependencies:
      punycode: 2.3.1

  tree-kill@1.2.2: {}

  trim-lines@3.0.1: {}

  triple-beam@1.4.1: {}

  ts-deepmerge@2.0.7: {}

  ts-interface-checker@0.1.13: {}

  ts-jest@29.2.5(@babel/core@7.25.7)(@jest/transform@29.7.0)(@jest/types@29.6.3)(babel-jest@29.7.0(@babel/core@7.25.7))(jest@29.7.0(@types/node@20.11.30))(typescript@4.9.5):
    dependencies:
      bs-logger: 0.2.6
      ejs: 3.1.10
      fast-json-stable-stringify: 2.1.0
      jest: 29.7.0(@types/node@20.11.30)
      jest-util: 29.7.0
      json5: 2.2.3
      lodash.memoize: 4.1.2
      make-error: 1.3.6
      semver: 7.6.3
      typescript: 4.9.5
      yargs-parser: 21.1.1
    optionalDependencies:
      '@babel/core': 7.25.7
      '@jest/transform': 29.7.0
      '@jest/types': 29.6.3
      babel-jest: 29.7.0(@babel/core@7.25.7)

  ts-jest@29.2.5(@babel/core@7.25.7)(@jest/transform@29.7.0)(@jest/types@29.6.3)(babel-jest@29.7.0(@babel/core@7.25.7))(jest@29.7.0(@types/node@20.16.9))(typescript@5.6.3):
    dependencies:
      bs-logger: 0.2.6
      ejs: 3.1.10
      fast-json-stable-stringify: 2.1.0
      jest: 29.7.0(@types/node@20.16.9)
      jest-util: 29.7.0
      json5: 2.2.3
      lodash.memoize: 4.1.2
      make-error: 1.3.6
      semver: 7.6.3
      typescript: 5.6.3
      yargs-parser: 21.1.1
    optionalDependencies:
      '@babel/core': 7.25.7
      '@jest/transform': 29.7.0
      '@jest/types': 29.6.3
      babel-jest: 29.7.0(@babel/core@7.25.7)

  ts-md5@1.3.1: {}

  tslib@2.6.2: {}

  tsup@8.3.5(postcss@8.4.47)(tsx@4.19.2)(typescript@4.9.5)(yaml@2.4.1):
    dependencies:
      bundle-require: 5.0.0(esbuild@0.24.0)
      cac: 6.7.14
      chokidar: 4.0.1
      consola: 3.2.3
      debug: 4.3.7
      esbuild: 0.24.0
      joycon: 3.1.1
      picocolors: 1.1.1
      postcss-load-config: 6.0.1(postcss@8.4.47)(tsx@4.19.2)(yaml@2.4.1)
      resolve-from: 5.0.0
      rollup: 4.25.0
      source-map: 0.8.0-beta.0
      sucrase: 3.35.0
      tinyexec: 0.3.1
      tinyglobby: 0.2.10
      tree-kill: 1.2.2
    optionalDependencies:
      postcss: 8.4.47
      typescript: 4.9.5
    transitivePeerDependencies:
      - jiti
      - supports-color
      - tsx
      - yaml

  tsup@8.3.5(postcss@8.4.47)(tsx@4.19.2)(typescript@4.9.5)(yaml@2.6.1):
    dependencies:
      bundle-require: 5.0.0(esbuild@0.24.0)
      cac: 6.7.14
      chokidar: 4.0.1
      consola: 3.2.3
      debug: 4.3.7
      esbuild: 0.24.0
      joycon: 3.1.1
      picocolors: 1.1.1
      postcss-load-config: 6.0.1(postcss@8.4.47)(tsx@4.19.2)(yaml@2.6.1)
      resolve-from: 5.0.0
      rollup: 4.25.0
      source-map: 0.8.0-beta.0
      sucrase: 3.35.0
      tinyexec: 0.3.1
      tinyglobby: 0.2.10
      tree-kill: 1.2.2
    optionalDependencies:
      postcss: 8.4.47
      typescript: 4.9.5
    transitivePeerDependencies:
      - jiti
      - supports-color
      - tsx
      - yaml

  tsup@8.3.5(postcss@8.4.47)(tsx@4.19.2)(typescript@5.6.3)(yaml@2.6.1):
    dependencies:
      bundle-require: 5.0.0(esbuild@0.24.0)
      cac: 6.7.14
      chokidar: 4.0.1
      consola: 3.2.3
      debug: 4.3.7
      esbuild: 0.24.0
      joycon: 3.1.1
      picocolors: 1.1.1
      postcss-load-config: 6.0.1(postcss@8.4.47)(tsx@4.19.2)(yaml@2.6.1)
      resolve-from: 5.0.0
      rollup: 4.25.0
      source-map: 0.8.0-beta.0
      sucrase: 3.35.0
      tinyexec: 0.3.1
      tinyglobby: 0.2.10
      tree-kill: 1.2.2
    optionalDependencies:
      postcss: 8.4.47
      typescript: 5.6.3
    transitivePeerDependencies:
      - jiti
      - supports-color
      - tsx
      - yaml

  tsx@4.19.1:
    dependencies:
      esbuild: 0.23.1
      get-tsconfig: 4.8.1
    optionalDependencies:
      fsevents: 2.3.3

  tsx@4.19.2:
    dependencies:
      esbuild: 0.23.1
      get-tsconfig: 4.8.1
    optionalDependencies:
      fsevents: 2.3.3

  tunnel-agent@0.6.0:
    dependencies:
      safe-buffer: 5.2.1
    optional: true

  type-detect@4.0.8: {}

  type-fest@0.21.3: {}

  type-is@1.6.18:
    dependencies:
      media-typer: 0.3.0
      mime-types: 2.1.35

  typed-array-buffer@1.0.2:
    dependencies:
      call-bind: 1.0.7
      es-errors: 1.3.0
      is-typed-array: 1.1.13

  typed-array-byte-length@1.0.1:
    dependencies:
      call-bind: 1.0.7
      for-each: 0.3.3
      gopd: 1.0.1
      has-proto: 1.0.3
      is-typed-array: 1.1.13

  typed-array-byte-offset@1.0.2:
    dependencies:
      available-typed-arrays: 1.0.7
      call-bind: 1.0.7
      for-each: 0.3.3
      gopd: 1.0.1
      has-proto: 1.0.3
      is-typed-array: 1.1.13

  typed-array-length@1.0.6:
    dependencies:
      call-bind: 1.0.7
      for-each: 0.3.3
      gopd: 1.0.1
      has-proto: 1.0.3
      is-typed-array: 1.1.13
      possible-typed-array-names: 1.0.0

  typedoc-material-theme@1.1.0(typedoc@0.26.11(typescript@4.9.5)):
    dependencies:
      '@material/material-color-utilities': 0.2.7
      typedoc: 0.26.11(typescript@4.9.5)

  typedoc-plugin-markdown@4.2.10(typedoc@0.26.11(typescript@4.9.5)):
    dependencies:
      typedoc: 0.26.11(typescript@4.9.5)

  typedoc-plugin-zod@1.2.1(typedoc@0.26.11(typescript@4.9.5)):
    dependencies:
      typedoc: 0.26.11(typescript@4.9.5)

  typedoc@0.26.11(typescript@4.9.5):
    dependencies:
      lunr: 2.3.9
      markdown-it: 14.1.0
      minimatch: 9.0.5
      shiki: 1.23.1
      typescript: 4.9.5
      yaml: 2.6.1

  typescript@4.9.5: {}

  typescript@5.4.5: {}

  typescript@5.5.3: {}

  typescript@5.6.2: {}

  typescript@5.6.3: {}

  uc.micro@2.1.0: {}

  uglify-js@3.17.4:
    optional: true

  unbox-primitive@1.0.2:
    dependencies:
      call-bind: 1.0.7
      has-bigints: 1.0.2
      has-symbols: 1.0.3
      which-boxed-primitive: 1.0.2

  undici-types@5.26.5: {}

  undici-types@6.19.8: {}

  unist-util-is@6.0.0:
    dependencies:
      '@types/unist': 3.0.3

  unist-util-position@5.0.0:
    dependencies:
      '@types/unist': 3.0.3

  unist-util-stringify-position@4.0.0:
    dependencies:
      '@types/unist': 3.0.3

  unist-util-visit-parents@6.0.1:
    dependencies:
      '@types/unist': 3.0.3
      unist-util-is: 6.0.0

  unist-util-visit@5.0.0:
    dependencies:
      '@types/unist': 3.0.3
      unist-util-is: 6.0.0
      unist-util-visit-parents: 6.0.1

  unpipe@1.0.0: {}

  update-browserslist-db@1.1.1(browserslist@4.24.0):
    dependencies:
      browserslist: 4.24.0
      escalade: 3.2.0
      picocolors: 1.1.0

  uri-js@4.4.1:
    dependencies:
      punycode: 2.3.1

  url-template@2.0.8: {}

  util-deprecate@1.0.2: {}

  util@0.10.4:
    dependencies:
      inherits: 2.0.3

  utils-merge@1.0.1: {}

  uuid@10.0.0: {}

  uuid@11.0.3: {}

  uuid@8.3.2: {}

  uuid@9.0.1: {}

  v8-to-istanbul@9.3.0:
    dependencies:
      '@jridgewell/trace-mapping': 0.3.25
      '@types/istanbul-lib-coverage': 2.0.6
      convert-source-map: 2.0.0

  validate-npm-package-license@3.0.4:
    dependencies:
      spdx-correct: 3.2.0
      spdx-expression-parse: 3.0.1

  validate.io-array@1.0.6: {}

  validate.io-function@1.0.2: {}

  vary@1.1.2: {}

  vfile-message@4.0.2:
    dependencies:
      '@types/unist': 3.0.3
      unist-util-stringify-position: 4.0.0

  vfile@6.0.3:
    dependencies:
      '@types/unist': 3.0.3
      vfile-message: 4.0.2

  walker@1.0.8:
    dependencies:
      makeerror: 1.0.12

  web-streams-polyfill@3.3.3: {}

  web-streams-polyfill@4.0.0-beta.3: {}

  webidl-conversions@3.0.1: {}

  webidl-conversions@4.0.2: {}

  webidl-conversions@7.0.0: {}

  websocket-driver@0.7.4:
    dependencies:
      http-parser-js: 0.5.8
      safe-buffer: 5.2.1
      websocket-extensions: 0.1.4

  websocket-extensions@0.1.4: {}

  whatwg-fetch@3.6.20: {}

  whatwg-mimetype@4.0.0: {}

  whatwg-url@14.0.0:
    dependencies:
      tr46: 5.0.0
      webidl-conversions: 7.0.0

  whatwg-url@5.0.0:
    dependencies:
      tr46: 0.0.3
      webidl-conversions: 3.0.1

  whatwg-url@7.1.0:
    dependencies:
      lodash.sortby: 4.7.0
      tr46: 1.0.1
      webidl-conversions: 4.0.2

  which-boxed-primitive@1.0.2:
    dependencies:
      is-bigint: 1.0.4
      is-boolean-object: 1.1.2
      is-number-object: 1.0.7
      is-string: 1.0.7
      is-symbol: 1.0.4

  which-pm-runs@1.1.0: {}

  which-typed-array@1.1.15:
    dependencies:
      available-typed-arrays: 1.0.7
      call-bind: 1.0.7
      for-each: 0.3.3
      gopd: 1.0.1
      has-tostringtag: 1.0.2

  which@2.0.2:
    dependencies:
      isexe: 2.0.0

  winston-transport@4.7.0:
    dependencies:
      logform: 2.6.0
      readable-stream: 3.6.2
      triple-beam: 1.4.1

  winston@3.13.0:
    dependencies:
      '@colors/colors': 1.6.0
      '@dabh/diagnostics': 2.0.3
      async: 3.2.5
      is-stream: 2.0.1
      logform: 2.6.0
      one-time: 1.0.0
      readable-stream: 3.6.2
      safe-stable-stringify: 2.4.3
      stack-trace: 0.0.10
      triple-beam: 1.4.1
      winston-transport: 4.7.0

  wordwrap@1.0.0: {}

  wrap-ansi@7.0.0:
    dependencies:
      ansi-styles: 4.3.0
      string-width: 4.2.3
      strip-ansi: 6.0.1

  wrap-ansi@8.1.0:
    dependencies:
      ansi-styles: 6.2.1
      string-width: 5.1.2
      strip-ansi: 7.1.0

  wrappy@1.0.2: {}

  write-file-atomic@4.0.2:
    dependencies:
      imurmurhash: 0.1.4
      signal-exit: 3.0.7

  xtend@4.0.2: {}

  y18n@5.0.8: {}

  yallist@2.1.2: {}

  yallist@3.1.1: {}

  yallist@4.0.0: {}

  yaml@2.4.1: {}

  yaml@2.6.1: {}

  yargs-parser@21.1.1: {}

  yargs@17.7.2:
    dependencies:
      cliui: 8.0.1
      escalade: 3.1.2
      get-caller-file: 2.0.5
      require-directory: 2.1.1
      string-width: 4.2.3
      y18n: 5.0.8
      yargs-parser: 21.1.1

  yocto-queue@0.1.0: {}

  zod-to-json-schema@3.22.5(zod@3.23.8):
    dependencies:
      zod: 3.23.8

  zod@3.22.4: {}

  zod@3.23.8: {}

  zwitch@2.0.4: {}<|MERGE_RESOLUTION|>--- conflicted
+++ resolved
@@ -2299,7 +2299,6 @@
   '@firebase/util@1.9.5':
     resolution: {integrity: sha512-PP4pAFISDxsf70l3pEy34Mf3GkkUcVQ3MdKp6aSVb7tcpfUQxnsdV7twDd8EkfB6zZylH6wpUAoangQDmCUMqw==}
 
-<<<<<<< HEAD
   '@firebase/vertexai@1.0.1':
     resolution: {integrity: sha512-f48MGSofhaS05ebpN7zMIv4tBqYf19pXr5/4njKtNZVLbjxUswDma0SuFDoO+IwgbdkhFxgtNctM+C1zfI/O1Q==}
     engines: {node: '>=18.0.0'}
@@ -2310,8 +2309,6 @@
   '@firebase/webchannel-wrapper@1.0.3':
     resolution: {integrity: sha512-2xCRM9q9FlzGZCdgDMJwc0gyUkWFtkosy7Xxr6sFgQwn+wMNIWd7xIvYNauU1r64B5L5rsGKy/n9TKJ0aAFeqQ==}
 
-=======
->>>>>>> 0dbc518a
   '@genkit-ai/ai@0.9.6':
     resolution: {integrity: sha512-GiNK8LmCIs/sU6TgVG6GxRpYcIerJdXE649RJsjJQb5pTajOGUYTaVB14nWT4CBKsW2UseSembe0oG64gmxCDg==}
 
@@ -7456,7 +7453,6 @@
     dependencies:
       tslib: 2.6.2
 
-<<<<<<< HEAD
   '@firebase/vertexai@1.0.1(@firebase/app-types@0.9.3)(@firebase/app@0.10.16)':
     dependencies:
       '@firebase/app': 0.10.16
@@ -7471,10 +7467,6 @@
 
   '@genkit-ai/ai@0.9.6':
     dependencies:
-=======
-  '@genkit-ai/ai@0.9.6':
-    dependencies:
->>>>>>> 0dbc518a
       '@genkit-ai/core': 0.9.6
       '@opentelemetry/api': 1.9.0
       '@types/node': 20.16.9
